%% ``The contents of this file are subject to the Erlang Public License,
%% Version 1.1, (the "License"); you may not use this file except in
%% compliance with the License. You should have received a copy of the
%% Erlang Public License along with this software. If not, it can be
%% retrieved via the world wide web at http://www.erlang.org/.
%% 
%% Software distributed under the License is distributed on an "AS IS"
%% basis, WITHOUT WARRANTY OF ANY KIND, either express or implied. See
%% the License for the specific language governing rights and limitations
%% under the License.
%% 
%% The Initial Developer of the Original Code is Ericsson Utvecklings AB.
%% Portions created by Ericsson are Copyright 1999, Ericsson Utvecklings
%% AB. All Rights Reserved.''
%% 
%% The code has been modified and improved by ProcessOne.
%% Copyright 2007-2011, ProcessOne
%%
%%  The change adds the following features:
%%   - You can send exit(priority_shutdown) to the p1_fsm process to
%%   terminate immediatetly. If the fsm trap_exit process flag has been
%%   set to true, the FSM terminate function will called.
%%   - You can pass the gen_fsm options to control resource usage.
%%   {max_queue, N} will exit the process with priority_shutdown
%%   - You can limit the time processing a message (TODO): If the
%%   message processing does not return in a given period of time, the
%%   process will be terminated.
%%   - You might customize the State data before sending it to error_logger
%%   in case of a crash (just export the function print_state/1)
%%     $Id$
%%
-module(p1_fsm).

%%%-----------------------------------------------------------------
%%%   
%%% This state machine is somewhat more pure than state_lib.  It is
%%% still based on State dispatching (one function per state), but
%%% allows a function handle_event to take care of events in all states.
%%% It's not that pure anymore :(  We also allow synchronized event sending.
%%%
%%% If the Parent process terminates the Module:terminate/2
%%% function is called.
%%%
%%% The user module should export:
%%%
%%%   init(Args)
%%%     ==> {ok, StateName, StateData}
%%%         {ok, StateName, StateData, Timeout}
%%%         ignore
%%%         {stop, Reason}
%%%
%%%   StateName(Msg, StateData)
%%%
%%%    ==> {next_state, NewStateName, NewStateData}
%%%        {next_state, NewStateName, NewStateData, Timeout}
%%%        {stop, Reason, NewStateData}
%%%              Reason = normal | shutdown | Term terminate(State) is called
%%%
%%%   StateName(Msg, From, StateData)
%%%
%%%    ==> {next_state, NewStateName, NewStateData}
%%%        {next_state, NewStateName, NewStateData, Timeout}
%%%        {reply, Reply, NewStateName, NewStateData}
%%%        {reply, Reply, NewStateName, NewStateData, Timeout}
%%%        {stop, Reason, NewStateData}
%%%              Reason = normal | shutdown | Term terminate(State) is called
%%%
%%%   handle_event(Msg, StateName, StateData)
%%%
%%%    ==> {next_state, NewStateName, NewStateData}
%%%        {next_state, NewStateName, NewStateData, Timeout}
%%%        {stop, Reason, Reply, NewStateData}
%%%        {stop, Reason, NewStateData}
%%%              Reason = normal | shutdown | Term terminate(State) is called
%%%
%%%   handle_sync_event(Msg, From, StateName, StateData)
%%%
%%%    ==> {next_state, NewStateName, NewStateData}
%%%        {next_state, NewStateName, NewStateData, Timeout}
%%%        {reply, Reply, NewStateName, NewStateData}
%%%        {reply, Reply, NewStateName, NewStateData, Timeout}
%%%        {stop, Reason, Reply, NewStateData}
%%%        {stop, Reason, NewStateData}
%%%              Reason = normal | shutdown | Term terminate(State) is called
%%%
%%%   handle_info(Info, StateName) (e.g. {'EXIT', P, R}, {nodedown, N}, ...
%%%
%%%    ==> {next_state, NewStateName, NewStateData}
%%%        {next_state, NewStateName, NewStateData, Timeout}
%%%        {stop, Reason, NewStateData}
%%%              Reason = normal | shutdown | Term terminate(State) is called
%%%
%%%   terminate(Reason, StateName, StateData) Let the user module clean up
%%%        always called when server terminates
%%%
%%%    ==> the return value is ignored
%%%
%%%
%%% The work flow (of the fsm) can be described as follows:
%%%
%%%   User module                           fsm
%%%   -----------                          -------
%%%     start              ----->             start
%%%     init               <-----              .
%%%
%%%                                           loop
%%%     StateName          <-----              .
%%%
%%%     handle_event       <-----              .
%%%
%%%     handle__sunc_event <-----              .
%%%
%%%     handle_info        <-----              .
%%%
%%%     terminate          <-----              .
%%%
%%%
%%% ---------------------------------------------------

-export([start/3, start/4,
	 start_link/3, start_link/4,
	 send_event/2, sync_send_event/2, sync_send_event/3,
	 send_all_state_event/2,
	 sync_send_all_state_event/2, sync_send_all_state_event/3,
	 reply/2,
	 start_timer/2,send_event_after/2,cancel_timer/1,
	 enter_loop/4, enter_loop/5, enter_loop/6, wake_hib/7]).

-export([behaviour_info/1]).

%% Internal exports
-export([init_it/6, print_event/3,
	 system_continue/3,
	 system_terminate/4,
	 system_code_change/4,
	 format_status/2]).

-import(error_logger , [format/2]).

%%% Internal gen_fsm state
%%% This state is used to defined resource control values:
-record(limits, {max_queue}).

%%% ---------------------------------------------------
%%% Interface functions.
%%% ---------------------------------------------------

behaviour_info(callbacks) ->
    [{init,1},{handle_event,3},{handle_sync_event,4},{handle_info,3},
     {terminate,3},{code_change,4}, {print_state,1}];
behaviour_info(_Other) ->
    undefined.

%%% ---------------------------------------------------
%%% Starts a generic state machine.
%%% start(Mod, Args, Options)
%%% start(Name, Mod, Args, Options)
%%% start_link(Mod, Args, Options)
%%% start_link(Name, Mod, Args, Options) where:
%%%    Name ::= {local, atom()} | {global, atom()}
%%%    Mod  ::= atom(), callback module implementing the 'real' fsm
%%%    Args ::= term(), init arguments (to Mod:init/1)
%%%    Options ::= [{debug, [Flag]}]
%%%      Flag ::= trace | log | {logfile, File} | statistics | debug
%%%          (debug == log && statistics)
%%% Returns: {ok, Pid} |
%%%          {error, {already_started, Pid}} |
%%%          {error, Reason}
%%% ---------------------------------------------------
start(Mod, Args, Options) ->
    gen:start(?MODULE, nolink, Mod, Args, Options).

start(Name, Mod, Args, Options) ->
    gen:start(?MODULE, nolink, Name, Mod, Args, Options).

start_link(Mod, Args, Options) ->
    gen:start(?MODULE, link, Mod, Args, Options).

start_link(Name, Mod, Args, Options) ->
    gen:start(?MODULE, link, Name, Mod, Args, Options).


send_event({global, Name}, Event) ->
    catch global:send(Name, {'$gen_event', Event}),
    ok;
send_event(Name, Event) ->
    Name ! {'$gen_event', Event},
    ok.

sync_send_event(Name, Event) ->
    case catch gen:call(Name, '$gen_sync_event', Event) of
	{ok,Res} ->
	    Res;
	{'EXIT',Reason} ->
	    exit({Reason, {?MODULE, sync_send_event, [Name, Event]}})
    end.

sync_send_event(Name, Event, Timeout) ->
    case catch gen:call(Name, '$gen_sync_event', Event, Timeout) of
	{ok,Res} ->
	    Res;
	{'EXIT',Reason} ->
	    exit({Reason, {?MODULE, sync_send_event, [Name, Event, Timeout]}})
    end.

send_all_state_event({global, Name}, Event) ->
    catch global:send(Name, {'$gen_all_state_event', Event}),
    ok;
send_all_state_event(Name, Event) ->
    Name ! {'$gen_all_state_event', Event},
    ok.

sync_send_all_state_event(Name, Event) ->
    case catch gen:call(Name, '$gen_sync_all_state_event', Event) of
	{ok,Res} ->
	    Res;
	{'EXIT',Reason} ->
	    exit({Reason, {?MODULE, sync_send_all_state_event, [Name, Event]}})
    end.

sync_send_all_state_event(Name, Event, Timeout) ->
    case catch gen:call(Name, '$gen_sync_all_state_event', Event, Timeout) of
	{ok,Res} ->
	    Res;
	{'EXIT',Reason} ->
	    exit({Reason, {?MODULE, sync_send_all_state_event,
			   [Name, Event, Timeout]}})
    end.

%% Designed to be only callable within one of the callbacks
%% hence using the self() of this instance of the process.
%% This is to ensure that timers don't go astray in global
%% e.g. when straddling a failover, or turn up in a restarted
%% instance of the process.

%% Returns Ref, sends event {timeout,Ref,Msg} after Time 
%% to the (then) current state.
start_timer(Time, Msg) ->
    erlang:start_timer(Time, self(), {'$gen_timer', Msg}).

%% Returns Ref, sends Event after Time to the (then) current state.
send_event_after(Time, Event) ->
    erlang:start_timer(Time, self(), {'$gen_event', Event}).

%% Returns the remaing time for the timer if Ref referred to 
%% an active timer/send_event_after, false otherwise.
cancel_timer(Ref) ->
    case erlang:cancel_timer(Ref) of
	false ->
	    receive {timeout, Ref, _} -> 0
	    after 0 -> false 
	    end;
	RemainingTime ->
	    RemainingTime
    end.

%% enter_loop/4,5,6
%% Makes an existing process into a gen_fsm.
%% The calling process will enter the gen_fsm receive loop and become a
%% gen_fsm process.
%% The process *must* have been started using one of the start functions
%% in proc_lib, see proc_lib(3).
%% The user is responsible for any initialization of the process,
%% including registering a name for it.
enter_loop(Mod, Options, StateName, StateData) ->
    enter_loop(Mod, Options, StateName, StateData, self(), infinity).

enter_loop(Mod, Options, StateName, StateData, ServerName = {_,_}) ->
    enter_loop(Mod, Options, StateName, StateData, ServerName,infinity);
enter_loop(Mod, Options, StateName, StateData, Timeout) ->
    enter_loop(Mod, Options, StateName, StateData, self(), Timeout).

enter_loop(Mod, Options, StateName, StateData, ServerName, Timeout) ->
    Name = get_proc_name(ServerName),
    Parent = get_parent(),
    Debug = gen:debug_options(Options),
    Limits = limit_options(Options),
    Queue = queue:new(),
    QueueLen = 0,
    loop(Parent, Name, StateName, StateData, Mod, Timeout, Debug,
	 Limits, Queue, QueueLen).

get_proc_name(Pid) when is_pid(Pid) ->
    Pid;
get_proc_name({local, Name}) ->
    case process_info(self(), registered_name) of
	{registered_name, Name} ->
	    Name;
	{registered_name, _Name} ->
	    exit(process_not_registered);
	[] ->
	    exit(process_not_registered)
    end;
get_proc_name({global, Name}) ->
    case global:safe_whereis_name(Name) of
	undefined ->
	    exit(process_not_registered_globally);
	Pid when Pid==self() ->
	    Name;
	_Pid ->
	    exit(process_not_registered_globally)
    end.

get_parent() ->
    case get('$ancestors') of
	[Parent | _] when is_pid(Parent) ->
	    Parent;
	[Parent | _] when is_atom(Parent) ->
	    name_to_pid(Parent);
	_ ->
	    exit(process_was_not_started_by_proc_lib)
    end.

name_to_pid(Name) ->
    case whereis(Name) of
	undefined ->
	    case global:safe_whereis_name(Name) of
		undefined ->
		    exit(could_not_find_registerd_name);
		Pid ->
		    Pid
	    end;
	Pid ->
	    Pid
    end.

%%% ---------------------------------------------------
%%% Initiate the new process.
%%% Register the name using the Rfunc function
%%% Calls the Mod:init/Args function.
%%% Finally an acknowledge is sent to Parent and the main
%%% loop is entered.
%%% ---------------------------------------------------
init_it(Starter, self, Name, Mod, Args, Options) ->
    init_it(Starter, self(), Name, Mod, Args, Options);
init_it(Starter, Parent, Name0, Mod, Args, Options) ->
    Name = name(Name0),
    Debug = gen:debug_options(Options),
    Limits = limit_options(Options),
    Queue = queue:new(),
    QueueLen = 0,
    case catch Mod:init(Args) of
	{ok, StateName, StateData} ->
	    proc_lib:init_ack(Starter, {ok, self()}), 	    
	    loop(Parent, Name, StateName, StateData, Mod, infinity, Debug, Limits, Queue, QueueLen);
	{ok, StateName, StateData, Timeout} ->
	    proc_lib:init_ack(Starter, {ok, self()}), 	    
	    loop(Parent, Name, StateName, StateData, Mod, Timeout, Debug, Limits, Queue, QueueLen);
	{stop, Reason} ->
	    proc_lib:init_ack(Starter, {error, Reason}),
	    exit(Reason);
	ignore ->
	    proc_lib:init_ack(Starter, ignore),
	    exit(normal);
	{'EXIT', Reason} ->
	    proc_lib:init_ack(Starter, {error, Reason}),
	    exit(Reason);
	Else ->
	    Error = {bad_return_value, Else},
	    proc_lib:init_ack(Starter, {error, Error}),
	    exit(Error)
    end.

name({local,Name}) -> Name;
name({global,Name}) -> Name;
name(Pid) when is_pid(Pid) -> Pid.

%%-----------------------------------------------------------------
%% The MAIN loop
%%-----------------------------------------------------------------
loop(Parent, Name, StateName, StateData, Mod, hibernate, Debug,
     Limits, Queue, QueueLen)
  when QueueLen > 0 ->
    case queue:out(Queue) of
	{{value, Msg}, Queue1} ->
	    decode_msg(Msg, Parent, Name, StateName, StateData, Mod, hibernate,
		       Debug, Limits, Queue1, QueueLen - 1, false);
	{empty, _} ->
	    Reason = internal_queue_error,
	    error_info(Mod, Reason, Name, hibernate, StateName, StateData, Debug),
	    exit(Reason)
    end;
loop(Parent, Name, StateName, StateData, Mod, hibernate, Debug,
     Limits, _Queue, _QueueLen) ->
    proc_lib:hibernate(?MODULE,wake_hib,
		       [Parent, Name, StateName, StateData, Mod,
			Debug, Limits]);
%% First we test if we have reach a defined limit ...
loop(Parent, Name, StateName, StateData, Mod, Time, Debug,
     Limits, Queue, QueueLen) ->
    try 	
	message_queue_len(Limits, QueueLen)
	%% TODO: We can add more limit checking here...
    catch
	{process_limit, Limit} ->
	    Reason = {process_limit, Limit},
	    Msg = {'EXIT', Parent, {error, {process_limit, Limit}}},
	    terminate(Reason, Name, Msg, Mod, StateName, StateData, Debug,
                      queue:new())
    end,
    process_message(Parent, Name, StateName, StateData,
		    Mod, Time, Debug, Limits, Queue, QueueLen).
%% ... then we can process a new message:
process_message(Parent, Name, StateName, StateData, Mod, Time, Debug,
		Limits, Queue, QueueLen) ->
    {Msg, Queue1, QueueLen1} = collect_messages(Queue, QueueLen, Time),
    decode_msg(Msg,Parent, Name, StateName, StateData, Mod, Time,
	       Debug, Limits, Queue1, QueueLen1, false).

collect_messages(Queue, QueueLen, Time) ->
    receive
	Input ->
	    case Input of
		{'EXIT', _Parent, priority_shutdown} ->
		    {Input, Queue, QueueLen};
		_ ->
		    collect_messages(
		      queue:in(Input, Queue), QueueLen + 1, Time)
	    end
    after 0 ->
	    case queue:out(Queue) of
		{{value, Msg}, Queue1} ->
		    {Msg, Queue1, QueueLen - 1};
		{empty, _} ->
		    receive
			Input ->
			    {Input, Queue, QueueLen}
		    after Time ->
			    {{'$gen_event', timeout}, Queue, QueueLen}
		    end
	    end
    end.


wake_hib(Parent, Name, StateName, StateData, Mod, Debug,
	 Limits) ->
    Msg = receive
	      Input ->
		  Input
	  end,
    Queue = queue:new(),
    QueueLen = 0,
    decode_msg(Msg, Parent, Name, StateName, StateData, Mod, hibernate,
	       Debug, Limits, Queue, QueueLen, true).

decode_msg(Msg,Parent, Name, StateName, StateData, Mod, Time, Debug,
	   Limits, Queue, QueueLen, Hib) ->
    put('$internal_queue_len', QueueLen),
    case Msg of
        {system, From, Req} ->
	    sys:handle_system_msg(Req, From, Parent, ?MODULE, Debug,
				  [Name, StateName, StateData,
				   Mod, Time, Limits, Queue, QueueLen], Hib);
	{'EXIT', Parent, Reason} ->
	    terminate(Reason, Name, Msg, Mod, StateName, StateData, Debug,
                      Queue);
	_Msg when Debug == [] ->
	    handle_msg(Msg, Parent, Name, StateName, StateData,
		       Mod, Time, Limits, Queue, QueueLen);
	_Msg ->
	    Debug1 = sys:handle_debug(Debug, fun print_event/3,
				      {Name, StateName}, {in, Msg}),
	    handle_msg(Msg, Parent, Name, StateName, StateData,
		       Mod, Time, Debug1, Limits, Queue, QueueLen)
    end.

%%-----------------------------------------------------------------
%% Callback functions for system messages handling.
%%-----------------------------------------------------------------
system_continue(Parent, Debug, [Name, StateName, StateData,
				Mod, Time, Limits, Queue, QueueLen]) ->
    loop(Parent, Name, StateName, StateData, Mod, Time, Debug,
	 Limits, Queue, QueueLen).

-spec system_terminate(term(), _, _, [term(),...]) -> no_return().

system_terminate(Reason, _Parent, Debug,
		 [Name, StateName, StateData, Mod, _Time,
                  _Limits, Queue, _QueueLen]) ->
    terminate(Reason, Name, [], Mod, StateName, StateData, Debug, Queue).

system_code_change([Name, StateName, StateData, Mod, Time,
		    Limits, Queue, QueueLen],
		   _Module, OldVsn, Extra) ->
    case catch Mod:code_change(OldVsn, StateName, StateData, Extra) of
	{ok, NewStateName, NewStateData} ->
	    {ok, [Name, NewStateName, NewStateData, Mod, Time,
		  Limits, Queue, QueueLen]};
	Else -> Else
    end.

%%-----------------------------------------------------------------
%% Format debug messages.  Print them as the call-back module sees
%% them, not as the real erlang messages.  Use trace for that.
%%-----------------------------------------------------------------
print_event(Dev, {in, Msg}, {Name, StateName}) ->
    case Msg of
	{'$gen_event', Event} ->
	    io:format(Dev, "*DBG* ~p got event ~p in state ~w~n",
		      [Name, Event, StateName]);
	{'$gen_all_state_event', Event} ->
	    io:format(Dev,
		      "*DBG* ~p got all_state_event ~p in state ~w~n",
		      [Name, Event, StateName]);
	{timeout, Ref, {'$gen_timer', Message}} ->
	    io:format(Dev,
		      "*DBG* ~p got timer ~p in state ~w~n",
		      [Name, {timeout, Ref, Message}, StateName]);
	{timeout, _Ref, {'$gen_event', Event}} ->
	    io:format(Dev,
		      "*DBG* ~p got timer ~p in state ~w~n",
		      [Name, Event, StateName]);
	_ ->
	    io:format(Dev, "*DBG* ~p got ~p in state ~w~n",
		      [Name, Msg, StateName])
    end;
print_event(Dev, {out, Msg, To, StateName}, Name) ->
    io:format(Dev, "*DBG* ~p sent ~p to ~w~n"
	           "      and switched to state ~w~n",
	      [Name, Msg, To, StateName]);
print_event(Dev, return, {Name, StateName}) ->
    io:format(Dev, "*DBG* ~p switched to state ~w~n",
	      [Name, StateName]).

relay_messages(MRef, TRef, Clone, Queue) ->
    lists:foreach(
      fun(Msg) -> Clone ! Msg end,
      queue:to_list(Queue)),
    relay_messages(MRef, TRef, Clone).

relay_messages(MRef, TRef, Clone) ->
    receive
	{'DOWN', MRef, process, Clone, _Reason} ->
	    normal;
	{'EXIT', _Parent, _Reason} ->
	    {migrated, Clone};
	{timeout, TRef, timeout} ->
	    {migrated, Clone};
	Msg ->
	    Clone ! Msg,
	    relay_messages(MRef, TRef, Clone)
    end.

handle_msg(Msg, Parent, Name, StateName, StateData, Mod, _Time,
	   Limits, Queue, QueueLen) -> %No debug here
    From = from(Msg),
    case catch dispatch(Msg, Mod, StateName, StateData) of
	{next_state, NStateName, NStateData} ->	    
	    loop(Parent, Name, NStateName, NStateData,
		 Mod, infinity, [], Limits, Queue, QueueLen);
	{next_state, NStateName, NStateData, Time1} ->
	    loop(Parent, Name, NStateName, NStateData, Mod, Time1, [],
		 Limits, Queue, QueueLen);
        {reply, Reply, NStateName, NStateData} when From =/= undefined ->
	    reply(From, Reply),
	    loop(Parent, Name, NStateName, NStateData,
		 Mod, infinity, [], Limits, Queue, QueueLen);
        {reply, Reply, NStateName, NStateData, Time1} when From =/= undefined ->
	    reply(From, Reply),
	    loop(Parent, Name, NStateName, NStateData, Mod, Time1, [],
		 Limits, Queue, QueueLen);
	{migrate, NStateData, {Node, M, F, A}, Time1} ->
	    RPCTimeout = if Time1 == 0 ->
				 %% We don't care about a delay,
				 %% so we set it one minute
				 60000;
			    true ->
				 Time1
			 end,
	    Now = now(),
	    Reason = case catch rpc_call(Node, M, F, A, RPCTimeout) of
			 {ok, Clone} ->
			     process_flag(trap_exit, true),
			     MRef = erlang:monitor(process, Clone),
			     NowDiff = timer:now_diff(now(), Now) div 1000,
			     TimeLeft = lists:max([Time1 - NowDiff, 0]),
			     TRef = erlang:start_timer(TimeLeft, self(), timeout),
			     relay_messages(MRef, TRef, Clone, Queue);
			 _ ->
			     normal
		     end,
            Queue1 =
                case Reason of
                    normal -> Queue;
                    _ -> queue:new()
                end,
	    terminate(Reason, Name, Msg, Mod, StateName, NStateData, [],
                      Queue1);
	{stop, Reason, NStateData} ->
	    terminate(Reason, Name, Msg, Mod, StateName, NStateData, [], Queue);
	{stop, Reason, Reply, NStateData} when From =/= undefined ->
	    {'EXIT', R} = (catch terminate(Reason, Name, Msg, Mod,
					   StateName, NStateData, [], Queue)),
	    reply(From, Reply),
	    exit(R);
	{'EXIT', What} ->
	    terminate(What, Name, Msg, Mod, StateName, StateData, [], Queue);
	Reply ->
	    terminate({bad_return_value, Reply},
		      Name, Msg, Mod, StateName, StateData, [], Queue)
    end.

handle_msg(Msg, Parent, Name, StateName, StateData,
	   Mod, _Time, Debug, Limits, Queue, QueueLen) ->
    From = from(Msg),
    case catch dispatch(Msg, Mod, StateName, StateData) of
	{next_state, NStateName, NStateData} ->
	    Debug1 = sys:handle_debug(Debug, fun print_event/3,
				      {Name, NStateName}, return),
	    loop(Parent, Name, NStateName, NStateData,
		 Mod, infinity, Debug1, Limits, Queue, QueueLen);
	{next_state, NStateName, NStateData, Time1} ->
	    Debug1 = sys:handle_debug(Debug, fun print_event/3,
				      {Name, NStateName}, return),
	    loop(Parent, Name, NStateName, NStateData,
		 Mod, Time1, Debug1, Limits, Queue, QueueLen);
        {reply, Reply, NStateName, NStateData} when From =/= undefined ->
	    Debug1 = reply(Name, From, Reply, Debug, NStateName),
	    loop(Parent, Name, NStateName, NStateData,
		 Mod, infinity, Debug1, Limits, Queue, QueueLen);
        {reply, Reply, NStateName, NStateData, Time1} when From =/= undefined ->
	    Debug1 = reply(Name, From, Reply, Debug, NStateName),
	    loop(Parent, Name, NStateName, NStateData,
		 Mod, Time1, Debug1, Limits, Queue, QueueLen);
	{migrate, NStateData, {Node, M, F, A}, Time1} ->
	    RPCTimeout = if Time1 == 0 ->
				 %% We don't care about a delay,
				 %% so we set it one minute
				 60000;
			    true ->
				 Time1
			 end,
	    Now = now(),
	    Reason = case catch rpc_call(Node, M, F, A, RPCTimeout) of
			 {ok, Clone} ->
			     process_flag(trap_exit, true),
			     MRef = erlang:monitor(process, Clone),
			     NowDiff = timer:now_diff(now(), Now) div 1000,
			     TimeLeft = lists:max([Time1 - NowDiff, 0]),
			     TRef = erlang:start_timer(TimeLeft, self(), timeout),
			     relay_messages(MRef, TRef, Clone, Queue);
			 _ ->
			     normal
		     end,
            Queue1 =
                case Reason of
                    normal -> Queue;
                    _ -> queue:new()
                end,
	    terminate(Reason, Name, Msg, Mod, StateName, NStateData, Debug,
                      Queue1);
	{stop, Reason, NStateData} ->
	    terminate(Reason, Name, Msg, Mod, StateName, NStateData, Debug,
                      Queue);
	{stop, Reason, Reply, NStateData} when From =/= undefined ->
	    {'EXIT', R} = (catch terminate(Reason, Name, Msg, Mod,
					   StateName, NStateData, Debug,
                                           Queue)),
	    reply(Name, From, Reply, Debug, StateName),
	    exit(R);
	{'EXIT', What} ->
	    terminate(What, Name, Msg, Mod, StateName, StateData, Debug, Queue);
	Reply ->
	    terminate({bad_return_value, Reply},
		      Name, Msg, Mod, StateName, StateData, Debug, Queue)
    end.

dispatch({'$gen_event', Event}, Mod, StateName, StateData) ->
    Mod:StateName(Event, StateData);
dispatch({'$gen_all_state_event', Event}, Mod, StateName, StateData) ->
    Mod:handle_event(Event, StateName, StateData);
dispatch({'$gen_sync_event', From, Event}, Mod, StateName, StateData) ->
    Mod:StateName(Event, From, StateData);
dispatch({'$gen_sync_all_state_event', From, Event},
	 Mod, StateName, StateData) ->
    Mod:handle_sync_event(Event, From, StateName, StateData);
dispatch({timeout, Ref, {'$gen_timer', Msg}}, Mod, StateName, StateData) ->
    Mod:StateName({timeout, Ref, Msg}, StateData);
dispatch({timeout, _Ref, {'$gen_event', Event}}, Mod, StateName, StateData) ->
    Mod:StateName(Event, StateData);
dispatch(Info, Mod, StateName, StateData) ->
    Mod:handle_info(Info, StateName, StateData).

from({'$gen_sync_event', From, _Event}) -> From;
from({'$gen_sync_all_state_event', From, _Event}) -> From;
from(_) -> undefined.

%% Send a reply to the client.
reply({To, Tag}, Reply) ->
    catch To ! {Tag, Reply}.

reply(Name, {To, Tag}, Reply, Debug, StateName) ->
    reply({To, Tag}, Reply),
    sys:handle_debug(Debug, fun print_event/3, Name,
		     {out, Reply, To, StateName}).

%%% ---------------------------------------------------
%%% Terminate the server.
%%% ---------------------------------------------------

<<<<<<< HEAD
terminate(Reason, Name, Msg, Mod, StateName, StateData, Debug, Queue) ->
    lists:foreach(
      fun(Message) -> self() ! Message end,
      queue:to_list(Queue)),
=======
-spec terminate(term(), _, _, atom(), _, _, _) -> no_return().

terminate(Reason, Name, Msg, Mod, StateName, StateData, Debug) ->
>>>>>>> 4be7984a
    case catch Mod:terminate(Reason, StateName, StateData) of
	{'EXIT', R} ->
	    error_info(Mod, R, Name, Msg, StateName, StateData, Debug),
	    exit(R);
	_ ->
	    case Reason of
		normal ->
		    exit(normal);
		shutdown ->
		    exit(shutdown);
		priority_shutdown ->
		    %% Priority shutdown should be considered as
		    %% shutdown by SASL
		    exit(shutdown);
		{process_limit, _Limit} ->
		    exit(Reason);
		{migrated, _Clone} ->
		    exit(normal);
		_ ->
		    error_info(Mod, Reason, Name, Msg, StateName, StateData, Debug),
		    exit(Reason)
	    end
    end.

error_info(Mod, Reason, Name, Msg, StateName, StateData, Debug) ->
    Reason1 = 
	case Reason of
	    {undef,[{M,F,A}|MFAs]} ->
		case code:is_loaded(M) of
		    false ->
			{'module could not be loaded',[{M,F,A}|MFAs]};
		    _ ->
			case erlang:function_exported(M, F, length(A)) of
			    true ->
				Reason;
			    false ->
				{'function not exported',[{M,F,A}|MFAs]}
			end
		end;
	    _ ->
		Reason
	end,
    StateToPrint = case erlang:function_exported(Mod, print_state, 1) of
      true -> (catch Mod:print_state(StateData));
      false -> StateData
    end,
    Str = "** State machine ~p terminating \n" ++
	get_msg_str(Msg) ++
	"** When State == ~p~n"
        "**      Data  == ~p~n"
        "** Reason for termination = ~n** ~p~n",
    format(Str, [Name, get_msg(Msg), StateName, StateToPrint, Reason1]),
    sys:print_log(Debug),
    ok.

get_msg_str({'$gen_event', _Event}) ->
    "** Last event in was ~p~n";
get_msg_str({'$gen_sync_event', _Event}) ->
    "** Last sync event in was ~p~n";
get_msg_str({'$gen_all_state_event', _Event}) ->
    "** Last event in was ~p (for all states)~n";
get_msg_str({'$gen_sync_all_state_event', _Event}) ->
    "** Last sync event in was ~p (for all states)~n";
get_msg_str({timeout, _Ref, {'$gen_timer', _Msg}}) ->
    "** Last timer event in was ~p~n";
get_msg_str({timeout, _Ref, {'$gen_event', _Msg}}) ->
    "** Last timer event in was ~p~n";
get_msg_str(_Msg) ->
    "** Last message in was ~p~n".

get_msg({'$gen_event', Event}) -> Event;
get_msg({'$gen_sync_event', Event}) -> Event;
get_msg({'$gen_all_state_event', Event}) -> Event;
get_msg({'$gen_sync_all_state_event', Event}) -> Event;
get_msg({timeout, Ref, {'$gen_timer', Msg}}) -> {timeout, Ref, Msg};
get_msg({timeout, _Ref, {'$gen_event', Event}}) -> Event;
get_msg(Msg) -> Msg.

%%-----------------------------------------------------------------
%% Status information
%%-----------------------------------------------------------------
format_status(Opt, StatusData) ->
    [PDict, SysState, Parent, Debug,
     [Name, StateName, StateData, Mod, _Time, _Limits, _Queue, _QueueLen]] =
	StatusData,
    NameTag = if is_pid(Name) ->
		      pid_to_list(Name);
		 is_atom(Name) ->
		      Name
	      end,
    Header = lists:concat(["Status for state machine ", NameTag]),
    Log = sys:get_debug(log, Debug, []),
    Specfic = 
	case erlang:function_exported(Mod, format_status, 2) of
	    true ->
		case catch Mod:format_status(Opt,[PDict,StateData]) of
		    {'EXIT', _} -> [{data, [{"StateData", StateData}]}];
		    Else -> Else
		end;
	    _ ->
		[{data, [{"StateData", StateData}]}]
	end,
    [{header, Header},
     {data, [{"Status", SysState},
	     {"Parent", Parent},
	     {"Logged events", Log},
	     {"StateName", StateName}]} |
     Specfic].

%%-----------------------------------------------------------------
%% Resources limit management
%%-----------------------------------------------------------------
%% Extract know limit options
limit_options(Options) ->
    limit_options(Options, #limits{}).
limit_options([], Limits) ->
    Limits;
%% Maximum number of messages allowed in the process message queue
limit_options([{max_queue,N}|Options], Limits) 
  when is_integer(N) ->
    NewLimits = Limits#limits{max_queue=N},
    limit_options(Options, NewLimits);
limit_options([_|Options], Limits) ->
    limit_options(Options, Limits).

%% Throw max_queue if we have reach the max queue size
%% Returns ok otherwise
message_queue_len(#limits{max_queue = undefined}, _QueueLen) ->
    ok;
message_queue_len(#limits{max_queue = MaxQueue}, QueueLen) ->
    Pid = self(),
    case process_info(Pid, message_queue_len) of
        {message_queue_len, N} when N + QueueLen > MaxQueue ->
	    throw({process_limit, {max_queue, N + QueueLen}});
	_ ->
	    ok
    end.

rpc_call(Node, Mod, Fun, Args, Timeout) ->
    Ref = make_ref(),
    Caller = self(),
    F = fun() ->
		group_leader(whereis(user), self()),
		case catch apply(Mod, Fun, Args) of
		    {'EXIT', _} = Err ->
			Caller ! {Ref, {badrpc, Err}};
		    Result ->
			Caller ! {Ref, Result}
		end
	end,
    Pid = spawn(Node, F),
    MRef = erlang:monitor(process, Pid),
    receive
	{Ref, Result} ->
	    erlang:demonitor(MRef, [flush]),
	    Result;
	{'DOWN', MRef, _, _, noconnection = Reason} ->
	    {badrpc, Reason}
    after Timeout ->
	    erlang:demonitor(MRef, [flush]),
	    catch exit(Pid, kill),
	    receive
		{Ref, Result} ->
		    Result
	    after 0 ->
		    {badrpc, timeout}
	    end
    end.<|MERGE_RESOLUTION|>--- conflicted
+++ resolved
@@ -698,16 +698,10 @@
 %%% Terminate the server.
 %%% ---------------------------------------------------
 
-<<<<<<< HEAD
 terminate(Reason, Name, Msg, Mod, StateName, StateData, Debug, Queue) ->
     lists:foreach(
       fun(Message) -> self() ! Message end,
       queue:to_list(Queue)),
-=======
--spec terminate(term(), _, _, atom(), _, _, _) -> no_return().
-
-terminate(Reason, Name, Msg, Mod, StateName, StateData, Debug) ->
->>>>>>> 4be7984a
     case catch Mod:terminate(Reason, StateName, StateData) of
 	{'EXIT', R} ->
 	    error_info(Mod, R, Name, Msg, StateName, StateData, Debug),

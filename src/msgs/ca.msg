--- conflicted
+++ resolved
@@ -14,13 +14,8 @@
 {"Administrator privileges required","Es necessita tenir privilegis d'administrador"}.
 {"A friendly name for the node","Un nom per al node"}.
 {"All activity","Tota l'activitat"}.
-<<<<<<< HEAD
-{"Allow this Jabber ID to subscribe to this pubsub node?","Permetre que aquesta Jabber ID es puga subscriure a aquest node pubsub"}.
-{"Allow users to change the subject","Permetre que els usuaris canviin el tema"}.
-=======
 {"Allow this Jabber ID to subscribe to this pubsub node?","Permetre que aquesta JID es puga subscriure a aquest node pubsub"}.
 {"Allow users to change subject","Permetre que els usuaris canvien el tema"}.
->>>>>>> cd09381e
 {"Allow users to query other users","Permetre que els usuaris fagen peticions a altres usuaris"}.
 {"Allow users to send invites","Permetre que els usuaris envien invitacions"}.
 {"Allow users to send private messages","Permetre que els usuaris envien missatges privats"}.
@@ -29,10 +24,6 @@
 {"All Users","Tots els usuaris"}.
 {"Announcements","Anuncis"}.
 {"anyone","qualsevol"}.
-<<<<<<< HEAD
-{"A password is required to enter this room","Es necessita password per a entrar en aquesta sala"}.
-=======
->>>>>>> cd09381e
 {"April","Abril"}.
 {"August","Agost"}.
 {"Backup","Guardar còpia de seguretat"}.
@@ -53,25 +44,15 @@
 {"Commands","Comandaments"}.
 {"Conference room does not exist","La sala de conferències no existeix"}.
 {"Configuration","Configuració"}.
-<<<<<<< HEAD
-{"Configuration of room ~s","Configuració de la sala ~s"}.
-{"Connected Resources:","Recursos connectats:"}.
-{"Connections parameters","Paràmetres de connexió"}.
-=======
 {"Configuration for ","Configuració per a "}.
 {"Connected Resources:","Recursos connectats:"}.
->>>>>>> cd09381e
 {"Country","Pais"}.
 {"CPU Time:","Temps de CPU"}.
 {"Database","Base de dades"}.
 {"Database Tables at ","Taules de la base de dades en "}.
 {"Database Tables Configuration at ","Configuració de la base de dades en "}.
 {"December","Decembre"}.
-<<<<<<< HEAD
-{"Default users as participants","Els usuaris són participants per defecte"}.
-=======
 {"Default users as participants","Els usuaris per defecte són els participants"}.
->>>>>>> cd09381e
 {"Delete","Eliminar"}.
 {"Delete message of the day","Eliminar el missatge del dia"}.
 {"Delete message of the day on all hosts","Elimina el missatge del dis de tots els hosts"}.
@@ -92,16 +73,9 @@
 {"ejabberd vCard module","Mòdul ejabberd vCard"}.
 {"ejabberd virtual hosts","Hosts virtuals del ejabberd"}.
 {"ejabberd Web Admin","Web d'administració del ejabberd"}.
-<<<<<<< HEAD
-{"Elements","Elements"}.
-{"Email","Email"}.
-{"Enable logging","Habilitar el registre de la conversa"}.
-{"Encoding for server ~b","Codificació pel servidor ~b"}.
-=======
 {"Email","Email"}.
 {"Enable logging","Habilitar el registre de la conversa"}.
 {"Encodings","Codificacions"}.
->>>>>>> cd09381e
 {"End User Session","Finalitzar Sesió d'Usuari"}.
 {"Enter list of {Module, [Options]}","Introdueix llista de {mòdul, [opcions]}"}.
 {"Enter nickname you want to register","Introdueix el nickname que vols registrar"}.
@@ -109,20 +83,9 @@
 {"Enter path to jabberd14 spool dir","Introdueix la ruta al directori de jabberd14 spools"}.
 {"Enter path to jabberd14 spool file","Introdueix ruta al fitxer jabberd14 spool"}.
 {"Enter path to text file","Introdueix ruta al fitxer de text"}.
-<<<<<<< HEAD
-{"Enter the text you see","Introdueix el textque veus"}.
-{"Enter username and encodings you wish to use for connecting to IRC servers.  Press 'Next' to get more fields to fill in.  Press 'Complete' to save settings.","Introdueix el nom d'usuari i les codificacions de caràcters per a utilitzar als servidors de IRC. Apreta \"Seguent\" per veure més caps per omplir. Apreta \"Completar\" per guardar la configuració. "}.
-{"Enter username, encodings, ports and passwords you wish to use for connecting to IRC servers","Introdueix el nom d'usuari, les codificacions de caràcters, els ports i contrassenyes per a utilitzar al connectar als servidors de IRC "}.
-{"Erlang Jabber Server","Servidor Erlang Jabber"}.
-{"Error","Error"}.
-{"Example: [{\"irc.lucky.net\", \"koi8-r\", 6667, \"secret\"}, {\"vendetta.fef.net\", \"iso8859-1\", 7000}, {\"irc.sometestserver.net\", \"utf-8\"}].","Exemple: [{\"irc.lucky.net\", \"koi8-r\", 6667, \"secret\"}, {\"vendetta.fef.net\", \"iso8859-1\", 7000}, {\"irc.sometestserver.net\", \"utf-8\"}]."}.
-{"Export data of all users in the server to PIEFXIS files (XEP-0227):","Exportar dades de tots els usuaris del servidor a arxius PIEFXIS (XEP-0227):"}.
-{"Export data of users in a host to PIEFXIS files (XEP-0227):","Exportar dades d'usuaris d'un host a arxius PIEFXIS (XEP-0227):"}.
-=======
 {"Enter username and encodings you wish to use for connecting to IRC servers","Introdueix el nom d'usuari i les codificacions de caràcters per a utilitzar als servidors de IRC"}.
 {"Erlang Jabber Server","Servidor Erlang Jabber"}.
 {"Example: [{\"irc.lucky.net\", \"koi8-r\"}, {\"vendetta.fef.net\", \"iso8859-1\"}].","Exemple: [{\"irc.lucky.net\", \"koi8-r\"}, {\"vendetta.fef.net\", \"iso8859-1\"}]."}.
->>>>>>> cd09381e
 {"Family Name","Cognom"}.
 {"February","Febrer"}.
 {"Fill in fields to search for any matching Jabber User","Emplena camps per a buscar usuaris Jabber que concorden"}.
@@ -145,20 +108,10 @@
 {"has been kicked","Has sigut expulsat"}.
 {" has set the subject to: "," ha posat l'assumpte: "}.
 {"Host","Host"}.
-<<<<<<< HEAD
-{"If you want to specify different ports, passwords, encodings for IRC servers, fill this list with values in format '{\"irc server\", \"encoding\", port, \"password\"}'.  By default this service use \"~s\" encoding, port ~p, empty password.","Si vols especificar codificacions de caràcters diferents per a cada servidor IRC emplena aquesta llista amb els valors amb el format '{\"servidor irc\", \"codificació\", port, \"contrassenya\"}'.  Aquest servei utilitza per defecte la codificació \"~s\", port ~p, no contrassenya."}.
-{"Import Directory","Importar directori"}.
-{"Import File","Importar fitxer"}.
-{"Import user data from jabberd14 spool file:","Importar dades d'usuaris de l'arxiu de spool de jabberd14"}.
-{"Import User from File at ","Importa usuari des de fitxer en "}.
-{"Import users data from a PIEFXIS file (XEP-0227):","Importar dades d'usuaris des d'un arxiu PIEFXIS (XEP-0227):"}.
-{"Import users data from jabberd14 spool directory:","Importar dades d'usuaris del directori de spool de jabberd14:"}.
-=======
 {"If you want to specify different encodings for IRC servers, fill this list with values in format '{\"irc server\", \"encoding\"}'.  By default this service use \"~s\" encoding.","Si vols especificar codificacions de caràcters distints per a cada servidor IRC emplena aquesta llista amb els valors amb el format '{\"servidor irc\", \"codificació\"}'.  Aquest servei utilitza per defecte la codificació \"~s\"."}.
 {"Import Directory","Importar directori"}.
 {"Import File","Importar fitxer"}.
 {"Import User from File at ","Importa usuari des de fitxer en "}.
->>>>>>> cd09381e
 {"Import Users from Dir at ","Importar usuaris des del directori en "}.
 {"Import Users From jabberd14 Spool Files","Importar usuaris de jabberd14"}.
 {"Improper message type","Tipus de missatge incorrecte"}.
@@ -166,34 +119,16 @@
 {"Invalid affiliation: ~s","Afiliació invàlida: ~s"}.
 {"Invalid role: ~s","Rol invàlid: ~s"}.
 {"IP addresses","Adreça IP"}.
-<<<<<<< HEAD
-{"IP","IP"}.
-{"IRC channel (don't put the first #)","Canal d'IRC (no posis la primera #)"}.
-{"IRC server","Servidor d'IRC"}.
-{"IRC settings","Configuració d'IRC."}.
 {"IRC Transport","Transport a IRC"}.
-{"IRC username","Nom d'usuari al IRC"}.
-=======
-{"IRC Transport","Transport a IRC"}.
->>>>>>> cd09381e
 {"IRC Username","Nom d'usuari al IRC"}.
 {"is now known as","ara es conegut com"}.
 {"It is not allowed to send private messages","No està permés enviar missatges privats"}.
 {"It is not allowed to send private messages of type \"groupchat\"","No està permés enviar missatges del tipus \"groupchat\""}.
 {"It is not allowed to send private messages to the conference","No està permés l'enviament de missatges privats a la sala"}.
 {"Jabber ID","ID Jabber"}.
-<<<<<<< HEAD
-{"Jabber ID ~s is invalid","El Jabber ID ~s no és vàlid"}.
-{"January","Gener"}.
-{"Join IRC channel","Entra a canal d'IRC"}.
-{"joins the room","Entrar a la sala"}.
-{"Join the IRC channel here.","Entra al canal d'IRC aquí."}.
-{"Join the IRC channel in this Jabber ID: ~s","Entra al canal d'IRC en aquesta Jabber ID: ~s"}.
-=======
 {"January","Gener"}.
 {"Jabber ID ~s is invalid","El JID ~s no és vàlid"}.
 {"joins the room","Entrar a la sala"}.
->>>>>>> cd09381e
 {"July","Juliol"}.
 {"June","Juny"}.
 {"Last Activity","Última activitat"}.
@@ -206,12 +141,7 @@
 {"List of modules to start","Llista de mòduls a iniciar"}.
 {"Low level update script","Script d'actualització de baix nivell"}.
 {"Make participants list public","Crear una llista de participants pública"}.
-<<<<<<< HEAD
-{"Make room captcha protected","Crear una sala protegida per captcha"}.
-{"Make room members-only","Crear una sala de \"només membres\""}.
-=======
 {"Make room members-only","Crear una sala de \"soles membres\""}.
->>>>>>> cd09381e
 {"Make room moderated","Crear una sala moderada"}.
 {"Make room password protected","Crear una sala amb password"}.
 {"Make room persistent","Crear una sala persistent"}.
@@ -221,22 +151,13 @@
 {"Max # of items to persist","Màxim # d'elements que persistixen"}.
 {"Max payload size in bytes","Màxim tamany del payload en bytes"}.
 {"May","Maig"}.
-<<<<<<< HEAD
-{"Membership is required to enter this room","Necessites ser membre d'aquesta sala per a poder entrar"}.
-=======
 {"Membership required to enter this room","Necessites ser membre d'aquesta sala per a poder entrar"}.
->>>>>>> cd09381e
 {"Members:","Membre:"}.
 {"Memory","Memòria"}.
 {"Message body","Missatge"}.
 {"Middle Name","Segon nom"}.
 {"Moderator privileges required","Es necessita tenir privilegis de moderador"}.
-<<<<<<< HEAD
-{"moderators only","només moderadors"}.
-{"Modified modules","Mòduls modificats"}.
-=======
 {"moderators only","sols moderadors"}.
->>>>>>> cd09381e
 {"Module","Mòdul"}.
 {"Modules at ","Mòduls en "}.
 {"Modules","Mòduls"}.
@@ -244,11 +165,8 @@
 {"Name:","Nom:"}.
 {"Name","Nom"}.
 {"Never","Mai"}.
-<<<<<<< HEAD
-=======
 {"Nickname is already in use by another occupant","El Nickname està siguent utilitzat per una altra persona"}.
 {"Nickname is registered by another person","El Nickname ja està registrat per una altra persona"}.
->>>>>>> cd09381e
 {"Nickname","Nickname"}.
 {"Nickname Registration at ","Registre del Nickname en "}.
 {"Nickname ~s does not exist in the room","El Nickname ~s no existeix a la sala"}.
@@ -261,10 +179,6 @@
 {"No limit","Sense Llímit"}.
 {"None","Cap"}.
 {"No resource provided","Recurs no disponible"}.
-<<<<<<< HEAD
-{"Not Found","No Trobat"}.
-=======
->>>>>>> cd09381e
 {"Notify subscribers when items are removed from the node","Notificar subscriptors quan els elements són eliminats del node"}.
 {"Notify subscribers when the node configuration changes","Notificar subscriptors quan canvia la configuració del node"}.
 {"Notify subscribers when the node is deleted","Notificar subscriptors quan el node és eliminat"}.
@@ -280,13 +194,8 @@
 {"Online Users","Usuaris conectats"}.
 {"Online Users:","Usuaris en línia:"}.
 {"Only deliver notifications to available users","Sols enviar notificacions als usuaris disponibles"}.
-<<<<<<< HEAD
-{"Only moderators and participants are allowed to change the subject in this room","Només els moderadors i participants poden canviar l'assumpte d'aquesta sala"}.
-{"Only moderators are allowed to change the subject in this room","Només els moderadors poden canviar l'assumpte d'aquesta sala"}.
-=======
 {"Only moderators and participants are allowed to change subject in this room","Sols els moderadors i participants poden canviar l'assumpte d'aquesta sala"}.
 {"Only moderators are allowed to change subject in this room","Sols els moderadors poden canviar l'assumpte d'aquesta sala"}.
->>>>>>> cd09381e
 {"Only occupants are allowed to send messages to the conference","Sols els ocupants poden enviar missatges a la sala"}.
 {"Only occupants are allowed to send queries to the conference","Sols els ocupants poden enviar solicituts a la sala"}.
 {"Only service administrators are allowed to send service messages","Sols els administradors del servei tenen permís per a enviar missatges de servei"}.
@@ -298,15 +207,9 @@
 {"Outgoing s2s Servers:","Servidors d'eixida de s2s"}.
 {"Owner privileges required","Es requerixen privilegis de propietari de la sala"}.
 {"Packet","Paquet"}.
-<<<<<<< HEAD
-{"Password ~b","Password ~b"}.
-{"Password:","Password:"}.
-{"Password","Password"}.
-=======
 {"Password:","Password:"}.
 {"Password","Password"}.
 {"Password required to enter this room","Es necessita password per a entrar en aquesta sala"}.
->>>>>>> cd09381e
 {"Password Verification","Verificació del Password"}.
 {"Path to Dir","Ruta al directori"}.
 {"Path to File","Ruta al fitxer"}.
@@ -314,20 +217,6 @@
 {"Period: ","Període: "}.
 {"Persist items to storage","Persistir elements al guardar"}.
 {"Ping","Ping"}.
-<<<<<<< HEAD
-{"Please note that these options will only backup the builtin Mnesia database. If you are using the ODBC module, you also need to backup your SQL database separately.","Recorda que aquestes opcions només fan còpia de seguretat de la base de dades Mnesia. Si estàs utilitzant el mòdul d'ODBC també deus de fer una còpia de seguretat de la base de dades de SQL a part."}.
-{"Pong","Pong"}.
-{"Port ~b","Port ~b"}.
-{"Port","Port"}.
-{"Present real Jabber IDs to","Presentar Jabber ID's reals a"}.
-{"private, ","privat"}.
-{"Protocol","Protocol"}.
-{"Publish-Subscribe","Publicar-subscriure't"}.
-{"PubSub subscriber request","Petició de subscriptor PubSub"}.
-{"Queries to the conference members are not allowed in this room"," En aquesta sala no es permeten solicituts als membres de la sala"}.
-{"RAM and disc copy","Còpia en RAM i disc"}.
-{"RAM copy","Còpia en RAM"}.
-=======
 {"Pong","Pong"}.
 {"Port","Port"}.
 {"Present real Jabber IDs to","Presentar JID's reals a"}.
@@ -338,20 +227,14 @@
 {"RAM and disc copy","Còpia en RAM i disc"}.
 {"RAM copy","Còpia en RAM"}.
 {"(Raw)","(en format text)"}.
->>>>>>> cd09381e
 {"Raw","en format text"}.
 {"Really delete message of the day?","Segur que vols eliminar el missatge del dia?"}.
 {"Recipient is not in the conference room","El receptor no està en la sala de conferència"}.
 {"Registered Users:","Usuaris registrats:"}.
 {"Registered Users","Usuaris registrats"}.
 {"Registration in mod_irc for ","Registre en mod_irc per a"}.
-<<<<<<< HEAD
-{"Remote copy","Còpia remota"}.
-{"Remove All Offline Messages","Eliminar tots els missatges offline"}.
-=======
 {"Remark that these options will only backup the builtin Mnesia database. If you are using the ODBC module, you also need to backup your SQL database separately.","Recordar que estes opcions sols fan còpia de seguretat de la base de dades Mnesia. Si estàs utilitzant el mòdul d'ODBC també deus de fer una còpia de seguretat de la base de dades de SQL a part."}.
 {"Remote copy","Còpia remota"}.
->>>>>>> cd09381e
 {"Remove","Borrar"}.
 {"Remove User","Eliminar usuari"}.
 {"Replaced by new connection","Reemplaçat per una nova connexió"}.
@@ -365,11 +248,6 @@
 {"Restore","Restaurar"}.
 {"Room Configuration","Configuració de la sala"}.
 {"Room creation is denied by service policy","Se t'ha denegat el crear la sala per política del servei"}.
-<<<<<<< HEAD
-{"Room description","Descripció de la sala:"}.
-{"Room Occupants","Nombre d'ocupants"}.
-=======
->>>>>>> cd09381e
 {"Room title","Títol de la sala"}.
 {"Roster groups allowed to subscribe","Llista de grups que tenen permés subscriures"}.
 {"Roster","Llista de contactes"}.
@@ -387,24 +265,15 @@
 {"Send announcement to all users","Enviar anunci a tots els usuaris"}.
 {"Send announcement to all users on all hosts","Enviar anunci a tots els usuaris de tots els hosts"}.
 {"September","Setembre"}.
-<<<<<<< HEAD
-{"Server ~b","Servidor ~b"}.
-{"Set message of the day and send to online users","Configurar el missatge del dia i enviar a tots els usuaris"}.
-{"Set message of the day on all hosts and send to online users","Escriure missatge del dia en tots els hosts i enviar-ho als usuaris connectats"}.
-=======
 {"Set message of the day and send to online users","Configurar el missatge del dia i enviar a tots els usuaris"}.
 {"Set message of the day on all hosts and send to online users","Escriure missatge del dia en tots els hosts i envia als usuaris connectats"}.
->>>>>>> cd09381e
 {"Shared Roster Groups","Grups de contactes compartits"}.
 {"Show Integral Table","Mostrar Taula Integral"}.
 {"Show Ordinary Table","Mostrar Taula Ordinaria"}.
 {"Shut Down Service","Apager el Servei"}.
 {"~s invites you to the room ~s","~s et convida a la sala ~s"}.
-<<<<<<< HEAD
-=======
 {"Size","Tamany"}.
 {"Specified nickname is already registered","El Nickname especificat ja està registrat, busca-te'n un altre"}.
->>>>>>> cd09381e
 {"Specify the access model","Especificar el model d'accés"}.
 {"Specify the publisher model","Especificar el model del publicant"}.
 {"~s's Offline Messages Queue","~s's cua de missatges offline"}.
@@ -426,13 +295,6 @@
 {"Subscriber Address","Adreça del Subscriptor"}.
 {"Subscription","Subscripció"}.
 {"Sunday","Diumenge"}.
-<<<<<<< HEAD
-{"That nickname is already in use by another occupant","El Nickname està siguent utilitzat per una altra persona"}.
-{"That nickname is registered by another person","El nickname ja està registrat per una altra persona"}.
-{"The captcha is valid.","El captcha es vàlid."}.
-{"The collections with which a node is affiliated","Les col.leccions amb les que un node està afiliat"}.
-=======
->>>>>>> cd09381e
 {"the password is","el password és"}.
 {"This participant is kicked from the room because he sent an error message","Aquest participant ha sigut expulsat de la sala perque ha enviat un missatge d'error"}.
 {"This participant is kicked from the room because he sent an error message to another participant","Aquest participant ha sigut expulsat de la sala perque ha enviat un missatge erroni a un altre participant"}.
@@ -440,11 +302,7 @@
 {"This room is not anonymous","Aquesta sala no és anònima"}.
 {"Thursday","Dijous"}.
 {"Time","Data"}.
-<<<<<<< HEAD
-{"Time delay","Temps de retard"}.
-=======
 {"Time delay","Temps de retràs"}.
->>>>>>> cd09381e
 {"To","Per a"}.
 {"To ~s","A ~s"}.
 {"Traffic rate limit is exceeded","El llímit de tràfic ha sigut sobrepassat"}.
@@ -453,16 +311,9 @@
 {"Transactions Logged:","Transaccions registrades"}.
 {"Transactions Restarted:","Transaccions reiniciades"}.
 {"Tuesday","Dimarts"}.
-<<<<<<< HEAD
-{"Unable to generate a captcha","No s'ha pogut generar un captcha"}.
-{"Unauthorized","No autoritzat"}.
-{"Update ","Actualitzar"}.
-{"Update","Actualitzar"}.
-=======
 {"Update ","Actualitzar"}.
 {"Update","Actualitzar"}.
 {"Updated modules","Mòduls actualitzats"}.
->>>>>>> cd09381e
 {"Update message of the day (don't send)","Actualitzar el missatge del dia (no enviar)"}.
 {"Update message of the day on all hosts (don't send)","Actualitza el missatge del dia en tots els hosts (no enviar)"}.
 {"Update plan","Pla d'actualització"}.
@@ -470,21 +321,14 @@
 {"Uptime:","Temps en marxa"}.
 {"Use of STARTTLS required","És obligatori utilitzar STARTTLS"}.
 {"User Management","Gestió d'Usuaris"}.
-<<<<<<< HEAD
-{"Users are not allowed to register accounts so quickly","Els usuaris no tenen permís per a crear comptes tan depresa"}.
-=======
 {"Users are not allowed to register accounts so fast","Els usuarios no tenen permis per a crear comptes tan apresa"}.
->>>>>>> cd09381e
 {"Users Last Activity","Última activitat d'usuari"}.
 {"Users","Usuaris"}.
 {"User ","Usuari "}.
 {"User","Usuari"}.
 {"Validate","Validar"}.
 {"vCard User Search","Recerca de vCard d'usuari"}.
-<<<<<<< HEAD
-=======
 {"Virtual Hosts","Hosts Virtuals"}.
->>>>>>> cd09381e
 {"Visitors are not allowed to change their nicknames in this room","Els visitants no tenen permés canviar el seus Nicknames en esta sala"}.
 {"Visitors are not allowed to send messages to all occupants","Els visitants no poden enviar missatges a tots els ocupants"}.
 {"Wednesday","Dimecres"}.
@@ -496,9 +340,4 @@
 {"You need an x:data capable client to configure room","Necessites un client amb suport x:data per a configurar la sala"}.
 {"You need an x:data capable client to register nickname","Necessites un client amb suport x:data per a poder registrar el Nickname"}.
 {"You need an x:data capable client to search","Necesites un client amb suport x:data per a poder buscar"}.
-<<<<<<< HEAD
-{"Your contact offline message queue is full. The message has been discarded.","La cua de missatges offline és plena. El missatge ha sigut descartat"}.
-{"Your messages to ~s are being blocked. To unblock them, visit ~s","Els teus missatges per ~s s'estan bloquejant. Per desbloquejar-los, visita ~s"}.
-=======
-{"Your contact offline message queue is full. The message has been discarded.","La cua de missatges offline és plena. El missatge ha sigut descartat"}.
->>>>>>> cd09381e
+{"Your contact offline message queue is full. The message has been discarded.","La cua de missatges offline és plena. El missatge ha sigut descartat"}.
{"Access Configuration","访问配置"}.
{"Access Control List Configuration","访问控制列表(ACL)配置"}.
{"Access control lists","访问控制列表(ACL)"}.
{"Access Control Lists","访问控制列表(ACL)"}.
{"Access denied by service policy","访问被服务策略拒绝"}.
{"Access rules","访问规则"}.
{"Access Rules","访问规则"}.
{"Action on user","对用户的动作"}.
<<<<<<< HEAD
{"Add Jabber ID","添加 Jabber ID"}.
=======
{"Add Jabber ID","添加Jabber ID"}.
>>>>>>> cd09381e
{"Add New","添加新用户"}.
{"Add User","添加用户"}.
{"Administration of ","管理"}.
{"Administration","管理"}.
{"Administrator privileges required","需要管理员权限"}.
{"A friendly name for the node","该节点的友好名称"}.
{"All activity","所有活动"}.
<<<<<<< HEAD
{"Allow this Jabber ID to subscribe to this pubsub node?","允许该 Jabber ID 订阅该pubsub节点?"}.
{"Allow users to change the subject","允许用户更改主题"}.
=======
{"Allow this Jabber ID to subscribe to this pubsub node?","允许该JID订阅该pubsub节点?"}.
{"Allow users to change subject","允许用户更改主题"}.
>>>>>>> cd09381e
{"Allow users to query other users","允许用户查询其它用户"}.
{"Allow users to send invites","允许用户发送邀请"}.
{"Allow users to send private messages","允许用户发送私聊消息"}.
{"Allow visitors to change nickname","允许用户更改昵称"}.
{"Allow visitors to send status text in presence updates","更新在线状态时允许用户发送状态文本"}.
{"All Users","所有用户"}.
{"Announcements","通知"}.
{"anyone","任何人"}.
<<<<<<< HEAD
{"A password is required to enter this room","进入此房间需要密码"}.
=======
>>>>>>> cd09381e
{"April","四月"}.
{"August","八月"}.
{"Backup Management","备份管理"}.
{"Backup of ","备份来源 "}.
{"Backup to File at ","备份到文件位于"}.
{"Backup","备份"}.
{"Bad format","格式错误"}.
{"Birthday","出生日期"}.
{"Change Password","更改密码"}.
{"Change User Password","更改用户密码"}.
{"Chatroom configuration modified","聊天室配置已修改"}.
{"Chatrooms","聊天室"}.
{"Choose a username and password to register with this server","请选择在此服务器上注册所需的用户名和密码"}.
{"Choose modules to stop","请选择要停止的模块"}.
{"Choose storage type of tables","请选择表格的存储类型"}.
{"Choose whether to approve this entity's subscription.","选择是否允许该实体的订阅"}.
{"City","城市"}.
{"Commands","命令"}.
{"Conference room does not exist","会议室不存在"}.
<<<<<<< HEAD
{"Configuration of room ~s","房间~s的配置 "}.
{"Configuration","配 置"}.
{"Connected Resources:","已连接资源:"}.
{"Connections parameters","连接参数"}.
{"Country","国家"}.
{"CPU Time:","CPU 时间："}.
=======
{"Configuration for ","配置 "}.
{"Configuration","配 置"}.
{"Connected Resources:","已连接资源"}.
{"Country","国家"}.
{"CPU Time:","CPU时间："}.
>>>>>>> cd09381e
{"Database Tables at ","数据库列表位于 "}.
{"Database Tables Configuration at ","数据库表格配置位于"}.
{"Database","数据库"}.
{"December","十二月"}.
<<<<<<< HEAD
{"Default users as participants","用户默认被视为参与人"}.
=======
{"Default users as participants","将默认用户视为参与人"}.
>>>>>>> cd09381e
{"Delete message of the day on all hosts","删除所有主机上的每日消息"}.
{"Delete message of the day","删除每日消息"}.
{"Delete Selected","删除已选内容"}.
{"Delete User","删除用户"}.
{"Delete","删除"}.
{"Deliver event notifications","传递事件通知"}.
{"Deliver payloads with event notifications","用事件通告传输有效负载"}.
{"Description:","描述:"}.
{"Disc only copy","仅磁盘复制"}.
{"Displayed Groups:","已显示的组:"}.
{"Dump Backup to Text File at ","转储备份到文本文件于"}.
{"Dump to Text File","转储到文本文件"}.
{"Edit Properties","编辑属性"}.
{"ejabberd IRC module","ejabberd IRC 模块"}.
<<<<<<< HEAD
{"ejabberd MUC module","ejabberd MUC 模块"}.
{"ejabberd Publish-Subscribe module","ejabberd 发行-订阅模块"}.
{"ejabberd SOCKS5 Bytestreams module","ejabberd SOCKS5 字节流模块"}.
{"ejabberd vCard module","ejabberd vCard 模块"}.
{"ejabberd virtual hosts","ejabberd 虚拟主机"}.
{"ejabberd Web Admin","ejabberd 网页管理"}.
{"Elements","元素"}.
{"Email","电子邮件"}.
{"Enable logging","启用服务器端聊天记录"}.
{"Encoding for server ~b","服务器 ~b 的编码"}.
=======
{"ejabberd MUC module","ejabberd MUC模块"}.
{"ejabberd Publish-Subscribe module","ejabberd发行-订阅模块"}.
{"ejabberd SOCKS5 Bytestreams module","ejabberd SOCKS5字节流模块"}.
{"ejabberd vCard module","ejabberd vCard 模块"}.
{"ejabberd virtual hosts","ejabberd虚拟主机"}.
{"ejabberd Web Admin","ejabberd网页管理"}.
{"Email","电子邮件"}.
{"Enable logging","启用服务器端聊天记录"}.
{"Encodings","编码"}.
>>>>>>> cd09381e
{"End User Session","结束用户会话"}.
{"Enter list of {Module, [Options]}","请输入{模块, [选项]}列表"}.
{"Enter nickname you want to register","请输入您想要注册的昵称"}.
{"Enter path to backup file","请输入备份文件的路径"}.
<<<<<<< HEAD
{"Enter path to jabberd14 spool dir","请输入 jabberd14 spool 目录的路径"}.
{"Enter path to jabberd14 spool file","请输入 jabberd14 spool 文件的路径"}.
{"Enter path to text file","请输入文本文件的路径"}.
{"Enter the text you see","请输入您所看到的文本"}.
{"Enter username and encodings you wish to use for connecting to IRC servers.  Press 'Next' to get more fields to fill in.  Press 'Complete' to save settings.","请输入您想使用的用来连接到 IRC 服务器的用户名和编码. 按 '下一步' 获取更多待填字段. 按 '完成' 保存设置."}.
{"Enter username, encodings, ports and passwords you wish to use for connecting to IRC servers","请输入您想使用的用来连接到IRC服务器的用户名, 编码, 端口和密码."}.
{"Erlang Jabber Server","Erlang Jabber 服务器"}.
{"Error","错误"}.
{"Example: [{\"irc.lucky.net\", \"koi8-r\", 6667, \"secret\"}, {\"vendetta.fef.net\", \"iso8859-1\", 7000}, {\"irc.sometestserver.net\", \"utf-8\"}].","例如: [{\"irc.lucky.net\", \"koi8-r\"}, 6667, \"secret\"}, {\"vendetta.fef.net\", \"iso8859-1\", 7000}, {\"irc.sometestserver.net\", \"utf-8\"}]."}.
{"Export data of all users in the server to PIEFXIS files (XEP-0227):","将服务器上所有用户的数据导出到 PIEFXIS 文件 (XEP-0227):"}.
{"Export data of users in a host to PIEFXIS files (XEP-0227):","将某主机的用户数据导出到 PIEFXIS 文件 (XEP-0227):"}.
{"Family Name","姓氏"}.
{"February","二月"}.
{"Fill in fields to search for any matching Jabber User","填充字段以搜索任何匹配的 Jabber 用户"}.
{"Fill in the form to search for any matching Jabber User (Add * to the end of field to match substring)","填充表单以搜索任何匹配的 Jabber 用户(在字段末添加*来匹配子串)"}.
=======
{"Enter path to jabberd14 spool dir","请输入jabberd14 spool目录的路径"}.
{"Enter path to jabberd14 spool file","请输入jabberd14 spool文件的路径"}.
{"Enter path to text file","请输入文本文件的路径"}.
{"Enter username and encodings you wish to use for connecting to IRC servers","请输入您想使用的用来连接到IRC服务器的用户名和编码"}.
{"Erlang Jabber Server","Erlang Jabber 服务器"}.
{"Example: [{\"irc.lucky.net\", \"koi8-r\"}, {\"vendetta.fef.net\", \"iso8859-1\"}].","例如: [{\"irc.lucky.net\", \"koi8-r\"}, {\"vendetta.fef.net\", \"iso8859-1\"}]."}.
{"Family Name","姓氏"}.
{"February","二月"}.
{"Fill in fields to search for any matching Jabber User","填充字段以搜索任何匹配的Jabber用户"}.
{"Fill in the form to search for any matching Jabber User (Add * to the end of field to match substring)","填充表单以搜索任何匹配的Jabber用户(在字段末添加*来匹配子串)"}.
>>>>>>> cd09381e
{"Friday","星期五"}.
{"From ~s","来自~s"}.
{"From","从"}.
{"Full Name","全名"}.
{"Get Number of Online Users","获取在线用户数"}.
{"Get Number of Registered Users","获取注册用户数"}.
{"Get User Last Login Time","获取用户上次登陆时间"}.
{"Get User Password","获取用户密码"}.
{"Get User Statistics","获取用户统计"}.
{"Groups","组"}.
{"Group ","组"}.
{"has been banned","已被禁止"}.
{"has been kicked because of an affiliation change","因联属关系改变而被踢出"}.
{"has been kicked because of a system shutdown","因系统关机而被踢出"}.
{"has been kicked because the room has been changed to members-only","因该房间改为只对会员开放而被踢出"}.
{"has been kicked","已被踢出"}.
<<<<<<< HEAD
{" has set the subject to: ","已将标题设置为: "}.
{"Host","主机"}.
{"If you want to specify different ports, passwords, encodings for IRC servers, fill this list with values in format '{\"irc server\", \"encoding\", port, \"password\"}'.  By default this service use \"~s\" encoding, port ~p, empty password.","如果您想为 IRC 服务器指定不同的端口, 密码, 编码, 请用 '{\"irc 服务器\", \"编码\", 端口, \"密码\"}' 格式的值填充此表单. 默认情况下此服务使用\"~s\"编码, ~p 端口, 密码为空."}.
{"Import Directory","导入目录"}.
{"Import File","导入文件"}.
{"Import user data from jabberd14 spool file:","从 jabberd14 Spool文件导入用户数据:"}.
{"Import User from File at ","导入用户的文件位于 "}.
{"Import users data from a PIEFXIS file (XEP-0227):","从 PIEFXIS 文件 (XEP-0227)导入用户数据:"}.
{"Import users data from jabberd14 spool directory:","从 jabberd14 Spool目录导入用户数据:"}.
{"Import Users from Dir at ","导入用户的目录位于 "}.
{"Import Users From jabberd14 Spool Files","从 jabberd14 Spool 文件导入用户"}.
{"Improper message type","不正确的消息类型"}.
{"Incorrect password","密码不正确"}.
{"Invalid affiliation: ~s","无效加入: ~s"}.
{"Invalid role: ~s","无效角色: ~s"}.
{"IP addresses","IP 地址"}.
{"IP","IP"}.
{"IRC channel (don't put the first #)","IRC 频道 (不要输入第一个#号)"}.
{"IRC server","IRC 服务器"}.
{"IRC settings","IRC 设置"}.
{"IRC Transport","IRC 传输"}.
{"IRC username","IRC 用户名"}.
{"IRC Username","IRC 用户名"}.
=======
{" has set the subject to: ","已将标题设置为： "}.
{"Host","主机"}.
{"If you want to specify different encodings for IRC servers, fill this list with values in format '{\"irc server\", \"encoding\"}'.  By default this service use \"~s\" encoding.","如果您想为IRC服务器指定不同的编码, 请用'{\"irc 服务器\", \"编码\"}'格式的值填充此表单. 默认情况下此服务使用\"~s\"编码."}.
{"Import Directory","导入目录"}.
{"Import File","导入文件"}.
{"Import User from File at ","导入用户的文件位于 "}.
{"Import Users from Dir at ","导入用户的目录位于 "}.
{"Import Users From jabberd14 Spool Files","从Jabberd 1.4 Spool文件导入用户"}.
{"Improper message type","消息类型不恰当"}.
{"Incorrect password","密码不正确"}.
{"Invalid affiliation: ~s","无效加入: ~s"}.
{"Invalid role: ~s","无效角色: ~s"}.
{"IP addresses","IP地址"}.
{"IRC Transport","IRC传输"}.
{"IRC Username","IRC用户名"}.
>>>>>>> cd09381e
{"is now known as","现在称呼为"}.
{"It is not allowed to send private messages of type \"groupchat\"","\"群组聊天\"类型不允许发送私聊消息"}.
{"It is not allowed to send private messages to the conference","不允许向会议发送私聊消息"}.
{"It is not allowed to send private messages","不允许发送私聊消息"}.
{"Jabber ID","Jabber ID"}.
<<<<<<< HEAD
{"Jabber ID ~s is invalid","Jabber ID ~s无效"}.
{"January","一月"}.
{"Join IRC channel","加入 IRC 频道"}.
{"joins the room","加入房间"}.
{"Join the IRC channel here.","在这里加入 IRC 频道."}.
{"Join the IRC channel in this Jabber ID: ~s","用此 Jabber ID: ~s  加入 IRC 频道"}.
=======
{"January","一月"}.
{"Jabber ID ~s is invalid","JID ~s无效"}.
{"joins the room","加入房间"}.
>>>>>>> cd09381e
{"July","七月"}.
{"June","六月"}.
{"Last Activity","上次活动"}.
{"Last login","上次登陆"}.
{"Last month","上个月"}.
{"Last year","上一年"}.
{"leaves the room","离开房间"}.
{"Listened Ports at ","监听的端口位于 "}.
<<<<<<< HEAD
{"Listened Ports","被监听的端口"}.
{"List of modules to start","要启动的模块列表"}.
{"Low level update script","低级别更新脚本"}.
{"Make participants list public","公开参与人列表"}.
{"Make room captcha protected","保护房间验证码"}.
{"Make room members-only","设置房间只接收会员"}.
{"Make room moderated","只有有\"发言权\"的用户才可以发送消息给所有驻留者"}.
{"Make room password protected","进入此房间需要密码"}.
{"Make room persistent","永久保存该房间"}.
{"Make room public searchable","使房间可被公开搜索"}.
{"March","三月"}.
{"Maximum Number of Occupants","允许的驻留者最大数"}.
{"Max # of items to persist","允许持久化的最大内容条目数"}.
{"Max payload size in bytes","最大有效负载比特数"}.
{"May","五月"}.
{"Membership is required to enter this room","进入此房间需要会员身份"}.
=======
{"Listened Ports","监听端口"}.
{"List of modules to start","要启动的模块列表"}.
{"Low level update script","低级别更新脚本"}.
{"Make participants list public","公开参与人列表"}.
{"Make room members-only","设置房间只接收会员"}.
{"Make room moderated","使房间处于监管状态"}.
{"Make room password protected","保护房间密码"}.
{"Make room persistent","在服务器端保存该房间"}.
{"Make room public searchable","使房间可被公开搜索"}.
{"March","三月"}.
{"Maximum Number of Occupants","占有人最大数"}.
{"Max # of items to persist","允许持久化的最大内容条目数"}.
{"Max payload size in bytes","最大有效负载比特数"}.
{"May","五月"}.
{"Membership required to enter this room","进入此房间需要会员身份"}.
>>>>>>> cd09381e
{"Members:","会员:"}.
{"Memory","内存"}.
{"Message body","消息主体"}.
{"Middle Name","中间名"}.
<<<<<<< HEAD
{"Moderator privileges required","需要主持人权限"}.
{"moderators only","仅主持人"}.
{"Modified modules","被修改模块"}.
=======
{"Moderator privileges required","需要调解人权限"}.
{"moderators only","仅一般人"}.
>>>>>>> cd09381e
{"Modules at ","模块位于 "}.
{"Modules","模块"}.
{"Module","模块"}.
{"Monday","星期一"}.
<<<<<<< HEAD
{"Name:","姓名:"}.
{"Name","姓名"}.
{"Never","从未"}.
=======
{"Name:","名称:"}.
{"Name","名称"}.
{"Never","从未"}.
{"Nickname is already in use by another occupant","昵称已被另一用户占用"}.
{"Nickname is registered by another person","昵称已被另一人注册"}.
>>>>>>> cd09381e
{"Nickname Registration at ","昵称注册于 "}.
{"Nickname ~s does not exist in the room","昵称~s不在该房间"}.
{"Nickname","昵称"}.
{"No body provided for announce message","通知消息无正文内容"}.
{"No Data","没有数据"}.
<<<<<<< HEAD
{"Node ID","节点 ID"}.
=======
{"Node ID","节点ID"}.
>>>>>>> cd09381e
{"Node not found","没有找到节点"}.
{"Nodes","节点"}.
{"Node ","节点 "}.
{"No limit","不限"}.
{"None","无"}.
{"No resource provided","无资源提供"}.
<<<<<<< HEAD
{"Not Found","没有找到"}.
=======
>>>>>>> cd09381e
{"Notify subscribers when items are removed from the node","当从节点删除内容条目时通知订阅人"}.
{"Notify subscribers when the node configuration changes","当节点设置改变时通知订阅人"}.
{"Notify subscribers when the node is deleted","当节点被删除时通知订阅人"}.
{"November","十一月"}.
<<<<<<< HEAD
{"Number of occupants","驻留人数"}.
=======
{"Number of occupants","占用人数"}.
>>>>>>> cd09381e
{"Number of online users","在线用户数"}.
{"Number of registered users","注册用户数"}.
{"October","十月"}.
{"Offline Messages:","离线消息:"}.
{"Offline Messages","离线消息"}.
<<<<<<< HEAD
{"OK","确定"}.
=======
{"OK","OK"}.
>>>>>>> cd09381e
{"Online Users:","在线用户:"}.
{"Online Users","在线用户"}.
{"Online","在线"}.
{"Only deliver notifications to available users","仅将通知发送给可发送的用户"}.
<<<<<<< HEAD
{"Only moderators and participants are allowed to change the subject in this room","只允许监管人和参与人在此房间里更改主题"}.
{"Only moderators are allowed to change the subject in this room","只允许监管人更改此房间的主题"}.
{"Only occupants are allowed to send messages to the conference","只允许驻留者向会议发送消息"}.
{"Only occupants are allowed to send queries to the conference","只允许驻留者发出查询请求"}.
=======
{"Only moderators and participants are allowed to change subject in this room","只允许监管人和参与人更改此房间的主题"}.
{"Only moderators are allowed to change subject in this room","只允许监管人更改此房间的主题"}.
{"Only occupants are allowed to send messages to the conference","只允许占有者向会议发送消息"}.
{"Only occupants are allowed to send queries to the conference","只允许占有者发出查询请求"}.
>>>>>>> cd09381e
{"Only service administrators are allowed to send service messages","只有服务管理员可以发送服务消息"}.
{"Options","选项"}.
{"Organization Name","组织名称"}.
{"Organization Unit","组织单位"}.
<<<<<<< HEAD
{"Outgoing s2s Connections:","出站 s2s 连接:"}.
{"Outgoing s2s Connections","出站 s2s 连接"}.
{"Outgoing s2s Servers:","出站 s2s 服务器"}.
{"Owner privileges required","需要持有人权限"}.
{"Packet","数据包"}.
{"Password ~b","~b 的密码"}.
{"Password Verification","确认密码"}.
{"Password:","密码: "}.
=======
{"Outgoing s2s Connections:","出站s2s连接:"}.
{"Outgoing s2s Connections","出站s2s连接"}.
{"Outgoing s2s Servers:","出站s2s服务器"}.
{"Owner privileges required","需要持有人权限"}.
{"Packet","数据包"}.
{"Password required to enter this room","进入此房间需要密码"}.
{"Password Verification","确认密码"}.
{"Password:","密码："}.
>>>>>>> cd09381e
{"Password","密码"}.
{"Path to Dir","目录的路径"}.
{"Path to File","文件路径"}.
{"Pending","挂起"}.
<<<<<<< HEAD
{"Period: ","持续时间: "}.
{"Persist items to storage","持久化内容条目"}.
{"Ping","Ping"}.
{"Please note that these options will only backup the builtin Mnesia database. If you are using the ODBC module, you also need to backup your SQL database separately.","注意：这些选项仅将备份内置的 Mnesia 数据库. 如果您正在使用 ODBC 模块, 您还需要分别备份您的数据库."}.
{"Pong","Pong"}.
{"Port ~b","~b 的端口"}.
{"Port","端口"}.
{"Present real Jabber IDs to","将真实 Jabber ID 显示给"}.
{"private, ","保密, "}.
{"Protocol","协议"}.
{"Publish-Subscribe","发行-订阅"}.
{"PubSub subscriber request","PubSub 订阅人请求"}.
{"Queries to the conference members are not allowed in this room","本房间不允许发出成员查询请求"}.
{"RAM and disc copy","内存与磁盘复制"}.
{"RAM copy","内存(RAM)复制"}.
{"Raw","原始格式"}.
{"Really delete message of the day?","确实要删除每日消息吗?"}.
{"Recipient is not in the conference room","接收人不在会议室"}.
{"Registered Users:","注册用户:"}.
{"Registered Users","注册用户"}.
{"Registration in mod_irc for ","mod_irc 中的注册是为 "}.
{"Remote copy","远程复制"}.
{"Remove All Offline Messages","移除所有离线消息"}.
=======
{"Period: ","持续时间:"}.
{"Persist items to storage","持久化内容条目"}.
{"Ping","Ping"}.
{"Pong","Pong"}.
{"Port","端口"}.
{"Present real Jabber IDs to","将真实JID显示给"}.
{"private, ","保密"}.
{"Publish-Subscribe","发布-订阅"}.
{"PubSub subscriber request","PubSub订阅人请求"}.
{"Queries to the conference members are not allowed in this room","本房间不允许发出成员查询请求"}.
{"RAM and disc copy","内存与磁盘复制"}.
{"RAM copy","内存(RAM)复制"}.
{"(Raw)","(原始格式)"}.
{"Raw","原始格式"}.
{"Really delete message of the day?","确实要删除每日消息吗?"}.
{"Recipient is not in the conference room","接收人不在会议室"}.
{"Registered Users:","注册用户："}.
{"Registered Users","注册用户"}.
{"Registration in mod_irc for ","mod_irc中的注册是为 "}.
{"Remark that these options will only backup the builtin Mnesia database. If you are using the ODBC module, you also need to backup your SQL database separately.","注意：这些选项仅将备份内置的Mnesia数据库. 如果您在使用ODBC模块, 您还需要分别备份您的数据库."}.
{"Remote copy","远程复制"}.
>>>>>>> cd09381e
{"Remove User","删除用户"}.
{"Remove","移除"}.
{"Replaced by new connection","被新的连接替换"}.
{"Resources","资源"}.
{"Restart Service","重启服务"}.
{"Restart","重启"}.
{"Restore Backup from File at ","要恢复的备份文件位于"}.
<<<<<<< HEAD
{"Restore binary backup after next ejabberd restart (requires less memory):","在下次 ejabberd 重启后恢复二进制备份(需要的内存更少):"}.
=======
{"Restore binary backup after next ejabberd restart (requires less memory):","在下次ejabberd重启后恢复二进制备份(需要的内存更少):"}.
>>>>>>> cd09381e
{"Restore binary backup immediately:","立即恢复二进制备份:"}.
{"Restore plain text backup immediately:","立即恢复普通文本备份:"}.
{"Restore","恢复"}.
{"Room Configuration","房间配置"}.
{"Room creation is denied by service policy","创建房间被服务策略拒绝"}.
<<<<<<< HEAD
{"Room description","房间描述"}.
{"Room Occupants","房间人数"}.
=======
>>>>>>> cd09381e
{"Room title","房间标题"}.
{"Roster groups allowed to subscribe","允许订阅的花名册组"}.
{"Roster of ","花名册属于 "}.
{"Roster size","花名册大小"}.
{"Roster","花名册"}.
<<<<<<< HEAD
{"RPC Call Error","RPC 调用错误"}.
{"Running Nodes","运行中的节点"}.
{"~s access rule configuration","~s 访问规则配置"}.
{"Saturday","星期六"}.
{"Script check","脚本检查"}.
{"Search Results for ","搜索结果属于关键词 "}.
{"Search users in ","搜索用户于 "}.
{"Send announcement to all online users on all hosts","发送通知给所有主机的在线用户"}.
{"Send announcement to all online users","发送通知给所有在线用户"}.
{"Send announcement to all users on all hosts","发送通知给所有主机上的所有用户"}.
{"Send announcement to all users","发送通知给所有用户"}.
{"September","九月"}.
{"Server ~b","服务器 ~b"}.
=======
{"RPC Call Error","RPC调用错误"}.
{"Running Nodes","正在运行的节点"}.
{"~s access rule configuration","~s访问规则配置"}.
{"Saturday","星期六"}.
{"Script check","检查脚本"}.
{"Search Results for ","搜索结果属于关键词 "}.
{"Search users in ","要搜索的用户位于 "}.
{"Send announcement to all online users on all hosts","将通知发送给所有主机的所有用户"}.
{"Send announcement to all online users","将通知发送给所有在线用户"}.
{"Send announcement to all users on all hosts","给所有主机上的所有用户发送通知"}.
{"Send announcement to all users","将通知发送给所有用户"}.
{"September","九月"}.
>>>>>>> cd09381e
{"Set message of the day and send to online users","设定每日消息并发送给所有在线用户"}.
{"Set message of the day on all hosts and send to online users","设置所有主机上的每日消息并发送给在线用户"}.
{"Shared Roster Groups","共享的花名册组群"}.
{"Show Integral Table","显示完整列表"}.
{"Show Ordinary Table","显示普通列表"}.
{"Shut Down Service","关闭服务"}.
{"~s invites you to the room ~s","~s邀请你到~s房间"}.
<<<<<<< HEAD
{"Specify the access model","指定访问模式"}.
{"Specify the publisher model","指定发布人样式"}.
{"~s's Offline Messages Queue","~s 的离线消息队列"}.
{"Start Modules at ","要启动的模块位于 "}.
{"Start Modules","启动模块"}.
{"Start","开始"}.
{"Statistics of ~p","~p 的统计"}.
=======
{"Size","大小"}.
{"Specified nickname is already registered","指定的名称已被注册"}.
{"Specify the access model","指定访问模式"}.
{"Specify the publisher model","指定发布人样式"}.
{"~s's Offline Messages Queue","~s的离线消息队列"}.
{"Start Modules at ","要启动的模块位于 "}.
{"Start Modules","启动模块"}.
{"Start","开始"}.
{"Statistics of ~p","~p的统计"}.
>>>>>>> cd09381e
{"Statistics","统计"}.
{"Stop Modules at ","要停止的模块位于 "}.
{"Stop Modules","停止模块"}.
{"Stopped Nodes","已经停止的节点"}.
{"Stop","停止"}.
{"Storage Type","存储类型"}.
{"Store binary backup:","存储为二进制备份:"}.
{"Store plain text backup:","存储为普通文本备份:"}.
{"Subject","标题"}.
{"Submitted","已提交"}.
{"Submit","提交"}.
{"Subscriber Address","订阅人地址"}.
{"Subscription","订阅"}.
{"Sunday","星期天"}.
<<<<<<< HEAD
{"That nickname is already in use by another occupant","该昵称已被另一用户使用"}.
{"That nickname is registered by another person","该昵称已被另一个人注册了"}.
{"The captcha is valid.","验证码有效."}.
{"The collections with which a node is affiliated","加入结点的集合"}.
{"the password is","密码是"}.
{"This participant is kicked from the room because he sent an error message to another participant","该用户由于给其他人发送了出错消息而被踢出了聊天室"}.
{"This participant is kicked from the room because he sent an error message","该用户由于发送了错误消息而被踢出了聊天室"}.
{"This participant is kicked from the room because he sent an error presence","该用户由于发送了错误状态而被踢出了聊天室"}.
=======
{"the password is","密码是"}.
{"This participant is kicked from the room because he sent an error message to another participant","该用户由于给其他人发送了出错信息而被踢出了聊天室"}.
{"This participant is kicked from the room because he sent an error message","该用户由于发生了错误而被踢出了聊天室"}.
{"This participant is kicked from the room because he sent an error presence","该用户由于状态信息错误而被踢出了聊天室"}.
>>>>>>> cd09381e
{"This room is not anonymous","此房间不是匿名房间"}.
{"Thursday","星期四"}.
{"Time delay","时间延迟"}.
{"Time","时间"}.
{"To ~s","发送给~s"}.
{"To","到"}.
{"Traffic rate limit is exceeded","已经超过传输率限制"}.
{"Transactions Aborted:","取消的事务:"}.
{"Transactions Committed:","提交的事务:"}.
{"Transactions Logged:","记入日志的事务:"}.
{"Transactions Restarted:","重启的事务:"}.
{"Tuesday","星期二"}.
<<<<<<< HEAD
{"Unable to generate a captcha","无法产生验证码"}.
{"Unauthorized","未认证的"}.
=======
{"Updated modules","更新模块"}.
>>>>>>> cd09381e
{"Update message of the day (don't send)","更新每日消息(不发送)"}.
{"Update message of the day on all hosts (don't send)","更新所有主机上的每日消息(不发送)"}.
{"Update plan","更新计划"}.
{"Update script","更新脚本"}.
{"Update ","更新 "}.
{"Update","更新"}.
{"Uptime:","正常运行时间:"}.
<<<<<<< HEAD
{"Use of STARTTLS required","要求使用 STARTTLS"}.
{"User Management","用户管理"}.
{"Users are not allowed to register accounts so quickly","不允许用户太频繁地注册帐户"}.
=======
{"Use of STARTTLS required","要求使用STARTTLS"}.
{"User Management","用户管理"}.
{"Users are not allowed to register accounts so fast","不允许用户注册帐户太快"}.
>>>>>>> cd09381e
{"Users Last Activity","用户上次活动"}.
{"Users","用户"}.
{"User ","用户 "}.
{"User","用户"}.
{"Validate","确认"}.
<<<<<<< HEAD
{"vCard User Search","vCard 用户搜索"}.
=======
{"vCard User Search","vCard用户搜索"}.
{"Virtual Hosts","虚拟主机"}.
>>>>>>> cd09381e
{"Visitors are not allowed to change their nicknames in this room","此房间不允许用户更改昵称"}.
{"Visitors are not allowed to send messages to all occupants","不允许访客给所有占有者发送消息"}.
{"Wednesday","星期三"}.
{"When to send the last published item","何时发送最新发布的内容条目"}.
{"Whether to allow subscriptions","是否允许订阅"}.
{"You have been banned from this room","您已被禁止进入该房间"}.
{"You must fill in field \"Nickname\" in the form","您必须填充表单中\"昵称\"项"}.
<<<<<<< HEAD
{"You need an x:data capable client to configure mod_irc settings","您需要一个兼容 x:data 的客户端来配置 mod_irc 设置"}.
{"You need an x:data capable client to configure room","您需要一个兼容 x:data 的客户端来配置房间"}.
{"You need an x:data capable client to register nickname","您需要一个兼容 x:data 的客户端来注册昵称"}.
{"You need an x:data capable client to search","您需要一个兼容 x:data 的客户端来搜索"}.
{"Your contact offline message queue is full. The message has been discarded.","您的联系人离线消息队列已满. 消息已被丢弃"}.
{"Your messages to ~s are being blocked. To unblock them, visit ~s","您发送给 ~s 的消息已被阻止. 要解除阻止, 请访问 ~s"}.
=======
{"You need an x:data capable client to configure mod_irc settings","您需要一个兼容x:data的客户端来配置mod_irc设置"}.
{"You need an x:data capable client to configure room","您需要一个兼容x:data的客户端来配置房间"}.
{"You need an x:data capable client to register nickname","您需要一个兼容x:data的客户端来注册昵称"}.
{"You need an x:data capable client to search","您需要一个兼容x:data的客户端来搜索"}.
{"Your contact offline message queue is full. The message has been discarded.","您的离线消息队列已满. 消息已被丢弃"}.
>>>>>>> cd09381e
<|MERGE_RESOLUTION|>--- conflicted
+++ resolved
@@ -6,11 +6,7 @@
 {"Access rules","访问规则"}.
 {"Access Rules","访问规则"}.
 {"Action on user","对用户的动作"}.
-<<<<<<< HEAD
-{"Add Jabber ID","添加 Jabber ID"}.
-=======
 {"Add Jabber ID","添加Jabber ID"}.
->>>>>>> cd09381e
 {"Add New","添加新用户"}.
 {"Add User","添加用户"}.
 {"Administration of ","管理"}.
@@ -18,13 +14,8 @@
 {"Administrator privileges required","需要管理员权限"}.
 {"A friendly name for the node","该节点的友好名称"}.
 {"All activity","所有活动"}.
-<<<<<<< HEAD
-{"Allow this Jabber ID to subscribe to this pubsub node?","允许该 Jabber ID 订阅该pubsub节点?"}.
-{"Allow users to change the subject","允许用户更改主题"}.
-=======
 {"Allow this Jabber ID to subscribe to this pubsub node?","允许该JID订阅该pubsub节点?"}.
 {"Allow users to change subject","允许用户更改主题"}.
->>>>>>> cd09381e
 {"Allow users to query other users","允许用户查询其它用户"}.
 {"Allow users to send invites","允许用户发送邀请"}.
 {"Allow users to send private messages","允许用户发送私聊消息"}.
@@ -33,10 +24,6 @@
 {"All Users","所有用户"}.
 {"Announcements","通知"}.
 {"anyone","任何人"}.
-<<<<<<< HEAD
-{"A password is required to enter this room","进入此房间需要密码"}.
-=======
->>>>>>> cd09381e
 {"April","四月"}.
 {"August","八月"}.
 {"Backup Management","备份管理"}.
@@ -56,29 +43,16 @@
 {"City","城市"}.
 {"Commands","命令"}.
 {"Conference room does not exist","会议室不存在"}.
-<<<<<<< HEAD
-{"Configuration of room ~s","房间~s的配置 "}.
-{"Configuration","配 置"}.
-{"Connected Resources:","已连接资源:"}.
-{"Connections parameters","连接参数"}.
-{"Country","国家"}.
-{"CPU Time:","CPU 时间："}.
-=======
 {"Configuration for ","配置 "}.
 {"Configuration","配 置"}.
 {"Connected Resources:","已连接资源"}.
 {"Country","国家"}.
 {"CPU Time:","CPU时间："}.
->>>>>>> cd09381e
 {"Database Tables at ","数据库列表位于 "}.
 {"Database Tables Configuration at ","数据库表格配置位于"}.
 {"Database","数据库"}.
 {"December","十二月"}.
-<<<<<<< HEAD
-{"Default users as participants","用户默认被视为参与人"}.
-=======
 {"Default users as participants","将默认用户视为参与人"}.
->>>>>>> cd09381e
 {"Delete message of the day on all hosts","删除所有主机上的每日消息"}.
 {"Delete message of the day","删除每日消息"}.
 {"Delete Selected","删除已选内容"}.
@@ -93,18 +67,6 @@
 {"Dump to Text File","转储到文本文件"}.
 {"Edit Properties","编辑属性"}.
 {"ejabberd IRC module","ejabberd IRC 模块"}.
-<<<<<<< HEAD
-{"ejabberd MUC module","ejabberd MUC 模块"}.
-{"ejabberd Publish-Subscribe module","ejabberd 发行-订阅模块"}.
-{"ejabberd SOCKS5 Bytestreams module","ejabberd SOCKS5 字节流模块"}.
-{"ejabberd vCard module","ejabberd vCard 模块"}.
-{"ejabberd virtual hosts","ejabberd 虚拟主机"}.
-{"ejabberd Web Admin","ejabberd 网页管理"}.
-{"Elements","元素"}.
-{"Email","电子邮件"}.
-{"Enable logging","启用服务器端聊天记录"}.
-{"Encoding for server ~b","服务器 ~b 的编码"}.
-=======
 {"ejabberd MUC module","ejabberd MUC模块"}.
 {"ejabberd Publish-Subscribe module","ejabberd发行-订阅模块"}.
 {"ejabberd SOCKS5 Bytestreams module","ejabberd SOCKS5字节流模块"}.
@@ -114,28 +76,10 @@
 {"Email","电子邮件"}.
 {"Enable logging","启用服务器端聊天记录"}.
 {"Encodings","编码"}.
->>>>>>> cd09381e
 {"End User Session","结束用户会话"}.
 {"Enter list of {Module, [Options]}","请输入{模块, [选项]}列表"}.
 {"Enter nickname you want to register","请输入您想要注册的昵称"}.
 {"Enter path to backup file","请输入备份文件的路径"}.
-<<<<<<< HEAD
-{"Enter path to jabberd14 spool dir","请输入 jabberd14 spool 目录的路径"}.
-{"Enter path to jabberd14 spool file","请输入 jabberd14 spool 文件的路径"}.
-{"Enter path to text file","请输入文本文件的路径"}.
-{"Enter the text you see","请输入您所看到的文本"}.
-{"Enter username and encodings you wish to use for connecting to IRC servers.  Press 'Next' to get more fields to fill in.  Press 'Complete' to save settings.","请输入您想使用的用来连接到 IRC 服务器的用户名和编码. 按 '下一步' 获取更多待填字段. 按 '完成' 保存设置."}.
-{"Enter username, encodings, ports and passwords you wish to use for connecting to IRC servers","请输入您想使用的用来连接到IRC服务器的用户名, 编码, 端口和密码."}.
-{"Erlang Jabber Server","Erlang Jabber 服务器"}.
-{"Error","错误"}.
-{"Example: [{\"irc.lucky.net\", \"koi8-r\", 6667, \"secret\"}, {\"vendetta.fef.net\", \"iso8859-1\", 7000}, {\"irc.sometestserver.net\", \"utf-8\"}].","例如: [{\"irc.lucky.net\", \"koi8-r\"}, 6667, \"secret\"}, {\"vendetta.fef.net\", \"iso8859-1\", 7000}, {\"irc.sometestserver.net\", \"utf-8\"}]."}.
-{"Export data of all users in the server to PIEFXIS files (XEP-0227):","将服务器上所有用户的数据导出到 PIEFXIS 文件 (XEP-0227):"}.
-{"Export data of users in a host to PIEFXIS files (XEP-0227):","将某主机的用户数据导出到 PIEFXIS 文件 (XEP-0227):"}.
-{"Family Name","姓氏"}.
-{"February","二月"}.
-{"Fill in fields to search for any matching Jabber User","填充字段以搜索任何匹配的 Jabber 用户"}.
-{"Fill in the form to search for any matching Jabber User (Add * to the end of field to match substring)","填充表单以搜索任何匹配的 Jabber 用户(在字段末添加*来匹配子串)"}.
-=======
 {"Enter path to jabberd14 spool dir","请输入jabberd14 spool目录的路径"}.
 {"Enter path to jabberd14 spool file","请输入jabberd14 spool文件的路径"}.
 {"Enter path to text file","请输入文本文件的路径"}.
@@ -146,7 +90,6 @@
 {"February","二月"}.
 {"Fill in fields to search for any matching Jabber User","填充字段以搜索任何匹配的Jabber用户"}.
 {"Fill in the form to search for any matching Jabber User (Add * to the end of field to match substring)","填充表单以搜索任何匹配的Jabber用户(在字段末添加*来匹配子串)"}.
->>>>>>> cd09381e
 {"Friday","星期五"}.
 {"From ~s","来自~s"}.
 {"From","从"}.
@@ -163,31 +106,6 @@
 {"has been kicked because of a system shutdown","因系统关机而被踢出"}.
 {"has been kicked because the room has been changed to members-only","因该房间改为只对会员开放而被踢出"}.
 {"has been kicked","已被踢出"}.
-<<<<<<< HEAD
-{" has set the subject to: ","已将标题设置为: "}.
-{"Host","主机"}.
-{"If you want to specify different ports, passwords, encodings for IRC servers, fill this list with values in format '{\"irc server\", \"encoding\", port, \"password\"}'.  By default this service use \"~s\" encoding, port ~p, empty password.","如果您想为 IRC 服务器指定不同的端口, 密码, 编码, 请用 '{\"irc 服务器\", \"编码\", 端口, \"密码\"}' 格式的值填充此表单. 默认情况下此服务使用\"~s\"编码, ~p 端口, 密码为空."}.
-{"Import Directory","导入目录"}.
-{"Import File","导入文件"}.
-{"Import user data from jabberd14 spool file:","从 jabberd14 Spool文件导入用户数据:"}.
-{"Import User from File at ","导入用户的文件位于 "}.
-{"Import users data from a PIEFXIS file (XEP-0227):","从 PIEFXIS 文件 (XEP-0227)导入用户数据:"}.
-{"Import users data from jabberd14 spool directory:","从 jabberd14 Spool目录导入用户数据:"}.
-{"Import Users from Dir at ","导入用户的目录位于 "}.
-{"Import Users From jabberd14 Spool Files","从 jabberd14 Spool 文件导入用户"}.
-{"Improper message type","不正确的消息类型"}.
-{"Incorrect password","密码不正确"}.
-{"Invalid affiliation: ~s","无效加入: ~s"}.
-{"Invalid role: ~s","无效角色: ~s"}.
-{"IP addresses","IP 地址"}.
-{"IP","IP"}.
-{"IRC channel (don't put the first #)","IRC 频道 (不要输入第一个#号)"}.
-{"IRC server","IRC 服务器"}.
-{"IRC settings","IRC 设置"}.
-{"IRC Transport","IRC 传输"}.
-{"IRC username","IRC 用户名"}.
-{"IRC Username","IRC 用户名"}.
-=======
 {" has set the subject to: ","已将标题设置为： "}.
 {"Host","主机"}.
 {"If you want to specify different encodings for IRC servers, fill this list with values in format '{\"irc server\", \"encoding\"}'.  By default this service use \"~s\" encoding.","如果您想为IRC服务器指定不同的编码, 请用'{\"irc 服务器\", \"编码\"}'格式的值填充此表单. 默认情况下此服务使用\"~s\"编码."}.
@@ -203,24 +121,14 @@
 {"IP addresses","IP地址"}.
 {"IRC Transport","IRC传输"}.
 {"IRC Username","IRC用户名"}.
->>>>>>> cd09381e
 {"is now known as","现在称呼为"}.
 {"It is not allowed to send private messages of type \"groupchat\"","\"群组聊天\"类型不允许发送私聊消息"}.
 {"It is not allowed to send private messages to the conference","不允许向会议发送私聊消息"}.
 {"It is not allowed to send private messages","不允许发送私聊消息"}.
 {"Jabber ID","Jabber ID"}.
-<<<<<<< HEAD
-{"Jabber ID ~s is invalid","Jabber ID ~s无效"}.
-{"January","一月"}.
-{"Join IRC channel","加入 IRC 频道"}.
-{"joins the room","加入房间"}.
-{"Join the IRC channel here.","在这里加入 IRC 频道."}.
-{"Join the IRC channel in this Jabber ID: ~s","用此 Jabber ID: ~s  加入 IRC 频道"}.
-=======
 {"January","一月"}.
 {"Jabber ID ~s is invalid","JID ~s无效"}.
 {"joins the room","加入房间"}.
->>>>>>> cd09381e
 {"July","七月"}.
 {"June","六月"}.
 {"Last Activity","上次活动"}.
@@ -229,24 +137,6 @@
 {"Last year","上一年"}.
 {"leaves the room","离开房间"}.
 {"Listened Ports at ","监听的端口位于 "}.
-<<<<<<< HEAD
-{"Listened Ports","被监听的端口"}.
-{"List of modules to start","要启动的模块列表"}.
-{"Low level update script","低级别更新脚本"}.
-{"Make participants list public","公开参与人列表"}.
-{"Make room captcha protected","保护房间验证码"}.
-{"Make room members-only","设置房间只接收会员"}.
-{"Make room moderated","只有有\"发言权\"的用户才可以发送消息给所有驻留者"}.
-{"Make room password protected","进入此房间需要密码"}.
-{"Make room persistent","永久保存该房间"}.
-{"Make room public searchable","使房间可被公开搜索"}.
-{"March","三月"}.
-{"Maximum Number of Occupants","允许的驻留者最大数"}.
-{"Max # of items to persist","允许持久化的最大内容条目数"}.
-{"Max payload size in bytes","最大有效负载比特数"}.
-{"May","五月"}.
-{"Membership is required to enter this room","进入此房间需要会员身份"}.
-=======
 {"Listened Ports","监听端口"}.
 {"List of modules to start","要启动的模块列表"}.
 {"Low level update script","低级别更新脚本"}.
@@ -262,102 +152,56 @@
 {"Max payload size in bytes","最大有效负载比特数"}.
 {"May","五月"}.
 {"Membership required to enter this room","进入此房间需要会员身份"}.
->>>>>>> cd09381e
 {"Members:","会员:"}.
 {"Memory","内存"}.
 {"Message body","消息主体"}.
 {"Middle Name","中间名"}.
-<<<<<<< HEAD
-{"Moderator privileges required","需要主持人权限"}.
-{"moderators only","仅主持人"}.
-{"Modified modules","被修改模块"}.
-=======
 {"Moderator privileges required","需要调解人权限"}.
 {"moderators only","仅一般人"}.
->>>>>>> cd09381e
 {"Modules at ","模块位于 "}.
 {"Modules","模块"}.
 {"Module","模块"}.
 {"Monday","星期一"}.
-<<<<<<< HEAD
-{"Name:","姓名:"}.
-{"Name","姓名"}.
-{"Never","从未"}.
-=======
 {"Name:","名称:"}.
 {"Name","名称"}.
 {"Never","从未"}.
 {"Nickname is already in use by another occupant","昵称已被另一用户占用"}.
 {"Nickname is registered by another person","昵称已被另一人注册"}.
->>>>>>> cd09381e
 {"Nickname Registration at ","昵称注册于 "}.
 {"Nickname ~s does not exist in the room","昵称~s不在该房间"}.
 {"Nickname","昵称"}.
 {"No body provided for announce message","通知消息无正文内容"}.
 {"No Data","没有数据"}.
-<<<<<<< HEAD
-{"Node ID","节点 ID"}.
-=======
 {"Node ID","节点ID"}.
->>>>>>> cd09381e
 {"Node not found","没有找到节点"}.
 {"Nodes","节点"}.
 {"Node ","节点 "}.
 {"No limit","不限"}.
 {"None","无"}.
 {"No resource provided","无资源提供"}.
-<<<<<<< HEAD
-{"Not Found","没有找到"}.
-=======
->>>>>>> cd09381e
 {"Notify subscribers when items are removed from the node","当从节点删除内容条目时通知订阅人"}.
 {"Notify subscribers when the node configuration changes","当节点设置改变时通知订阅人"}.
 {"Notify subscribers when the node is deleted","当节点被删除时通知订阅人"}.
 {"November","十一月"}.
-<<<<<<< HEAD
-{"Number of occupants","驻留人数"}.
-=======
 {"Number of occupants","占用人数"}.
->>>>>>> cd09381e
 {"Number of online users","在线用户数"}.
 {"Number of registered users","注册用户数"}.
 {"October","十月"}.
 {"Offline Messages:","离线消息:"}.
 {"Offline Messages","离线消息"}.
-<<<<<<< HEAD
-{"OK","确定"}.
-=======
 {"OK","OK"}.
->>>>>>> cd09381e
 {"Online Users:","在线用户:"}.
 {"Online Users","在线用户"}.
 {"Online","在线"}.
 {"Only deliver notifications to available users","仅将通知发送给可发送的用户"}.
-<<<<<<< HEAD
-{"Only moderators and participants are allowed to change the subject in this room","只允许监管人和参与人在此房间里更改主题"}.
-{"Only moderators are allowed to change the subject in this room","只允许监管人更改此房间的主题"}.
-{"Only occupants are allowed to send messages to the conference","只允许驻留者向会议发送消息"}.
-{"Only occupants are allowed to send queries to the conference","只允许驻留者发出查询请求"}.
-=======
 {"Only moderators and participants are allowed to change subject in this room","只允许监管人和参与人更改此房间的主题"}.
 {"Only moderators are allowed to change subject in this room","只允许监管人更改此房间的主题"}.
 {"Only occupants are allowed to send messages to the conference","只允许占有者向会议发送消息"}.
 {"Only occupants are allowed to send queries to the conference","只允许占有者发出查询请求"}.
->>>>>>> cd09381e
 {"Only service administrators are allowed to send service messages","只有服务管理员可以发送服务消息"}.
 {"Options","选项"}.
 {"Organization Name","组织名称"}.
 {"Organization Unit","组织单位"}.
-<<<<<<< HEAD
-{"Outgoing s2s Connections:","出站 s2s 连接:"}.
-{"Outgoing s2s Connections","出站 s2s 连接"}.
-{"Outgoing s2s Servers:","出站 s2s 服务器"}.
-{"Owner privileges required","需要持有人权限"}.
-{"Packet","数据包"}.
-{"Password ~b","~b 的密码"}.
-{"Password Verification","确认密码"}.
-{"Password:","密码: "}.
-=======
 {"Outgoing s2s Connections:","出站s2s连接:"}.
 {"Outgoing s2s Connections","出站s2s连接"}.
 {"Outgoing s2s Servers:","出站s2s服务器"}.
@@ -366,36 +210,10 @@
 {"Password required to enter this room","进入此房间需要密码"}.
 {"Password Verification","确认密码"}.
 {"Password:","密码："}.
->>>>>>> cd09381e
 {"Password","密码"}.
 {"Path to Dir","目录的路径"}.
 {"Path to File","文件路径"}.
 {"Pending","挂起"}.
-<<<<<<< HEAD
-{"Period: ","持续时间: "}.
-{"Persist items to storage","持久化内容条目"}.
-{"Ping","Ping"}.
-{"Please note that these options will only backup the builtin Mnesia database. If you are using the ODBC module, you also need to backup your SQL database separately.","注意：这些选项仅将备份内置的 Mnesia 数据库. 如果您正在使用 ODBC 模块, 您还需要分别备份您的数据库."}.
-{"Pong","Pong"}.
-{"Port ~b","~b 的端口"}.
-{"Port","端口"}.
-{"Present real Jabber IDs to","将真实 Jabber ID 显示给"}.
-{"private, ","保密, "}.
-{"Protocol","协议"}.
-{"Publish-Subscribe","发行-订阅"}.
-{"PubSub subscriber request","PubSub 订阅人请求"}.
-{"Queries to the conference members are not allowed in this room","本房间不允许发出成员查询请求"}.
-{"RAM and disc copy","内存与磁盘复制"}.
-{"RAM copy","内存(RAM)复制"}.
-{"Raw","原始格式"}.
-{"Really delete message of the day?","确实要删除每日消息吗?"}.
-{"Recipient is not in the conference room","接收人不在会议室"}.
-{"Registered Users:","注册用户:"}.
-{"Registered Users","注册用户"}.
-{"Registration in mod_irc for ","mod_irc 中的注册是为 "}.
-{"Remote copy","远程复制"}.
-{"Remove All Offline Messages","移除所有离线消息"}.
-=======
 {"Period: ","持续时间:"}.
 {"Persist items to storage","持久化内容条目"}.
 {"Ping","Ping"}.
@@ -417,7 +235,6 @@
 {"Registration in mod_irc for ","mod_irc中的注册是为 "}.
 {"Remark that these options will only backup the builtin Mnesia database. If you are using the ODBC module, you also need to backup your SQL database separately.","注意：这些选项仅将备份内置的Mnesia数据库. 如果您在使用ODBC模块, 您还需要分别备份您的数据库."}.
 {"Remote copy","远程复制"}.
->>>>>>> cd09381e
 {"Remove User","删除用户"}.
 {"Remove","移除"}.
 {"Replaced by new connection","被新的连接替换"}.
@@ -425,41 +242,17 @@
 {"Restart Service","重启服务"}.
 {"Restart","重启"}.
 {"Restore Backup from File at ","要恢复的备份文件位于"}.
-<<<<<<< HEAD
-{"Restore binary backup after next ejabberd restart (requires less memory):","在下次 ejabberd 重启后恢复二进制备份(需要的内存更少):"}.
-=======
 {"Restore binary backup after next ejabberd restart (requires less memory):","在下次ejabberd重启后恢复二进制备份(需要的内存更少):"}.
->>>>>>> cd09381e
 {"Restore binary backup immediately:","立即恢复二进制备份:"}.
 {"Restore plain text backup immediately:","立即恢复普通文本备份:"}.
 {"Restore","恢复"}.
 {"Room Configuration","房间配置"}.
 {"Room creation is denied by service policy","创建房间被服务策略拒绝"}.
-<<<<<<< HEAD
-{"Room description","房间描述"}.
-{"Room Occupants","房间人数"}.
-=======
->>>>>>> cd09381e
 {"Room title","房间标题"}.
 {"Roster groups allowed to subscribe","允许订阅的花名册组"}.
 {"Roster of ","花名册属于 "}.
 {"Roster size","花名册大小"}.
 {"Roster","花名册"}.
-<<<<<<< HEAD
-{"RPC Call Error","RPC 调用错误"}.
-{"Running Nodes","运行中的节点"}.
-{"~s access rule configuration","~s 访问规则配置"}.
-{"Saturday","星期六"}.
-{"Script check","脚本检查"}.
-{"Search Results for ","搜索结果属于关键词 "}.
-{"Search users in ","搜索用户于 "}.
-{"Send announcement to all online users on all hosts","发送通知给所有主机的在线用户"}.
-{"Send announcement to all online users","发送通知给所有在线用户"}.
-{"Send announcement to all users on all hosts","发送通知给所有主机上的所有用户"}.
-{"Send announcement to all users","发送通知给所有用户"}.
-{"September","九月"}.
-{"Server ~b","服务器 ~b"}.
-=======
 {"RPC Call Error","RPC调用错误"}.
 {"Running Nodes","正在运行的节点"}.
 {"~s access rule configuration","~s访问规则配置"}.
@@ -472,7 +265,6 @@
 {"Send announcement to all users on all hosts","给所有主机上的所有用户发送通知"}.
 {"Send announcement to all users","将通知发送给所有用户"}.
 {"September","九月"}.
->>>>>>> cd09381e
 {"Set message of the day and send to online users","设定每日消息并发送给所有在线用户"}.
 {"Set message of the day on all hosts and send to online users","设置所有主机上的每日消息并发送给在线用户"}.
 {"Shared Roster Groups","共享的花名册组群"}.
@@ -480,15 +272,6 @@
 {"Show Ordinary Table","显示普通列表"}.
 {"Shut Down Service","关闭服务"}.
 {"~s invites you to the room ~s","~s邀请你到~s房间"}.
-<<<<<<< HEAD
-{"Specify the access model","指定访问模式"}.
-{"Specify the publisher model","指定发布人样式"}.
-{"~s's Offline Messages Queue","~s 的离线消息队列"}.
-{"Start Modules at ","要启动的模块位于 "}.
-{"Start Modules","启动模块"}.
-{"Start","开始"}.
-{"Statistics of ~p","~p 的统计"}.
-=======
 {"Size","大小"}.
 {"Specified nickname is already registered","指定的名称已被注册"}.
 {"Specify the access model","指定访问模式"}.
@@ -498,7 +281,6 @@
 {"Start Modules","启动模块"}.
 {"Start","开始"}.
 {"Statistics of ~p","~p的统计"}.
->>>>>>> cd09381e
 {"Statistics","统计"}.
 {"Stop Modules at ","要停止的模块位于 "}.
 {"Stop Modules","停止模块"}.
@@ -513,21 +295,10 @@
 {"Subscriber Address","订阅人地址"}.
 {"Subscription","订阅"}.
 {"Sunday","星期天"}.
-<<<<<<< HEAD
-{"That nickname is already in use by another occupant","该昵称已被另一用户使用"}.
-{"That nickname is registered by another person","该昵称已被另一个人注册了"}.
-{"The captcha is valid.","验证码有效."}.
-{"The collections with which a node is affiliated","加入结点的集合"}.
-{"the password is","密码是"}.
-{"This participant is kicked from the room because he sent an error message to another participant","该用户由于给其他人发送了出错消息而被踢出了聊天室"}.
-{"This participant is kicked from the room because he sent an error message","该用户由于发送了错误消息而被踢出了聊天室"}.
-{"This participant is kicked from the room because he sent an error presence","该用户由于发送了错误状态而被踢出了聊天室"}.
-=======
 {"the password is","密码是"}.
 {"This participant is kicked from the room because he sent an error message to another participant","该用户由于给其他人发送了出错信息而被踢出了聊天室"}.
 {"This participant is kicked from the room because he sent an error message","该用户由于发生了错误而被踢出了聊天室"}.
 {"This participant is kicked from the room because he sent an error presence","该用户由于状态信息错误而被踢出了聊天室"}.
->>>>>>> cd09381e
 {"This room is not anonymous","此房间不是匿名房间"}.
 {"Thursday","星期四"}.
 {"Time delay","时间延迟"}.
@@ -540,12 +311,7 @@
 {"Transactions Logged:","记入日志的事务:"}.
 {"Transactions Restarted:","重启的事务:"}.
 {"Tuesday","星期二"}.
-<<<<<<< HEAD
-{"Unable to generate a captcha","无法产生验证码"}.
-{"Unauthorized","未认证的"}.
-=======
 {"Updated modules","更新模块"}.
->>>>>>> cd09381e
 {"Update message of the day (don't send)","更新每日消息(不发送)"}.
 {"Update message of the day on all hosts (don't send)","更新所有主机上的每日消息(不发送)"}.
 {"Update plan","更新计划"}.
@@ -553,26 +319,16 @@
 {"Update ","更新 "}.
 {"Update","更新"}.
 {"Uptime:","正常运行时间:"}.
-<<<<<<< HEAD
-{"Use of STARTTLS required","要求使用 STARTTLS"}.
-{"User Management","用户管理"}.
-{"Users are not allowed to register accounts so quickly","不允许用户太频繁地注册帐户"}.
-=======
 {"Use of STARTTLS required","要求使用STARTTLS"}.
 {"User Management","用户管理"}.
 {"Users are not allowed to register accounts so fast","不允许用户注册帐户太快"}.
->>>>>>> cd09381e
 {"Users Last Activity","用户上次活动"}.
 {"Users","用户"}.
 {"User ","用户 "}.
 {"User","用户"}.
 {"Validate","确认"}.
-<<<<<<< HEAD
-{"vCard User Search","vCard 用户搜索"}.
-=======
 {"vCard User Search","vCard用户搜索"}.
 {"Virtual Hosts","虚拟主机"}.
->>>>>>> cd09381e
 {"Visitors are not allowed to change their nicknames in this room","此房间不允许用户更改昵称"}.
 {"Visitors are not allowed to send messages to all occupants","不允许访客给所有占有者发送消息"}.
 {"Wednesday","星期三"}.
@@ -580,17 +336,8 @@
 {"Whether to allow subscriptions","是否允许订阅"}.
 {"You have been banned from this room","您已被禁止进入该房间"}.
 {"You must fill in field \"Nickname\" in the form","您必须填充表单中\"昵称\"项"}.
-<<<<<<< HEAD
-{"You need an x:data capable client to configure mod_irc settings","您需要一个兼容 x:data 的客户端来配置 mod_irc 设置"}.
-{"You need an x:data capable client to configure room","您需要一个兼容 x:data 的客户端来配置房间"}.
-{"You need an x:data capable client to register nickname","您需要一个兼容 x:data 的客户端来注册昵称"}.
-{"You need an x:data capable client to search","您需要一个兼容 x:data 的客户端来搜索"}.
-{"Your contact offline message queue is full. The message has been discarded.","您的联系人离线消息队列已满. 消息已被丢弃"}.
-{"Your messages to ~s are being blocked. To unblock them, visit ~s","您发送给 ~s 的消息已被阻止. 要解除阻止, 请访问 ~s"}.
-=======
 {"You need an x:data capable client to configure mod_irc settings","您需要一个兼容x:data的客户端来配置mod_irc设置"}.
 {"You need an x:data capable client to configure room","您需要一个兼容x:data的客户端来配置房间"}.
 {"You need an x:data capable client to register nickname","您需要一个兼容x:data的客户端来注册昵称"}.
 {"You need an x:data capable client to search","您需要一个兼容x:data的客户端来搜索"}.
-{"Your contact offline message queue is full. The message has been discarded.","您的离线消息队列已满. 消息已被丢弃"}.
->>>>>>> cd09381e
+{"Your contact offline message queue is full. The message has been discarded.","您的离线消息队列已满. 消息已被丢弃"}.
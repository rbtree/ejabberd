{"Access Configuration","Konfigurace přístupů"}.
{"Access Control List Configuration","Konfigurace seznamu přístupových práv (ACL)"}.
{"Access control lists","Seznamy přístupových práv (ACL)"}.
{"Access Control Lists","Seznamy přístupových práv (ACL)"}.
{"Access denied by service policy","Přístup byl zamítnut nastavením služby"}.
{"Access rules","Pravidla přístupů"}.
{"Access Rules","Pravidla přístupů"}.
{"Action on user","Akce aplikovaná na uživatele"}.
{"Add Jabber ID","Přidat Jabber ID"}.
{"Add New","Přidat nový"}.
{"Add User","Přidat uživatele"}.
{"Administration","Administrace"}.
{"Administration of ","Administrace "}.
<<<<<<< HEAD
{"Administrator privileges required","Potřebujete práva administrátora"}.
{"A friendly name for the node","Přívětivé jméno pro uzel"}.
{"All activity","Všechny aktivity"}.
{"Allow this Jabber ID to subscribe to this pubsub node?","Povolit tomuto Jabber ID odebírat tento pubsub uzel?"}.
{"Allow users to change the subject","Povolit uživatelům měnit téma místnosti"}.
=======
{"Administrator privileges required","Jsou potřebná práva administrátora"}.
{"A friendly name for the node","Přívětivé jméno pro uzel"}.
{"All activity","Všechny aktivity"}.
{"Allow this Jabber ID to subscribe to this pubsub node?","Povolit tomuto JID odebírat tento pubsub uzel?"}.
{"Allow users to change subject","Povolit uživatelům měnit téma místnosti"}.
>>>>>>> cd09381e
{"Allow users to query other users","Povolit uživatelům odesílat požadavky (query) ostatním uživatelům"}.
{"Allow users to send invites","Povolit uživatelům posílání pozvánek"}.
{"Allow users to send private messages","Povolit uživatelům odesílat soukromé zprávy"}.
{"Allow visitors to change nickname","Povolit návštěvníkům měnit přezdívku"}.
{"Allow visitors to send status text in presence updates","Povolit návštěvníkům posílat stavové zprávy ve statusu"}.
{"All Users","Všichni uživatelé"}.
{"Announcements","Oznámení"}.
{"anyone","každému"}.
<<<<<<< HEAD
{"A password is required to enter this room","Pro vstup do místnosti musíte zadat heslo"}.
=======
>>>>>>> cd09381e
{"April",". dubna"}.
{"August",". srpna"}.
{"Backup Management","Správa zálohování"}.
{"Backup of ","Záloha na "}.
{"Backup to File at ","Záloha do souboru na "}.
{"Backup","Zálohovat"}.
{"Bad format","Nesprávný formát"}.
<<<<<<< HEAD
{"Birthday","Datum narození"}.
=======
{"Birthday","Datum narození: "}.
>>>>>>> cd09381e
{"Change Password","Změnit heslo"}.
{"Change User Password","Změnit heslo uživatele"}.
{"Chatroom configuration modified","Nastavení diskuzní místnosti bylo změněno"}.
{"Chatrooms","Konference"}.
{"Choose a username and password to register with this server","Zadejte jméno uživatele a heslo pro registraci na tomto serveru"}.
{"Choose modules to stop","Vyberte moduly, které mají být zastaveny"}.
{"Choose storage type of tables","Vyberte typ úložiště pro tabulky"}.
{"Choose whether to approve this entity's subscription.","Zvolte, zda chcete schválit odebírání touto entitou"}.
<<<<<<< HEAD
{"City","Město"}.
{"Commands","Příkazy"}.
{"Conference room does not exist","Konferenční místnost neexistuje"}.
{"Configuration","Konfigurace"}.
{"Configuration of room ~s","Konfigurace místnosti ~s"}.
{"Connected Resources:","Připojené zdroje:"}.
{"Connections parameters","Parametry spojení"}.
{"Country","Země"}.
=======
{"City","Město: "}.
{"Commands","Příkazy"}.
{"Conference room does not exist","Konferenční místnost neexistuje"}.
{"Configuration for ","Konfigurace pro "}.
{"Configuration","Konfigurace"}.
{"Connected Resources:","Připojené zdroje:"}.
{"Country","Země: "}.
>>>>>>> cd09381e
{"CPU Time:","Čas procesoru"}.
{"Database","Databáze"}.
{"Database Tables at ","Databázové tabulky na "}.
{"Database Tables Configuration at ","Konfigurace databázových tabulek "}.
{"December",". prosince"}.
{"Default users as participants","Uživatelé jsou implicitně členy"}.
{"Delete message of the day on all hosts","Smazat zprávu dne na všech hostitelích"}.
{"Delete message of the day","Smazat zprávu dne"}.
{"Delete Selected","Smazat vybrané"}.
{"Delete","Smazat"}.
{"Delete User","Smazat uživatele"}.
{"Deliver event notifications","Doručovat upozornění na události"}.
{"Deliver payloads with event notifications","Doručovat náklad s upozorněním na událost"}.
{"Description:","Popis:"}.
{"Disc only copy","Jen kopie disku"}.
{"Displayed Groups:","Zobrazené skupiny:"}.
{"Dump Backup to Text File at ","Uložit zálohu do textového souboru na "}.
{"Dump to Text File","Uložit do textového souboru"}.
{"Edit Properties","Upravit vlastnosti"}.
<<<<<<< HEAD
{"ejabberd IRC module","ejabberd IRC modul"}.
{"ejabberd MUC module","ejabberd MUC modul"}.
=======
{"ejabberd IRC module","Ejabberd IRC modul"}.
{"ejabberd MUC module","Ejabberd MUC modul"}.
>>>>>>> cd09381e
{"ejabberd Publish-Subscribe module","ejabberd Publish-Subscribe modul"}.
{"ejabberd SOCKS5 Bytestreams module","ejabberd SOCKS5 Bytestreams modul"}.
{"ejabberd vCard module","ejabberd vCard modul"}.
{"ejabberd virtual hosts","Virtuální hostitelé ejabberd"}.
{"ejabberd Web Admin","Webová administrace ejabberd"}.
<<<<<<< HEAD
{"Elements","Položek"}.
{"Email","E-mail"}.
{"Enable logging","Zaznamenávat konverzace"}.
{"Encoding for server ~b","Kódování pro server ~b"}.
=======
{"Email","E-mail"}.
{"Enable logging","Zaznamenávat konverzace"}.
{"Encodings","Kódování"}.
>>>>>>> cd09381e
{"End User Session","Ukončit sezení uživatele"}.
{"Enter list of {Module, [Options]}","Vložte seznam modulů {Modul, [Parametry]}"}.
{"Enter nickname you want to register","Zadejte přezdívku, kterou chcete zaregistrovat"}.
{"Enter path to backup file","Zadajte cestu k souboru se zálohou"}.
{"Enter path to jabberd14 spool dir","Zadejte cestu k jabberd14 spool adresáři"}.
{"Enter path to jabberd14 spool file","Zadejte cestu k spool souboru jabberd14"}.
{"Enter path to text file","Zadajte cestu k textovému souboru"}.
<<<<<<< HEAD
{"Enter the text you see","Zadejte text, který vidíte"}.
{"Enter username and encodings you wish to use for connecting to IRC servers.  Press 'Next' to get more fields to fill in.  Press 'Complete' to save settings.","Zadejte přezdívku a kódování, které chcete používat pro připojení k serverům IRC. Stiskněte 'Další' pro více políček k vyplnění. Stiskněte 'Dokončit' pro uložení nastavení."}.
{"Enter username, encodings, ports and passwords you wish to use for connecting to IRC servers","Zadejte přezdívku, kódování, porty a hesla, které chcete používat pro připojení k serverům IRC"}.
{"Erlang Jabber Server","Erlang Jabber Server"}.
{"Error","Chyba"}.
{"Example: [{\"irc.lucky.net\", \"koi8-r\", 6667, \"secret\"}, {\"vendetta.fef.net\", \"iso8859-1\", 7000}, {\"irc.sometestserver.net\", \"utf-8\"}].","Příklad: [{\"irc.lucky.net\", \"koi8-r\", 6667, \"secret\"}, {\"vendetta.fef.net\", \"iso8859-1\", 7000}, {\"irc.sometestserver.net\", \"utf-8\"}].2\"}]."}.
{"Export data of all users in the server to PIEFXIS files (XEP-0227):","Exportovat všechny uživatele do souboru ve formátu PIEFXIS (XEP-0227):"}.
{"Export data of users in a host to PIEFXIS files (XEP-0227):","Exportovat uživatele na hostiteli do souboru ve formátu PIEFXIS (XEP-0227):"}.
{"Family Name","Příjmení"}.
{"February",". února"}.
{"Fill in fields to search for any matching Jabber User","Vyplňte políčka pro vyhledání uživatele Jabberu"}.
{"Fill in the form to search for any matching Jabber User (Add * to the end of field to match substring)","Pro vyhledání uživatele Jabberu vyplňte formulář (na konec přidejte znak * pro vyhledání podřetězce)"}.
{"Friday","Pátek"}.
{"From","Od"}.
{"From ~s","Od  ~s"}.
{"Full Name","Celé jméno"}.
=======
{"Enter username and encodings you wish to use for connecting to IRC servers","Vložte jméno uživatele a kódování, které chcete používat při připojení na IRC server"}.
{"Erlang Jabber Server","Erlang Jabber Server"}.
{"Example: [{\"irc.lucky.net\", \"koi8-r\"}, {\"vendetta.fef.net\", \"iso8859-1\"}].","Příklad: [{\"irc.freenode.net\",\"utf-8\"}, {\"irc.freenode.net\", \"iso8859-2\"}]."}.
{"Family Name","Příjmení: "}.
{"February",". února"}.
{"Fill in fields to search for any matching Jabber User","Vyplňte políčka pro vyhledání uživatele Jabberu"}.
{"Fill in the form to search for any matching Jabber User (Add * to the end of field to match substring)","Pro vyhledání uživatele Jabberu vyplňte formulář (přidejte znak * na konec, pro vyhledání podřetězce)"}.
{"Friday","Pátek"}.
{"From","Od"}.
{"From ~s","Od  ~s"}.
{"Full Name","Celé jméno: "}.
>>>>>>> cd09381e
{"Get Number of Online Users","Získat počet online uživatelů"}.
{"Get Number of Registered Users","Získat počet registrovaných uživatelů"}.
{"Get User Last Login Time","Získat čas podleního přihlášení uživatele"}.
{"Get User Password","Získat heslo uživatele"}.
{"Get User Statistics","Získat statistiky uživatele"}.
{"Group ","Skupina "}.
{"Groups","Skupiny"}.
{"has been banned","byl(a) zablokován(a)"}.
{"has been kicked because of an affiliation change","byl(a) vyhozen(a) kvůli změně přiřazení"}.
{"has been kicked because of a system shutdown","byl(a) vyhozen(a), protože dojde k vypnutí systému"}.
{"has been kicked because the room has been changed to members-only","byl(a) vyhozen(a), protože mísnost je nyní pouze pro členy"}.
{"has been kicked","byl(a) vyhozen(a) z místnosti"}.
{" has set the subject to: "," změnil(a) téma na: "}.
{"Host","Hostitel"}.
<<<<<<< HEAD
{"If you want to specify different ports, passwords, encodings for IRC servers, fill this list with values in format '{\"irc server\", \"encoding\", port, \"password\"}'.  By default this service use \"~s\" encoding, port ~p, empty password.","Pokud chcete zadat jiné kódování pro IRC servery, vyplňte seznam s hodnotami ve formátu '{\"irc server\",\"encoding\", port, \"password\"}'. Výchozí kódování pro tuto službu je \"~s\", port ~p, empty password."}.
{"Import Directory","Import adresáře"}.
{"Import File","Import souboru"}.
{"Import user data from jabberd14 spool file:","Importovat uživatele z jabberd14 spool souborů:"}.
{"Import User from File at ","Importovat uživatele ze souboru na "}.
{"Import users data from a PIEFXIS file (XEP-0227):","Importovat uživatele ze souboru ve formátu PIEFXIS (XEP-0227):"}.
{"Import users data from jabberd14 spool directory:","Importovat uživatele z jabberd14 spool souborů:"}.
=======
{"If you want to specify different encodings for IRC servers, fill this list with values in format '{\"irc server\", \"encoding\"}'.  By default this service use \"~s\" encoding.","Pokud chcete zadat jiné kódování pro IRC servery, vyplňte seznam s hodnotami ve formátu '{\"irc server\",\"encoding\"}'. Předvolené kódování pro tuto službu je \"~s\"."}.
{"Import Directory","Import adresáře"}.
{"Import File","Import souboru"}.
{"Import User from File at ","Importovat uživatele ze souboru na "}.
>>>>>>> cd09381e
{"Import Users from Dir at ","Importovat uživatele z adresáře na "}.
{"Import Users From jabberd14 Spool Files","Importovat uživatele z jabberd14 spool souborů"}.
{"Improper message type","Nesprávný typ zprávy"}.
{"Incorrect password","Nesprávné heslo"}.
{"Invalid affiliation: ~s","Neplatné přiřazení: ~s"}.
{"Invalid role: ~s","Neplatná role: ~s"}.
{"IP addresses","IP adresy"}.
<<<<<<< HEAD
{"IP","IP"}.
{"IRC channel (don't put the first #)","IRC kanál (bez počátečního #)"}.
{"IRC server","IRC přezdívka"}.
{"IRC settings","Nastavení IRC"}.
{"IRC Transport","IRC transport"}.
{"IRC username","IRC přezdívka"}.
=======
{"IRC Transport","IRC transport"}.
>>>>>>> cd09381e
{"IRC Username","IRC přezdívka"}.
{"is now known as","se přejmenoval(a) na"}.
{"It is not allowed to send private messages","Je zakázáno posílat soukromé zprávy"}.
{"It is not allowed to send private messages of type \"groupchat\"","Není dovoleno odeslání soukromé zprávy typu \"skupinová zpráva\" "}.
{"It is not allowed to send private messages to the conference","Není povoleno odesílat soukromé zprávy do konference"}.
{"Jabber ID","Jabber ID"}.
<<<<<<< HEAD
{"Jabber ID ~s is invalid","Jabber ID ~s je neplatné"}.
{"January",". ledna"}.
{"Join IRC channel","Vstoupit do IRC kanálu"}.
{"joins the room","vstoupil(a) do místnosti"}.
{"Join the IRC channel here.","Vstoupit do tohoto IRC kanálu."}.
{"Join the IRC channel in this Jabber ID: ~s","Vstupte do IRC kanálu s tímto Jabber ID: ~s"}.
=======
{"January",". ledna"}.
{"Jabber ID ~s is invalid","JID ~s je neplatné"}.
{"joins the room","vstoupil(a) do místnosti"}.
>>>>>>> cd09381e
{"July",". července"}.
{"June",". června"}.
{"Last Activity","Poslední aktivita"}.
{"Last login","Poslední přihlášení"}.
{"Last month","Poslední měsíc"}.
{"Last year","Poslední rok"}.
{"leaves the room","opustil(a) místnost"}.
{"Listened Ports at ","Otevřené porty na "}.
{"Listened Ports","Otevřené porty"}.
{"List of modules to start","Seznam modulů, které mají být spuštěné"}.
{"Low level update script","Nízkoúrovňový aktualizační skript"}.
{"Make participants list public","Nastavit seznam účastníků jako veřejný"}.
<<<<<<< HEAD
{"Make room captcha protected","Chránit místnost pomocí CAPTCHA"}.
{"Make room members-only","Zpřístupnit místnost jen členům"}.
=======
{"Make room members-only","Nastavit místnost jen pro členy"}.
>>>>>>> cd09381e
{"Make room moderated","Nastavit místnost jako moderovanou"}.
{"Make room password protected","Chránit místnost heslem"}.
{"Make room persistent","Nastavit místnost jako stálou"}.
{"Make room public searchable","Nastavit místnost jako veřejnou"}.
{"March",". března"}.
{"Maximum Number of Occupants","Počet účastníků"}.
{"Max # of items to persist","Maximální počet položek, které je možné natrvalo uložit"}.
{"Max payload size in bytes","Maximální náklad v bajtech"}.
{"May",". května"}.
{"Members:","Členové:"}.
<<<<<<< HEAD
{"Membership is required to enter this room","Pro vstup do místnosti musíte být členem"}.
{"Memory","Paměť"}.
{"Message body","Tělo zprávy"}.
{"Middle Name","Druhé jméno"}.
{"Moderator privileges required","Potřebujete práva moderátora"}.
{"moderators only","moderátorům"}.
{"Modified modules","Aktualizované moduly"}.
=======
{"Membership required to enter this room","Pro vstup do místnosti musíte být členem"}.
{"Memory","Paměť"}.
{"Message body","Tělo zprávy"}.
{"Middle Name","Druhé jméno: "}.
{"Moderator privileges required","Jsou potřebná práva moderátora"}.
{"moderators only","moderátorům"}.
>>>>>>> cd09381e
{"Module","Modul"}.
{"Modules at ","Moduly na "}.
{"Modules","Moduly"}.
{"Monday","Pondělí"}.
{"Name:","Jméno:"}.
{"Name","Jméno"}.
{"Never","Nikdy"}.
<<<<<<< HEAD
{"Nickname","Přezdívka"}.
{"Nickname Registration at ","Registrace přezdívky na "}.
=======
{"Nickname is already in use by another occupant","Přezdívka je již používána jiným členem"}.
{"Nickname is registered by another person","Přezdívka je zaregistrována jinou osobou"}.
{"Nickname","Prezdívka"}.
{"Nickname Registration at ","Registrace prezdívky na "}.
>>>>>>> cd09381e
{"Nickname ~s does not exist in the room","Přezdívka ~s v místnosti neexistuje"}.
{"No body provided for announce message","Zpráva neobsahuje text"}.
{"No Data","Žádná data"}.
{"Node ID","ID uzlu"}.
{"Node not found","Uzel nenalezen"}.
{"Nodes","Uzly"}.
{"Node ","Uzel "}.
{"No limit","Bez limitu"}.
{"None","Nic"}.
{"No resource provided","Nebyl poskytnut žádný zdroj"}.
<<<<<<< HEAD
{"Not Found","Nenalezeno"}.
=======
>>>>>>> cd09381e
{"Notify subscribers when items are removed from the node","Upozornit odběratele na odstranění položek z uzlu"}.
{"Notify subscribers when the node configuration changes","Upozornit odběratele na změnu nastavení uzlu"}.
{"Notify subscribers when the node is deleted","Upozornit odběratele na smazání uzlu"}.
{"November",". listopadu"}.
{"Number of occupants","Počet účastníků"}.
{"Number of online users","Počet online uživatelů"}.
{"Number of registered users","Počet registrovaných uživatelů"}.
{"October",". října"}.
<<<<<<< HEAD
{"Offline Messages:","Offline zprávy:"}.
=======
{"Offline Messages:","Offline zprávy"}.
>>>>>>> cd09381e
{"Offline Messages","Offline zprávy"}.
{"OK","OK"}.
{"Online","Online"}.
{"Online Users:","Online uživatelé:"}.
{"Online Users","Online uživatelé"}.
{"Only deliver notifications to available users","Doručovat upozornění jen právě přihlášeným uživatelům"}.
<<<<<<< HEAD
{"Only moderators and participants are allowed to change the subject in this room","Jen moderátoři a účastníci mají povoleno měnit téma této místnosti"}.
{"Only moderators are allowed to change the subject in this room","Jen moderátoři mají povoleno měnit téma místnosti"}.
{"Only occupants are allowed to send messages to the conference","Jen členové mají povolené zasílat zprávy do konference"}.
{"Only occupants are allowed to send queries to the conference","Jen členové mohou odesílat požadavky (query) do konference"}.
{"Only service administrators are allowed to send service messages","Pouze správci služby smí odesílat servisní zprávy"}.
{"Options","Nastavení"}.
{"Organization Name","Název firmy"}.
{"Organization Unit","Oddělení"}.
=======
{"Only moderators and participants are allowed to change subject in this room","Jen moderátoři a účastníci mají povoleno měnit téma této místnosti"}.
{"Only moderators are allowed to change subject in this room","Jen moderátoři mají povoleno měnit téma místnosti"}.
{"Only occupants are allowed to send messages to the conference","Jen členové mají povolené zasílat správy do konference"}.
{"Only occupants are allowed to send queries to the conference","Jen členové mohou odesílat požadavky (query) do konference"}.
{"Only service administrators are allowed to send service messages","Pouze správci služby mají povolené odesílání servisních zpráv"}.
{"Options","Nastavení"}.
{"Organization Name","Název firmy: "}.
{"Organization Unit","Oddělení: "}.
>>>>>>> cd09381e
{"Outgoing s2s Connections:","Odchozí s2s spojení:"}.
{"Outgoing s2s Connections","Odchozí s2s spojení"}.
{"Outgoing s2s Servers:","Odchozí s2s servery:"}.
{"Owner privileges required","Jsou vyžadována práva vlastníka"}.
{"Packet","Paket"}.
<<<<<<< HEAD
{"Password ~b","Heslo ~b"}.
{"Password:","Heslo:"}.
{"Password","Heslo"}.
=======
{"Password:","Heslo:"}.
{"Password","Heslo"}.
{"Password required to enter this room","Pro vstup do místnosti musíte zadat heslo"}.
>>>>>>> cd09381e
{"Password Verification","Ověření hesla"}.
{"Path to Dir","Cesta k adresáři"}.
{"Path to File","Cesta k souboru"}.
{"Pending","Čekající"}.
<<<<<<< HEAD
{"Period: ","Čas: "}.
{"Persist items to storage","Uložit položky natrvalo do úložiště"}.
{"Ping","Ping"}.
{"Please note that these options will only backup the builtin Mnesia database. If you are using the ODBC module, you also need to backup your SQL database separately.","Podotýkáme, že tato nastavení budou zálohována do zabudované databáze Mnesia. Pokud používáte ODBC modul, musíte zálohovat svoji SQL databázi samostatně."}.
{"Pong","Pong"}.
{"Port ~b","Port ~b"}.
{"Port","Port"}.
{"Present real Jabber IDs to","Odhalovat skutečná Jabber ID"}.
{"private, ","soukromá, "}.
{"Protocol","Protokol"}.
=======
{"Period: ","Čas:"}.
{"Persist items to storage","Uložit položky natrvalo do úložiště"}.
{"Ping","Ping"}.
{"Pong","Pong"}.
{"Port","Port"}.
{"Present real Jabber IDs to","Odhalovat skutečná Jabber ID"}.
{"private, ","soukromá, "}.
>>>>>>> cd09381e
{"Publish-Subscribe","Publish-Subscribe"}.
{"PubSub subscriber request","Žádost odběratele PubSub"}.
{"Queries to the conference members are not allowed in this room","Požadavky (queries) na členy konference nejsou v této místnosti povolené"}.
{"RAM and disc copy","Kopie RAM a disku"}.
{"RAM copy","Kopie RAM"}.
<<<<<<< HEAD
=======
{"(Raw)","(Zdroj)"}.
>>>>>>> cd09381e
{"Raw","Zdroj"}.
{"Really delete message of the day?","Skutečně smazat zprávu dne?"}.
{"Recipient is not in the conference room","Příjemce se nenachází v konferenční místnosti"}.
{"Registered Users","Registrovaní uživatelé"}.
{"Registered Users:","Registrovaní živatelé:"}.
{"Registration in mod_irc for ","Registrace do mod_irc na "}.
<<<<<<< HEAD
{"Remote copy","Vzdálená kopie"}.
{"Remove All Offline Messages","Odstranit všechny offline zprávy"}.
=======
{"Remark that these options will only backup the builtin Mnesia database. If you are using the ODBC module, you also need to backup your SQL database separately.","Podotýkáme, že tato nastavení budou zálohována do zabudované databáze Mnesia. Pokud používáte ODBC modul, musíte zálohovat svoji SQL databázi samostatně."}.
{"Remote copy","Vzdálená kopie"}.
>>>>>>> cd09381e
{"Remove","Odstranit"}.
{"Remove User","Odstranit uživatele"}.
{"Replaced by new connection","Nahrazeno novým spojením"}.
{"Resources","Zdroje"}.
{"Restart","Restart"}.
{"Restart Service","Restartovat službu"}.
{"Restore Backup from File at ","Obnovit zálohu ze souboru na "}.
{"Restore binary backup after next ejabberd restart (requires less memory):","Obnovit binární zálohu při následujícím restartu ejabberd (vyžaduje méně paměti)"}.
{"Restore binary backup immediately:","Okamžitě obnovit binární zálohu:"}.
{"Restore","Obnovit"}.
{"Restore plain text backup immediately:","Okamžitě obnovit zálohu z textového souboru:"}.
{"Room Configuration","Nastavení místnosti"}.
{"Room creation is denied by service policy","Pravidla služby nepovolují vytvořit místnost"}.
<<<<<<< HEAD
{"Room description","Popis místnosti"}.
{"Room Occupants","Počet účastníků"}.
=======
>>>>>>> cd09381e
{"Room title","Název místnosti"}.
{"Roster groups allowed to subscribe","Skupiny kontaktů, které mohou odebírat"}.
{"Roster of ","Seznam kontaktů "}.
{"Roster","Seznam kontaktů"}.
{"Roster size","Velikost seznamu kontaktů"}.
{"RPC Call Error","Chyba RPC volání"}.
{"Running Nodes","Běžící uzly"}.
{"~s access rule configuration","~s konfigurace pravidla přístupu"}.
{"Saturday","Sobota"}.
{"Script check","Kontrola skriptu"}.
{"Search Results for ","Výsledky hledání pro "}.
{"Search users in ","Hledat uživatele v "}.
{"Send announcement to all online users","Odeslat oznámení všem online uživatelům"}.
{"Send announcement to all online users on all hosts","Odeslat oznámení všem online uživatelům na všech hostitelích"}.
{"Send announcement to all users","Odeslat oznámení všem uživatelům"}.
{"Send announcement to all users on all hosts","Odeslat oznámení všem uživatelům na všech hostitelích"}.
{"September",". září"}.
<<<<<<< HEAD
{"Server ~b","Server ~b"}.
=======
>>>>>>> cd09381e
{"Set message of the day and send to online users","Nastavit zprávu dne a odeslat ji online uživatelům"}.
{"Set message of the day on all hosts and send to online users","Nastavit zprávu dne a odeslat ji online uživatelům"}.
{"Shared Roster Groups","Skupiny pro sdílený seznam kontaktů"}.
{"Show Integral Table","Zobrazit kompletní tabulku"}.
{"Show Ordinary Table","Zobrazit běžnou tabulku"}.
{"Shut Down Service","Vypnout službu"}.
{"~s invites you to the room ~s","~s vás zve do místnosti ~s"}.
<<<<<<< HEAD
=======
{"Size","Velikost"}.
{"Specified nickname is already registered","Zadaná přezdívka je již zaregistrována"}.
>>>>>>> cd09381e
{"Specify the access model","Uveďte přístupový model"}.
{"Specify the publisher model","Specifikovat model pro publikování"}.
{"~s's Offline Messages Queue","Fronta offline zpráv uživatele ~s"}.
{"Start Modules at ","Spustit moduly na "}.
{"Start Modules","Spustit moduly"}.
{"Start","Start"}.
{"Statistics of ~p","Statistiky ~p"}.
{"Statistics","Statistiky"}.
{"Stop Modules at ","Zastavit moduly na "}.
{"Stop Modules","Zastavit moduly"}.
{"Stopped Nodes","Zastavené uzly"}.
{"Stop","Stop"}.
{"Storage Type","Typ úložiště"}.
{"Store binary backup:","Uložit binární zálohu:"}.
{"Store plain text backup:","Uložit zálohu do textového souboru:"}.
{"Subject","Předmět"}.
{"Submit","Odeslat"}.
{"Submitted","Odeslané"}.
{"Subscriber Address","Adresa odběratele"}.
{"Subscription","Přihlášení"}.
{"Sunday","Neděle"}.
<<<<<<< HEAD
{"That nickname is already in use by another occupant","Přezdívka je již používána jiným členem"}.
{"That nickname is registered by another person","Přezdívka je zaregistrována jinou osobou"}.
{"The captcha is valid.","CAPTCHA souhlasí."}.
{"The collections with which a node is affiliated","Kolekce, se kterými je uzel spřízněn"}.
=======
>>>>>>> cd09381e
{"the password is","heslo je"}.
{"This participant is kicked from the room because he sent an error message","Tento účastník byl vyhozen, protože odeslal chybovou zprávu"}.
{"This participant is kicked from the room because he sent an error message to another participant","Tento účastník byl vyhozen, protože odeslal chybovou zprávu jinému účastníkovi"}.
{"This participant is kicked from the room because he sent an error presence","Tento účastník byl vyhozen, protože odeslal chybový status"}.
{"This room is not anonymous","Tato místnost není anonymní"}.
{"Thursday","Čtvrtek"}.
{"Time","Čas"}.
{"Time delay","Časový posun"}.
{"To","Pro"}.
{"To ~s","Pro ~s"}.
{"Traffic rate limit is exceeded","Byl překročen limit"}.
{"Transactions Aborted:","Transakce zrušena"}.
{"Transactions Committed:","Transakce potvrzena"}.
{"Transactions Logged:","Transakce zaznamenána"}.
{"Transactions Restarted:","Transakce restartována"}.
{"Tuesday","Úterý"}.
<<<<<<< HEAD
{"Unable to generate a captcha","Nebylo možné vygenerovat CAPTCHA"}.
{"Unauthorized","Nemáte oprávnění"}.
{"Update ","Aktualizovat "}.
{"Update","Aktualizovat"}.
=======
{"Update ","Aktualizovat "}.
{"Update","Aktualizovat"}.
{"Updated modules","Aktualizované moduly"}.
>>>>>>> cd09381e
{"Update message of the day (don't send)","Aktualizovat zprávu dne (neodesílat)"}.
{"Update message of the day on all hosts (don't send)","Aktualizovat zprávu dne pro všechny hostitele (neodesílat)"}.
{"Update plan","Aktualizovat plán"}.
{"Update script","Aktualizované skripty"}.
<<<<<<< HEAD
{"Uptime:","Čas běhu:"}.
{"Use of STARTTLS required","Je vyžadováno STARTTLS."}.
{"User Management","Správa uživatelů"}.
{"Users are not allowed to register accounts so quickly","Je zakázáno registrovat účty v tak rychlém sledu"}.
{"Users Last Activity","Poslední aktivita uživatele"}.
{"Users","Uživatelé"}.
{"User ","Uživatel "}.
{"User","Uživatel"}.
{"Validate","Ověřit"}.
{"vCard User Search","Hledání uživatelů podle vizitek"}.
{"Visitors are not allowed to change their nicknames in this room","Návštěvníkům této místnosti je zakázáno měnit přezdívku"}.
{"Visitors are not allowed to send messages to all occupants","Návštevníci nemají povoleno zasílat zprávy všem účastníkům konference"}.
=======
{"Uptime:","Čas běhu"}.
{"Use of STARTTLS required","Je vyžadováno STARTTLS."}.
{"User Management","Správa uživatelů"}.
{"Users are not allowed to register accounts so fast","Je zakázáno registrovat účty v tak rychlém sledu"}.
{"Users Last Activity","Poslední aktivita uživatele"}.
{"Users","Uživatelé"}.
{"User ","Uživatel "}.
{"User","Uživatel: "}.
{"Validate","Ověřit"}.
{"vCard User Search","Hledání uživatelů podle vizitek"}.
{"Virtual Hosts","Virtuální hostitelé"}.
{"Visitors are not allowed to change their nicknames in this room","Návštěvníkům této místnosti je zakázáno měnit přezdívku"}.
{"Visitors are not allowed to send messages to all occupants","Návštevníci nemají povoleno zasílat zprávy všem přihlášeným do konference"}.
>>>>>>> cd09381e
{"Wednesday","Středa"}.
{"When to send the last published item","Kdy odeslat poslední publikovanou položku"}.
{"Whether to allow subscriptions","Povolit odebírání"}.
{"You have been banned from this room","Byl jste vyloučen z této místnosti"}.
{"You must fill in field \"Nickname\" in the form","Musíte vyplnit políčko \"Přezdívka\" ve formuláři"}.
<<<<<<< HEAD
{"You need an x:data capable client to configure mod_irc settings","Pro konfiguraci mod_irc potřebujete klienta s podporou x:data"}.
{"You need an x:data capable client to configure room","Ke konfiguraci místnosti potřebujete klienta podporujícího x:data"}.
{"You need an x:data capable client to register nickname","K registraci přezdívky potřebujete klienta s podporou x:data"}.
{"You need an x:data capable client to search","K vyhledávání potřebujete klienta podporujícího x:data"}.
{"Your contact offline message queue is full. The message has been discarded.","Fronta offline zpráv pro váš kontakt je plná. Zpráva byla zahozena."}.
{"Your messages to ~s are being blocked. To unblock them, visit ~s","Nesmíte posílat zprávy na ~s. Pro povolení navštivte ~s"}.
=======
{"You need an x:data capable client to configure mod_irc settings","Pro konfiguraci mod_irc potřebujete klienta podporujícího x:data"}.
{"You need an x:data capable client to configure room","Ke konfiguraci místnosti potřebujete klienta podporujícího x:data"}.
{"You need an x:data capable client to register nickname","K registraci přezdívky potřebujete klienta podporujícího x:data"}.
{"You need an x:data capable client to search","K vyhledávání potřebujete klienta podporujícího x:data"}.
{"Your contact offline message queue is full. The message has been discarded.","Fronta offline zpráv pro váš kontakt je plná. Zpráva byla zahozena."}.
>>>>>>> cd09381e
<|MERGE_RESOLUTION|>--- conflicted
+++ resolved
@@ -11,19 +11,11 @@
 {"Add User","Přidat uživatele"}.
 {"Administration","Administrace"}.
 {"Administration of ","Administrace "}.
-<<<<<<< HEAD
-{"Administrator privileges required","Potřebujete práva administrátora"}.
-{"A friendly name for the node","Přívětivé jméno pro uzel"}.
-{"All activity","Všechny aktivity"}.
-{"Allow this Jabber ID to subscribe to this pubsub node?","Povolit tomuto Jabber ID odebírat tento pubsub uzel?"}.
-{"Allow users to change the subject","Povolit uživatelům měnit téma místnosti"}.
-=======
 {"Administrator privileges required","Jsou potřebná práva administrátora"}.
 {"A friendly name for the node","Přívětivé jméno pro uzel"}.
 {"All activity","Všechny aktivity"}.
 {"Allow this Jabber ID to subscribe to this pubsub node?","Povolit tomuto JID odebírat tento pubsub uzel?"}.
 {"Allow users to change subject","Povolit uživatelům měnit téma místnosti"}.
->>>>>>> cd09381e
 {"Allow users to query other users","Povolit uživatelům odesílat požadavky (query) ostatním uživatelům"}.
 {"Allow users to send invites","Povolit uživatelům posílání pozvánek"}.
 {"Allow users to send private messages","Povolit uživatelům odesílat soukromé zprávy"}.
@@ -32,10 +24,6 @@
 {"All Users","Všichni uživatelé"}.
 {"Announcements","Oznámení"}.
 {"anyone","každému"}.
-<<<<<<< HEAD
-{"A password is required to enter this room","Pro vstup do místnosti musíte zadat heslo"}.
-=======
->>>>>>> cd09381e
 {"April",". dubna"}.
 {"August",". srpna"}.
 {"Backup Management","Správa zálohování"}.
@@ -43,11 +31,7 @@
 {"Backup to File at ","Záloha do souboru na "}.
 {"Backup","Zálohovat"}.
 {"Bad format","Nesprávný formát"}.
-<<<<<<< HEAD
-{"Birthday","Datum narození"}.
-=======
 {"Birthday","Datum narození: "}.
->>>>>>> cd09381e
 {"Change Password","Změnit heslo"}.
 {"Change User Password","Změnit heslo uživatele"}.
 {"Chatroom configuration modified","Nastavení diskuzní místnosti bylo změněno"}.
@@ -56,16 +40,6 @@
 {"Choose modules to stop","Vyberte moduly, které mají být zastaveny"}.
 {"Choose storage type of tables","Vyberte typ úložiště pro tabulky"}.
 {"Choose whether to approve this entity's subscription.","Zvolte, zda chcete schválit odebírání touto entitou"}.
-<<<<<<< HEAD
-{"City","Město"}.
-{"Commands","Příkazy"}.
-{"Conference room does not exist","Konferenční místnost neexistuje"}.
-{"Configuration","Konfigurace"}.
-{"Configuration of room ~s","Konfigurace místnosti ~s"}.
-{"Connected Resources:","Připojené zdroje:"}.
-{"Connections parameters","Parametry spojení"}.
-{"Country","Země"}.
-=======
 {"City","Město: "}.
 {"Commands","Příkazy"}.
 {"Conference room does not exist","Konferenční místnost neexistuje"}.
@@ -73,7 +47,6 @@
 {"Configuration","Konfigurace"}.
 {"Connected Resources:","Připojené zdroje:"}.
 {"Country","Země: "}.
->>>>>>> cd09381e
 {"CPU Time:","Čas procesoru"}.
 {"Database","Databáze"}.
 {"Database Tables at ","Databázové tabulky na "}.
@@ -93,28 +66,16 @@
 {"Dump Backup to Text File at ","Uložit zálohu do textového souboru na "}.
 {"Dump to Text File","Uložit do textového souboru"}.
 {"Edit Properties","Upravit vlastnosti"}.
-<<<<<<< HEAD
-{"ejabberd IRC module","ejabberd IRC modul"}.
-{"ejabberd MUC module","ejabberd MUC modul"}.
-=======
 {"ejabberd IRC module","Ejabberd IRC modul"}.
 {"ejabberd MUC module","Ejabberd MUC modul"}.
->>>>>>> cd09381e
 {"ejabberd Publish-Subscribe module","ejabberd Publish-Subscribe modul"}.
 {"ejabberd SOCKS5 Bytestreams module","ejabberd SOCKS5 Bytestreams modul"}.
 {"ejabberd vCard module","ejabberd vCard modul"}.
 {"ejabberd virtual hosts","Virtuální hostitelé ejabberd"}.
 {"ejabberd Web Admin","Webová administrace ejabberd"}.
-<<<<<<< HEAD
-{"Elements","Položek"}.
-{"Email","E-mail"}.
-{"Enable logging","Zaznamenávat konverzace"}.
-{"Encoding for server ~b","Kódování pro server ~b"}.
-=======
 {"Email","E-mail"}.
 {"Enable logging","Zaznamenávat konverzace"}.
 {"Encodings","Kódování"}.
->>>>>>> cd09381e
 {"End User Session","Ukončit sezení uživatele"}.
 {"Enter list of {Module, [Options]}","Vložte seznam modulů {Modul, [Parametry]}"}.
 {"Enter nickname you want to register","Zadejte přezdívku, kterou chcete zaregistrovat"}.
@@ -122,24 +83,6 @@
 {"Enter path to jabberd14 spool dir","Zadejte cestu k jabberd14 spool adresáři"}.
 {"Enter path to jabberd14 spool file","Zadejte cestu k spool souboru jabberd14"}.
 {"Enter path to text file","Zadajte cestu k textovému souboru"}.
-<<<<<<< HEAD
-{"Enter the text you see","Zadejte text, který vidíte"}.
-{"Enter username and encodings you wish to use for connecting to IRC servers.  Press 'Next' to get more fields to fill in.  Press 'Complete' to save settings.","Zadejte přezdívku a kódování, které chcete používat pro připojení k serverům IRC. Stiskněte 'Další' pro více políček k vyplnění. Stiskněte 'Dokončit' pro uložení nastavení."}.
-{"Enter username, encodings, ports and passwords you wish to use for connecting to IRC servers","Zadejte přezdívku, kódování, porty a hesla, které chcete používat pro připojení k serverům IRC"}.
-{"Erlang Jabber Server","Erlang Jabber Server"}.
-{"Error","Chyba"}.
-{"Example: [{\"irc.lucky.net\", \"koi8-r\", 6667, \"secret\"}, {\"vendetta.fef.net\", \"iso8859-1\", 7000}, {\"irc.sometestserver.net\", \"utf-8\"}].","Příklad: [{\"irc.lucky.net\", \"koi8-r\", 6667, \"secret\"}, {\"vendetta.fef.net\", \"iso8859-1\", 7000}, {\"irc.sometestserver.net\", \"utf-8\"}].2\"}]."}.
-{"Export data of all users in the server to PIEFXIS files (XEP-0227):","Exportovat všechny uživatele do souboru ve formátu PIEFXIS (XEP-0227):"}.
-{"Export data of users in a host to PIEFXIS files (XEP-0227):","Exportovat uživatele na hostiteli do souboru ve formátu PIEFXIS (XEP-0227):"}.
-{"Family Name","Příjmení"}.
-{"February",". února"}.
-{"Fill in fields to search for any matching Jabber User","Vyplňte políčka pro vyhledání uživatele Jabberu"}.
-{"Fill in the form to search for any matching Jabber User (Add * to the end of field to match substring)","Pro vyhledání uživatele Jabberu vyplňte formulář (na konec přidejte znak * pro vyhledání podřetězce)"}.
-{"Friday","Pátek"}.
-{"From","Od"}.
-{"From ~s","Od  ~s"}.
-{"Full Name","Celé jméno"}.
-=======
 {"Enter username and encodings you wish to use for connecting to IRC servers","Vložte jméno uživatele a kódování, které chcete používat při připojení na IRC server"}.
 {"Erlang Jabber Server","Erlang Jabber Server"}.
 {"Example: [{\"irc.lucky.net\", \"koi8-r\"}, {\"vendetta.fef.net\", \"iso8859-1\"}].","Příklad: [{\"irc.freenode.net\",\"utf-8\"}, {\"irc.freenode.net\", \"iso8859-2\"}]."}.
@@ -151,7 +94,6 @@
 {"From","Od"}.
 {"From ~s","Od  ~s"}.
 {"Full Name","Celé jméno: "}.
->>>>>>> cd09381e
 {"Get Number of Online Users","Získat počet online uživatelů"}.
 {"Get Number of Registered Users","Získat počet registrovaných uživatelů"}.
 {"Get User Last Login Time","Získat čas podleního přihlášení uživatele"}.
@@ -166,20 +108,10 @@
 {"has been kicked","byl(a) vyhozen(a) z místnosti"}.
 {" has set the subject to: "," změnil(a) téma na: "}.
 {"Host","Hostitel"}.
-<<<<<<< HEAD
-{"If you want to specify different ports, passwords, encodings for IRC servers, fill this list with values in format '{\"irc server\", \"encoding\", port, \"password\"}'.  By default this service use \"~s\" encoding, port ~p, empty password.","Pokud chcete zadat jiné kódování pro IRC servery, vyplňte seznam s hodnotami ve formátu '{\"irc server\",\"encoding\", port, \"password\"}'. Výchozí kódování pro tuto službu je \"~s\", port ~p, empty password."}.
-{"Import Directory","Import adresáře"}.
-{"Import File","Import souboru"}.
-{"Import user data from jabberd14 spool file:","Importovat uživatele z jabberd14 spool souborů:"}.
-{"Import User from File at ","Importovat uživatele ze souboru na "}.
-{"Import users data from a PIEFXIS file (XEP-0227):","Importovat uživatele ze souboru ve formátu PIEFXIS (XEP-0227):"}.
-{"Import users data from jabberd14 spool directory:","Importovat uživatele z jabberd14 spool souborů:"}.
-=======
 {"If you want to specify different encodings for IRC servers, fill this list with values in format '{\"irc server\", \"encoding\"}'.  By default this service use \"~s\" encoding.","Pokud chcete zadat jiné kódování pro IRC servery, vyplňte seznam s hodnotami ve formátu '{\"irc server\",\"encoding\"}'. Předvolené kódování pro tuto službu je \"~s\"."}.
 {"Import Directory","Import adresáře"}.
 {"Import File","Import souboru"}.
 {"Import User from File at ","Importovat uživatele ze souboru na "}.
->>>>>>> cd09381e
 {"Import Users from Dir at ","Importovat uživatele z adresáře na "}.
 {"Import Users From jabberd14 Spool Files","Importovat uživatele z jabberd14 spool souborů"}.
 {"Improper message type","Nesprávný typ zprávy"}.
@@ -187,34 +119,16 @@
 {"Invalid affiliation: ~s","Neplatné přiřazení: ~s"}.
 {"Invalid role: ~s","Neplatná role: ~s"}.
 {"IP addresses","IP adresy"}.
-<<<<<<< HEAD
-{"IP","IP"}.
-{"IRC channel (don't put the first #)","IRC kanál (bez počátečního #)"}.
-{"IRC server","IRC přezdívka"}.
-{"IRC settings","Nastavení IRC"}.
 {"IRC Transport","IRC transport"}.
-{"IRC username","IRC přezdívka"}.
-=======
-{"IRC Transport","IRC transport"}.
->>>>>>> cd09381e
 {"IRC Username","IRC přezdívka"}.
 {"is now known as","se přejmenoval(a) na"}.
 {"It is not allowed to send private messages","Je zakázáno posílat soukromé zprávy"}.
 {"It is not allowed to send private messages of type \"groupchat\"","Není dovoleno odeslání soukromé zprávy typu \"skupinová zpráva\" "}.
 {"It is not allowed to send private messages to the conference","Není povoleno odesílat soukromé zprávy do konference"}.
 {"Jabber ID","Jabber ID"}.
-<<<<<<< HEAD
-{"Jabber ID ~s is invalid","Jabber ID ~s je neplatné"}.
-{"January",". ledna"}.
-{"Join IRC channel","Vstoupit do IRC kanálu"}.
-{"joins the room","vstoupil(a) do místnosti"}.
-{"Join the IRC channel here.","Vstoupit do tohoto IRC kanálu."}.
-{"Join the IRC channel in this Jabber ID: ~s","Vstupte do IRC kanálu s tímto Jabber ID: ~s"}.
-=======
 {"January",". ledna"}.
 {"Jabber ID ~s is invalid","JID ~s je neplatné"}.
 {"joins the room","vstoupil(a) do místnosti"}.
->>>>>>> cd09381e
 {"July",". července"}.
 {"June",". června"}.
 {"Last Activity","Poslední aktivita"}.
@@ -227,12 +141,7 @@
 {"List of modules to start","Seznam modulů, které mají být spuštěné"}.
 {"Low level update script","Nízkoúrovňový aktualizační skript"}.
 {"Make participants list public","Nastavit seznam účastníků jako veřejný"}.
-<<<<<<< HEAD
-{"Make room captcha protected","Chránit místnost pomocí CAPTCHA"}.
-{"Make room members-only","Zpřístupnit místnost jen členům"}.
-=======
 {"Make room members-only","Nastavit místnost jen pro členy"}.
->>>>>>> cd09381e
 {"Make room moderated","Nastavit místnost jako moderovanou"}.
 {"Make room password protected","Chránit místnost heslem"}.
 {"Make room persistent","Nastavit místnost jako stálou"}.
@@ -243,22 +152,12 @@
 {"Max payload size in bytes","Maximální náklad v bajtech"}.
 {"May",". května"}.
 {"Members:","Členové:"}.
-<<<<<<< HEAD
-{"Membership is required to enter this room","Pro vstup do místnosti musíte být členem"}.
-{"Memory","Paměť"}.
-{"Message body","Tělo zprávy"}.
-{"Middle Name","Druhé jméno"}.
-{"Moderator privileges required","Potřebujete práva moderátora"}.
-{"moderators only","moderátorům"}.
-{"Modified modules","Aktualizované moduly"}.
-=======
 {"Membership required to enter this room","Pro vstup do místnosti musíte být členem"}.
 {"Memory","Paměť"}.
 {"Message body","Tělo zprávy"}.
 {"Middle Name","Druhé jméno: "}.
 {"Moderator privileges required","Jsou potřebná práva moderátora"}.
 {"moderators only","moderátorům"}.
->>>>>>> cd09381e
 {"Module","Modul"}.
 {"Modules at ","Moduly na "}.
 {"Modules","Moduly"}.
@@ -266,15 +165,10 @@
 {"Name:","Jméno:"}.
 {"Name","Jméno"}.
 {"Never","Nikdy"}.
-<<<<<<< HEAD
-{"Nickname","Přezdívka"}.
-{"Nickname Registration at ","Registrace přezdívky na "}.
-=======
 {"Nickname is already in use by another occupant","Přezdívka je již používána jiným členem"}.
 {"Nickname is registered by another person","Přezdívka je zaregistrována jinou osobou"}.
 {"Nickname","Prezdívka"}.
 {"Nickname Registration at ","Registrace prezdívky na "}.
->>>>>>> cd09381e
 {"Nickname ~s does not exist in the room","Přezdívka ~s v místnosti neexistuje"}.
 {"No body provided for announce message","Zpráva neobsahuje text"}.
 {"No Data","Žádná data"}.
@@ -285,10 +179,6 @@
 {"No limit","Bez limitu"}.
 {"None","Nic"}.
 {"No resource provided","Nebyl poskytnut žádný zdroj"}.
-<<<<<<< HEAD
-{"Not Found","Nenalezeno"}.
-=======
->>>>>>> cd09381e
 {"Notify subscribers when items are removed from the node","Upozornit odběratele na odstranění položek z uzlu"}.
 {"Notify subscribers when the node configuration changes","Upozornit odběratele na změnu nastavení uzlu"}.
 {"Notify subscribers when the node is deleted","Upozornit odběratele na smazání uzlu"}.
@@ -297,27 +187,13 @@
 {"Number of online users","Počet online uživatelů"}.
 {"Number of registered users","Počet registrovaných uživatelů"}.
 {"October",". října"}.
-<<<<<<< HEAD
-{"Offline Messages:","Offline zprávy:"}.
-=======
 {"Offline Messages:","Offline zprávy"}.
->>>>>>> cd09381e
 {"Offline Messages","Offline zprávy"}.
 {"OK","OK"}.
 {"Online","Online"}.
 {"Online Users:","Online uživatelé:"}.
 {"Online Users","Online uživatelé"}.
 {"Only deliver notifications to available users","Doručovat upozornění jen právě přihlášeným uživatelům"}.
-<<<<<<< HEAD
-{"Only moderators and participants are allowed to change the subject in this room","Jen moderátoři a účastníci mají povoleno měnit téma této místnosti"}.
-{"Only moderators are allowed to change the subject in this room","Jen moderátoři mají povoleno měnit téma místnosti"}.
-{"Only occupants are allowed to send messages to the conference","Jen členové mají povolené zasílat zprávy do konference"}.
-{"Only occupants are allowed to send queries to the conference","Jen členové mohou odesílat požadavky (query) do konference"}.
-{"Only service administrators are allowed to send service messages","Pouze správci služby smí odesílat servisní zprávy"}.
-{"Options","Nastavení"}.
-{"Organization Name","Název firmy"}.
-{"Organization Unit","Oddělení"}.
-=======
 {"Only moderators and participants are allowed to change subject in this room","Jen moderátoři a účastníci mají povoleno měnit téma této místnosti"}.
 {"Only moderators are allowed to change subject in this room","Jen moderátoři mají povoleno měnit téma místnosti"}.
 {"Only occupants are allowed to send messages to the conference","Jen členové mají povolené zasílat správy do konference"}.
@@ -326,37 +202,18 @@
 {"Options","Nastavení"}.
 {"Organization Name","Název firmy: "}.
 {"Organization Unit","Oddělení: "}.
->>>>>>> cd09381e
 {"Outgoing s2s Connections:","Odchozí s2s spojení:"}.
 {"Outgoing s2s Connections","Odchozí s2s spojení"}.
 {"Outgoing s2s Servers:","Odchozí s2s servery:"}.
 {"Owner privileges required","Jsou vyžadována práva vlastníka"}.
 {"Packet","Paket"}.
-<<<<<<< HEAD
-{"Password ~b","Heslo ~b"}.
-{"Password:","Heslo:"}.
-{"Password","Heslo"}.
-=======
 {"Password:","Heslo:"}.
 {"Password","Heslo"}.
 {"Password required to enter this room","Pro vstup do místnosti musíte zadat heslo"}.
->>>>>>> cd09381e
 {"Password Verification","Ověření hesla"}.
 {"Path to Dir","Cesta k adresáři"}.
 {"Path to File","Cesta k souboru"}.
 {"Pending","Čekající"}.
-<<<<<<< HEAD
-{"Period: ","Čas: "}.
-{"Persist items to storage","Uložit položky natrvalo do úložiště"}.
-{"Ping","Ping"}.
-{"Please note that these options will only backup the builtin Mnesia database. If you are using the ODBC module, you also need to backup your SQL database separately.","Podotýkáme, že tato nastavení budou zálohována do zabudované databáze Mnesia. Pokud používáte ODBC modul, musíte zálohovat svoji SQL databázi samostatně."}.
-{"Pong","Pong"}.
-{"Port ~b","Port ~b"}.
-{"Port","Port"}.
-{"Present real Jabber IDs to","Odhalovat skutečná Jabber ID"}.
-{"private, ","soukromá, "}.
-{"Protocol","Protokol"}.
-=======
 {"Period: ","Čas:"}.
 {"Persist items to storage","Uložit položky natrvalo do úložiště"}.
 {"Ping","Ping"}.
@@ -364,29 +221,20 @@
 {"Port","Port"}.
 {"Present real Jabber IDs to","Odhalovat skutečná Jabber ID"}.
 {"private, ","soukromá, "}.
->>>>>>> cd09381e
 {"Publish-Subscribe","Publish-Subscribe"}.
 {"PubSub subscriber request","Žádost odběratele PubSub"}.
 {"Queries to the conference members are not allowed in this room","Požadavky (queries) na členy konference nejsou v této místnosti povolené"}.
 {"RAM and disc copy","Kopie RAM a disku"}.
 {"RAM copy","Kopie RAM"}.
-<<<<<<< HEAD
-=======
 {"(Raw)","(Zdroj)"}.
->>>>>>> cd09381e
 {"Raw","Zdroj"}.
 {"Really delete message of the day?","Skutečně smazat zprávu dne?"}.
 {"Recipient is not in the conference room","Příjemce se nenachází v konferenční místnosti"}.
 {"Registered Users","Registrovaní uživatelé"}.
 {"Registered Users:","Registrovaní živatelé:"}.
 {"Registration in mod_irc for ","Registrace do mod_irc na "}.
-<<<<<<< HEAD
-{"Remote copy","Vzdálená kopie"}.
-{"Remove All Offline Messages","Odstranit všechny offline zprávy"}.
-=======
 {"Remark that these options will only backup the builtin Mnesia database. If you are using the ODBC module, you also need to backup your SQL database separately.","Podotýkáme, že tato nastavení budou zálohována do zabudované databáze Mnesia. Pokud používáte ODBC modul, musíte zálohovat svoji SQL databázi samostatně."}.
 {"Remote copy","Vzdálená kopie"}.
->>>>>>> cd09381e
 {"Remove","Odstranit"}.
 {"Remove User","Odstranit uživatele"}.
 {"Replaced by new connection","Nahrazeno novým spojením"}.
@@ -400,11 +248,6 @@
 {"Restore plain text backup immediately:","Okamžitě obnovit zálohu z textového souboru:"}.
 {"Room Configuration","Nastavení místnosti"}.
 {"Room creation is denied by service policy","Pravidla služby nepovolují vytvořit místnost"}.
-<<<<<<< HEAD
-{"Room description","Popis místnosti"}.
-{"Room Occupants","Počet účastníků"}.
-=======
->>>>>>> cd09381e
 {"Room title","Název místnosti"}.
 {"Roster groups allowed to subscribe","Skupiny kontaktů, které mohou odebírat"}.
 {"Roster of ","Seznam kontaktů "}.
@@ -422,10 +265,6 @@
 {"Send announcement to all users","Odeslat oznámení všem uživatelům"}.
 {"Send announcement to all users on all hosts","Odeslat oznámení všem uživatelům na všech hostitelích"}.
 {"September",". září"}.
-<<<<<<< HEAD
-{"Server ~b","Server ~b"}.
-=======
->>>>>>> cd09381e
 {"Set message of the day and send to online users","Nastavit zprávu dne a odeslat ji online uživatelům"}.
 {"Set message of the day on all hosts and send to online users","Nastavit zprávu dne a odeslat ji online uživatelům"}.
 {"Shared Roster Groups","Skupiny pro sdílený seznam kontaktů"}.
@@ -433,11 +272,8 @@
 {"Show Ordinary Table","Zobrazit běžnou tabulku"}.
 {"Shut Down Service","Vypnout službu"}.
 {"~s invites you to the room ~s","~s vás zve do místnosti ~s"}.
-<<<<<<< HEAD
-=======
 {"Size","Velikost"}.
 {"Specified nickname is already registered","Zadaná přezdívka je již zaregistrována"}.
->>>>>>> cd09381e
 {"Specify the access model","Uveďte přístupový model"}.
 {"Specify the publisher model","Specifikovat model pro publikování"}.
 {"~s's Offline Messages Queue","Fronta offline zpráv uživatele ~s"}.
@@ -459,13 +295,6 @@
 {"Subscriber Address","Adresa odběratele"}.
 {"Subscription","Přihlášení"}.
 {"Sunday","Neděle"}.
-<<<<<<< HEAD
-{"That nickname is already in use by another occupant","Přezdívka je již používána jiným členem"}.
-{"That nickname is registered by another person","Přezdívka je zaregistrována jinou osobou"}.
-{"The captcha is valid.","CAPTCHA souhlasí."}.
-{"The collections with which a node is affiliated","Kolekce, se kterými je uzel spřízněn"}.
-=======
->>>>>>> cd09381e
 {"the password is","heslo je"}.
 {"This participant is kicked from the room because he sent an error message","Tento účastník byl vyhozen, protože odeslal chybovou zprávu"}.
 {"This participant is kicked from the room because he sent an error message to another participant","Tento účastník byl vyhozen, protože odeslal chybovou zprávu jinému účastníkovi"}.
@@ -482,34 +311,13 @@
 {"Transactions Logged:","Transakce zaznamenána"}.
 {"Transactions Restarted:","Transakce restartována"}.
 {"Tuesday","Úterý"}.
-<<<<<<< HEAD
-{"Unable to generate a captcha","Nebylo možné vygenerovat CAPTCHA"}.
-{"Unauthorized","Nemáte oprávnění"}.
-{"Update ","Aktualizovat "}.
-{"Update","Aktualizovat"}.
-=======
 {"Update ","Aktualizovat "}.
 {"Update","Aktualizovat"}.
 {"Updated modules","Aktualizované moduly"}.
->>>>>>> cd09381e
 {"Update message of the day (don't send)","Aktualizovat zprávu dne (neodesílat)"}.
 {"Update message of the day on all hosts (don't send)","Aktualizovat zprávu dne pro všechny hostitele (neodesílat)"}.
 {"Update plan","Aktualizovat plán"}.
 {"Update script","Aktualizované skripty"}.
-<<<<<<< HEAD
-{"Uptime:","Čas běhu:"}.
-{"Use of STARTTLS required","Je vyžadováno STARTTLS."}.
-{"User Management","Správa uživatelů"}.
-{"Users are not allowed to register accounts so quickly","Je zakázáno registrovat účty v tak rychlém sledu"}.
-{"Users Last Activity","Poslední aktivita uživatele"}.
-{"Users","Uživatelé"}.
-{"User ","Uživatel "}.
-{"User","Uživatel"}.
-{"Validate","Ověřit"}.
-{"vCard User Search","Hledání uživatelů podle vizitek"}.
-{"Visitors are not allowed to change their nicknames in this room","Návštěvníkům této místnosti je zakázáno měnit přezdívku"}.
-{"Visitors are not allowed to send messages to all occupants","Návštevníci nemají povoleno zasílat zprávy všem účastníkům konference"}.
-=======
 {"Uptime:","Čas běhu"}.
 {"Use of STARTTLS required","Je vyžadováno STARTTLS."}.
 {"User Management","Správa uživatelů"}.
@@ -523,23 +331,13 @@
 {"Virtual Hosts","Virtuální hostitelé"}.
 {"Visitors are not allowed to change their nicknames in this room","Návštěvníkům této místnosti je zakázáno měnit přezdívku"}.
 {"Visitors are not allowed to send messages to all occupants","Návštevníci nemají povoleno zasílat zprávy všem přihlášeným do konference"}.
->>>>>>> cd09381e
 {"Wednesday","Středa"}.
 {"When to send the last published item","Kdy odeslat poslední publikovanou položku"}.
 {"Whether to allow subscriptions","Povolit odebírání"}.
 {"You have been banned from this room","Byl jste vyloučen z této místnosti"}.
 {"You must fill in field \"Nickname\" in the form","Musíte vyplnit políčko \"Přezdívka\" ve formuláři"}.
-<<<<<<< HEAD
-{"You need an x:data capable client to configure mod_irc settings","Pro konfiguraci mod_irc potřebujete klienta s podporou x:data"}.
-{"You need an x:data capable client to configure room","Ke konfiguraci místnosti potřebujete klienta podporujícího x:data"}.
-{"You need an x:data capable client to register nickname","K registraci přezdívky potřebujete klienta s podporou x:data"}.
-{"You need an x:data capable client to search","K vyhledávání potřebujete klienta podporujícího x:data"}.
-{"Your contact offline message queue is full. The message has been discarded.","Fronta offline zpráv pro váš kontakt je plná. Zpráva byla zahozena."}.
-{"Your messages to ~s are being blocked. To unblock them, visit ~s","Nesmíte posílat zprávy na ~s. Pro povolení navštivte ~s"}.
-=======
 {"You need an x:data capable client to configure mod_irc settings","Pro konfiguraci mod_irc potřebujete klienta podporujícího x:data"}.
 {"You need an x:data capable client to configure room","Ke konfiguraci místnosti potřebujete klienta podporujícího x:data"}.
 {"You need an x:data capable client to register nickname","K registraci přezdívky potřebujete klienta podporujícího x:data"}.
 {"You need an x:data capable client to search","K vyhledávání potřebujete klienta podporujícího x:data"}.
-{"Your contact offline message queue is full. The message has been discarded.","Fronta offline zpráv pro váš kontakt je plná. Zpráva byla zahozena."}.
->>>>>>> cd09381e
+{"Your contact offline message queue is full. The message has been discarded.","Fronta offline zpráv pro váš kontakt je plná. Zpráva byla zahozena."}.
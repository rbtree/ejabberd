{"Access Configuration","Configurazione dell'accesso"}.
{"Access Control List Configuration","Configurazione dei diritti di accesso (ACL)"}.
{"Access control lists","Diritti di accesso (ACL)"}.
{"Access Control Lists","Diritti di accesso (ACL)"}.
{"Access denied by service policy","Accesso impedito dalle politiche del servizio"}.
{"Access rules","Regole di accesso"}.
{"Access Rules","Regole di accesso"}.
{"Action on user","Azione sull'utente"}.
{"Add Jabber ID","Aggiungere un Jabber ID (Jabber ID)"}.
{"Add New","Aggiungere nuovo"}.
{"Add User","Aggiungere un utente"}.
{"Administration","Amministrazione"}.
{"Administration of ","Amministrazione di "}.
{"Administrator privileges required","Necessari i privilegi di amministratore"}.
{"A friendly name for the node","Un nome comodo per il nodo"}.
{"All activity","Tutta l'attività"}.
<<<<<<< HEAD
{"Allow this Jabber ID to subscribe to this pubsub node?","Consentire a questo Jabber ID l'iscrizione a questo nodo pubsub?"}.
{"Allow users to change the subject","Consentire agli utenti di cambiare l'oggetto"}.
=======
{"Allow this Jabber ID to subscribe to this pubsub node?","Consentire a questo JID l'iscrizione a questo nodo pubsub?"}.
{"Allow users to change subject","Consentire agli utenti di cambiare l'oggetto"}.
>>>>>>> cd09381e
{"Allow users to query other users","Consentire agli utenti query verso altri utenti"}.
{"Allow users to send invites","Consentire agli utenti l'invio di inviti"}.
{"Allow users to send private messages","Consentire agli utenti l'invio di messaggi privati"}.
{"Allow visitors to change nickname","Consentire ai visitatori di cambiare il nickname"}.
{"Allow visitors to send status text in presence updates","Consentire ai visitatori l'invio di testo sullo stato in aggiornamenti sulla presenza"}.
{"All Users","Tutti gli utenti"}.
{"Announcements","Annunci"}.
{"anyone","tutti"}.
<<<<<<< HEAD
{"A password is required to enter this room","Per entrare in questa stanza è prevista una password"}.
=======
>>>>>>> cd09381e
{"April","Aprile"}.
{"August","Agosto"}.
{"Backup Management","Gestione dei salvataggi"}.
{"Backup of ","Salvataggio di "}.
{"Backup","Salvare"}.
{"Backup to File at ","Salvataggio sul file "}.
{"Bad format","Formato non valido"}.
{"Birthday","Compleanno"}.
{"Change Password","Modificare la password"}.
{"Change User Password","Cambiare la password dell'utente"}.
{"Chatroom configuration modified","Configurazione della stanza modificata"}.
{"Chatrooms","Stanze"}.
{"Choose a username and password to register with this server","Scegliere un nome utente e una password per la registrazione con questo server"}.
{"Choose modules to stop","Selezionare i moduli da arrestare"}.
{"Choose storage type of tables","Selezionare una modalità di conservazione delle tabelle"}.
{"Choose whether to approve this entity's subscription.","Scegliere se approvare l'iscrizione per questa entità"}.
{"City","Città"}.
{"Commands","Comandi"}.
{"Conference room does not exist","La stanza per conferenze non esiste"}.
{"Configuration","Configurazione"}.
<<<<<<< HEAD
{"Configuration of room ~s","Configurazione per la stanza ~s"}.
{"Connected Resources:","Risorse connesse:"}.
{"Connections parameters","Parametri delle connessioni"}.
=======
{"Configuration for ","Configurazione per "}.
{"Connected Resources:","Risorse connesse:"}.
>>>>>>> cd09381e
{"Country","Paese"}.
{"CPU Time:","Tempo CPU:"}.
{"Database","Database"}.
{"Database Tables at ","Tabelle del database su "}.
{"Database Tables Configuration at ","Configurazione delle tabelle del database su "}.
{"December","Dicembre"}.
{"Default users as participants","Definire per default gli utenti come partecipanti"}.
{"Delete","Eliminare"}.
{"Delete message of the day","Eliminare il messaggio del giorno (MOTD)"}.
{"Delete message of the day on all hosts","Eliminare il messaggio del giorno (MOTD) su tutti gli host"}.
{"Delete Selected","Eliminare gli elementi selezionati"}.
{"Delete User","Eliminare l'utente"}.
{"Deliver event notifications","Inviare notifiche degli eventi"}.
{"Deliver payloads with event notifications","Inviare il contenuto del messaggio con la notifica dell'evento"}.
{"Description:","Descrizione:"}.
{"Disc only copy","Copia su disco soltanto"}.
{"Displayed Groups:","Gruppi visualizzati:"}.
{"Dump Backup to Text File at ","Trascrivere il salvataggio sul file di testo "}.
{"Dump to Text File","Trascrivere su file di testo"}.
{"Edit Properties","Modificare le proprietà"}.
{"ejabberd IRC module","Modulo IRC per ejabberd"}.
{"ejabberd MUC module","Modulo MUC per ejabberd"}.
{"ejabberd Publish-Subscribe module","Modulo Pubblicazione/Iscrizione (PubSub) per ejabberd"}.
{"ejabberd SOCKS5 Bytestreams module","Modulo SOCKS5 Bytestreams per ejabberd"}.
{"ejabberd vCard module","Modulo vCard per ejabberd"}.
{"ejabberd virtual hosts","Host virtuali di ejabberd"}.
{"ejabberd Web Admin","Amministrazione web ejabberd"}.
<<<<<<< HEAD
{"Elements","Elementi"}.
{"Email","E-mail"}.
{"Enable logging","Abilitare i log"}.
{"Encoding for server ~b","Codifica per il server ~b"}.
=======
{"Email","E-mail"}.
{"Enable logging","Abilitare i log"}.
{"Encodings","Codifiche"}.
>>>>>>> cd09381e
{"End User Session","Terminare la sessione dell'utente"}.
{"Enter list of {Module, [Options]}","Immettere un elenco di {Modulo, [Opzioni]}"}.
{"Enter nickname you want to register","Immettere il nickname che si vuole registrare"}.
{"Enter path to backup file","Immettere il percorso del file di salvataggio"}.
{"Enter path to jabberd14 spool dir","Immettere il percorso della directory di spool di jabberd14"}.
{"Enter path to jabberd14 spool file","Immettere il percorso del file di spool di jabberd14"}.
{"Enter path to text file","Immettere il percorso del file di testo"}.
<<<<<<< HEAD
{"Enter the text you see","Immettere il testo visibile"}.
{"Enter username and encodings you wish to use for connecting to IRC servers.  Press 'Next' to get more fields to fill in.  Press 'Complete' to save settings.","Immettere il nome utente e le codifiche che si desidera utilizzare per la connessione ai server IRC. Premere \"Avanti\" per vedere i successivi campi da compilare. Premere \"Fatto\" per salvare le impostazioni."}.
{"Enter username, encodings, ports and passwords you wish to use for connecting to IRC servers","Immettere il nome utente, le codifiche, le porte e le password che si desidera utilizzare per la connessione ai server IRC"}.
{"Erlang Jabber Server","Erlang Jabber Server"}.
{"Error","Errore"}.
{"Example: [{\"irc.lucky.net\", \"koi8-r\", 6667, \"secret\"}, {\"vendetta.fef.net\", \"iso8859-1\", 7000}, {\"irc.sometestserver.net\", \"utf-8\"}].","Esempio: [{\"irc.lucky.net\", \"koi8-r\", 6667, \"segreto\"}, {\"vendetta.fef.net\", \"iso8859-1\", 7000}, {\"irc.serverdiprova.net\", \"utf-8\"}]."}.
{"Export data of all users in the server to PIEFXIS files (XEP-0227):","Esportare i dati di tutti gli utenti nel server in file PIEFXIS (XEP-0227):"}.
{"Export data of users in a host to PIEFXIS files (XEP-0227):","Esportare i dati degli utenti di un host in file PIEFXIS (XEP-0227):"}.
=======
{"Enter username and encodings you wish to use for connecting to IRC servers","Immettere il nome utente e le codifiche che si desidera utilizzare per la connessione ai server IRC"}.
{"Erlang Jabber Server","Erlang Jabber Server"}.
{"Example: [{\"irc.lucky.net\", \"koi8-r\"}, {\"vendetta.fef.net\", \"iso8859-1\"}].","Esempio: [{\"irc.lucky.net\", \"koi8-r\"}, {\"vendetta.fef.net\", \"iso8859-1\"}]."}.
>>>>>>> cd09381e
{"Family Name","Cognome"}.
{"February","Febbraio"}.
{"Fill in fields to search for any matching Jabber User","Riempire i campi per la ricerca di utenti Jabber corrispondenti ai criteri"}.
{"Fill in the form to search for any matching Jabber User (Add * to the end of field to match substring)","Riempire il modulo per la ricerca di utenti Jabber corrispondenti ai criteri (Aggiungere * alla fine del campo per la ricerca di una sottostringa"}.
{"Friday","Venerdì"}.
{"From","Da"}.
{"From ~s","Da ~s"}.
{"Full Name","Nome completo"}.
{"Get Number of Online Users","Ottenere il numero di utenti online"}.
{"Get Number of Registered Users","Ottenere il numero di utenti registrati"}.
{"Get User Last Login Time","Ottenere la data di ultimo accesso dell'utente"}.
{"Get User Password","Ottenere la password dell'utente"}.
{"Get User Statistics","Ottenere le statistiche dell'utente"}.
{"Group ","Gruppo "}.
{"Groups","Gruppi"}.
{"has been banned","è stata/o bandita/o"}.
{"has been kicked because of an affiliation change","è stato espulso a causa di un cambiamento di appartenenza"}.
{"has been kicked because of a system shutdown","è stato espulso a causa dello spegnimento del sistema"}.
{"has been kicked because the room has been changed to members-only","è stato espulso per la limitazione della stanza ai soli membri"}.
{"has been kicked","è stata/o espulsa/o"}.
{" has set the subject to: "," ha modificato l'oggetto in: "}.
{"Host","Host"}.
<<<<<<< HEAD
{"If you want to specify different ports, passwords, encodings for IRC servers, fill this list with values in format '{\"irc server\", \"encoding\", port, \"password\"}'.  By default this service use \"~s\" encoding, port ~p, empty password.","Se si vogliono specificare differenti porte, password, codifiche per i server IRC, si riempia questo elenco con valori nel formato '{\"server IRC\", \"codifica\", porta, \"password\"}'. Per default questo servizio utilizza la codifica \"~s\", la porta ~p, la password vuota."}.
{"Import Directory","Importare una directory"}.
{"Import File","Importare un file"}.
{"Import user data from jabberd14 spool file:","Importare i dati utente da file di spool di jabberd14:"}.
{"Import User from File at ","Importare un utente dal file "}.
{"Import users data from a PIEFXIS file (XEP-0227):","Importare i dati utenti da un file PIEFXIS (XEP-0227):"}.
{"Import users data from jabberd14 spool directory:","Importare i dati utenti da directory di spool di jabberd14:"}.
=======
{"If you want to specify different encodings for IRC servers, fill this list with values in format '{\"irc server\", \"encoding\"}'.  By default this service use \"~s\" encoding.","Se si vogliono specificare differenti codifiche per i server IRC, si riempa questo elenco con valori nel formato '{\"server IRC\", \"codifica\"}'. Per default questo servizio utilizza la codifica \"~s\"."}.
{"Import Directory","Importare una directory"}.
{"Import File","Importare un file"}.
{"Import User from File at ","Importare un utente dal file "}.
>>>>>>> cd09381e
{"Import Users from Dir at ","Importare utenti dalla directory "}.
{"Import Users From jabberd14 Spool Files","Importare utenti da file di spool di jabberd14"}.
{"Improper message type","Tipo di messaggio non corretto"}.
{"Incorrect password","Password non esatta"}.
{"Invalid affiliation: ~s","Affiliazione non valida: ~s"}.
{"Invalid role: ~s","Ruolo non valido: ~s"}.
{"IP addresses","Indirizzi IP"}.
<<<<<<< HEAD
{"IP","IP"}.
{"IRC channel (don't put the first #)","Canale IRC (senza il # iniziale)"}.
{"IRC server","Server IRC"}.
{"IRC settings","Impostazioni IRC"}.
{"IRC Transport","Transport IRC"}.
{"IRC username","Nome utente IRC"}.
=======
{"IRC Transport","Transport IRC"}.
>>>>>>> cd09381e
{"IRC Username","Nome utente IRC"}.
{"is now known as","è ora conosciuta/o come"}.
{"It is not allowed to send private messages","Non è consentito l'invio di messaggi privati"}.
{"It is not allowed to send private messages of type \"groupchat\"","Non è consentito l'invio di messaggi privati di tipo \"groupchat\""}.
{"It is not allowed to send private messages to the conference","Non è consentito l'invio di messaggi privati alla conferenza"}.
{"Jabber ID","Jabber ID (Jabber ID)"}.
<<<<<<< HEAD
{"Jabber ID ~s is invalid","Il Jabber ID ~s non è valido"}.
{"January","Gennaio"}.
{"Join IRC channel","Entra nel canale IRC"}.
{"joins the room","entra nella stanza"}.
{"Join the IRC channel here.","Entra nel canale IRC qui."}.
{"Join the IRC channel in this Jabber ID: ~s","Entra nel canale IRC in questo ID Jabber: ~s"}.
=======
{"January","Gennaio"}.
{"Jabber ID ~s is invalid","Il JID ~s non è valido"}.
{"joins the room","entra nella stanza"}.
>>>>>>> cd09381e
{"July","Luglio"}.
{"June","Giugno"}.
{"Last Activity","Ultima attività"}.
{"Last login","Ultimo accesso"}.
{"Last month","Ultimo mese"}.
{"Last year","Ultimo anno"}.
{"leaves the room","esce dalla stanza"}.
{"Listened Ports at ","Porte in ascolto su "}.
{"Listened Ports","Porte in ascolto"}.
{"List of modules to start","Elenco dei moduli da avviare"}.
{"Low level update script","Script di aggiornamento di basso livello"}.
{"Make participants list public","Rendere pubblica la lista dei partecipanti"}.
<<<<<<< HEAD
{"Make room captcha protected","Rendere la stanza protetta da captcha"}.
=======
>>>>>>> cd09381e
{"Make room members-only","Rendere la stanza riservata ai membri"}.
{"Make room moderated","Rendere la stanza moderata"}.
{"Make room password protected","Rendere la stanza protetta da password"}.
{"Make room persistent","Rendere la stanza persistente"}.
{"Make room public searchable","Rendere la sala visibile al pubblico"}.
{"March","Marzo"}.
{"Maximum Number of Occupants","Numero massimo di occupanti"}.
{"Max # of items to persist","Numero massimo di elementi da conservare persistentemente"}.
{"Max payload size in bytes","Dimensione massima del contenuto del messaggio in byte"}.
{"May","Maggio"}.
<<<<<<< HEAD
{"Membership is required to enter this room","Per entrare in questa stanza è necessario essere membro"}.
=======
{"Membership required to enter this room","Per entrare in questa stanza è necessario essere membro"}.
>>>>>>> cd09381e
{"Members:","Membri:"}.
{"Memory","Memoria"}.
{"Message body","Corpo del messaggio"}.
{"Middle Name","Altro nome"}.
{"Moderator privileges required","Necessari i privilegi di moderatore"}.
{"moderators only","moderatori soltanto"}.
<<<<<<< HEAD
{"Modified modules","Moduli modificati"}.
=======
>>>>>>> cd09381e
{"Module","Modulo"}.
{"Modules at ","Moduli su "}.
{"Modules","Moduli"}.
{"Monday","Lunedì"}.
{"Name:","Nome:"}.
{"Name","Nome"}.
{"Never","Mai"}.
<<<<<<< HEAD
=======
{"Nickname is already in use by another occupant","Il nickname è già in uso all'interno della conferenza"}.
{"Nickname is registered by another person","Il nickname è registrato da un'altra persona"}.
>>>>>>> cd09381e
{"Nickname","Nickname"}.
{"Nickname Registration at ","Registrazione di un nickname su "}.
{"Nickname ~s does not exist in the room","Il nickname ~s non esiste nella stanza"}.
{"No body provided for announce message","Nessun corpo fornito per il messaggio di annuncio"}.
{"No Data","Nessuna informazione"}.
{"Node ID","ID del nodo"}.
{"Node ","Nodo "}.
{"Node not found","Nodo non trovato"}.
{"Nodes","Nodi"}.
{"No limit","Nessun limite"}.
{"None","Nessuno"}.
{"No resource provided","Nessuna risorsa fornita"}.
<<<<<<< HEAD
{"Not Found","Non trovato"}.
=======
>>>>>>> cd09381e
{"Notify subscribers when items are removed from the node","Notificare gli iscritti quando sono eliminati degli elementi dal nodo"}.
{"Notify subscribers when the node configuration changes","Notificare gli iscritti quando la configurazione del nodo cambia"}.
{"Notify subscribers when the node is deleted","Notificare gli iscritti quando il nodo è cancellato"}.
{"November","Novembre"}.
{"Number of occupants","Numero di presenti"}.
{"Number of online users","Numero di utenti online"}.
{"Number of registered users","Numero di utenti registrati"}.
{"October","Ottobre"}.
{"Offline Messages:","Messaggi offline:"}.
{"Offline Messages","Messaggi offline"}.
{"OK","OK"}.
{"Online","Online"}.
{"Online Users:","Utenti connessi:"}.
{"Online Users","Utenti online"}.
{"Only deliver notifications to available users","Inviare le notifiche solamente agli utenti disponibili"}.
<<<<<<< HEAD
{"Only moderators and participants are allowed to change the subject in this room","La modifica dell'oggetto di questa stanza è consentita soltanto ai moderatori e ai partecipanti"}.
{"Only moderators are allowed to change the subject in this room","La modifica dell'oggetto di questa stanza è consentita soltanto ai moderatori"}.
=======
{"Only moderators and participants are allowed to change subject in this room","La modifica dell'oggetto di questa stanza è consentita soltanto ai moderatori e ai partecipanti"}.
{"Only moderators are allowed to change subject in this room","La modifica dell'oggetto di questa stanza è consentita soltanto ai moderatori"}.
>>>>>>> cd09381e
{"Only occupants are allowed to send messages to the conference","L'invio di messaggi alla conferenza è consentito soltanto ai presenti"}.
{"Only occupants are allowed to send queries to the conference","L'invio di query alla conferenza è consentito ai soli presenti"}.
{"Only service administrators are allowed to send service messages","L'invio di messaggi di servizio è consentito solamente agli amministratori del servizio"}.
{"Options","Opzioni"}.
{"Organization Name","Nome dell'organizzazione"}.
{"Organization Unit","Unità dell'organizzazione"}.
{"Outgoing s2s Connections:","Connessioni s2s in uscita:"}.
{"Outgoing s2s Connections","Connessioni s2s in uscita"}.
{"Outgoing s2s Servers:","Server s2s in uscita"}.
{"Owner privileges required","Necessari i privilegi di proprietario"}.
{"Packet","Pacchetto"}.
<<<<<<< HEAD
{"Password ~b","Password ~b"}.
{"Password:","Password:"}.
{"Password","Password"}.
=======
{"Password:","Password:"}.
{"Password","Password"}.
{"Password required to enter this room","Per entrare in questa stanza è prevista una password"}.
>>>>>>> cd09381e
{"Password Verification","Verifica della password"}.
{"Path to Dir","Percorso della directory"}.
{"Path to File","Percorso del file"}.
{"Pending","Pendente"}.
{"Period: ","Periodo:"}.
{"Persist items to storage","Conservazione persistente degli elementi"}.
{"Ping","Ping"}.
<<<<<<< HEAD
{"Please note that these options will only backup the builtin Mnesia database. If you are using the ODBC module, you also need to backup your SQL database separately.","N.B.: Queste opzioni comportano il salvataggio solamente del database interno Mnesia. Se si sta utilizzando il modulo ODBC, è necessario salvare anche il proprio database SQL separatamente."}.
{"Pong","Pong"}.
{"Port ~b","Porta ~b"}.
{"Port","Porta"}.
{"Present real Jabber IDs to","Rendere visibile il Jabber ID reale a"}.
{"private, ","privato, "}.
{"Protocol","Protocollo"}.
=======
{"Pong","Pong"}.
{"Port","Porta"}.
{"Present real Jabber IDs to","Rendere visibile il JID reale a"}.
{"private, ","privato, "}.
>>>>>>> cd09381e
{"Publish-Subscribe","Pubblicazione-Iscrizione"}.
{"PubSub subscriber request","Richiesta di iscrizione per PubSub"}.
{"Queries to the conference members are not allowed in this room","In questa stanza non sono consentite query ai membri della conferenza"}.
{"RAM and disc copy","Copia in memoria (RAM) e su disco"}.
{"RAM copy","Copia in memoria (RAM)"}.
<<<<<<< HEAD
=======
{"(Raw)","(Grezzo)"}.
>>>>>>> cd09381e
{"Raw","Grezzo"}.
{"Really delete message of the day?","Si conferma l'eliminazione del messaggio del giorno (MOTD)?"}.
{"Recipient is not in the conference room","Il destinatario non è nella stanza per conferenze"}.
{"Registered Users:","Utenti registrati:"}.
{"Registered Users","Utenti registrati"}.
{"Registration in mod_irc for ","Registrazione in mod_irc per "}.
<<<<<<< HEAD
{"Remote copy","Copia remota"}.
{"Remove All Offline Messages","Eliminare tutti i messaggi offline"}.
=======
{"Remark that these options will only backup the builtin Mnesia database. If you are using the ODBC module, you also need to backup your SQL database separately.","N.B.: Queste opzioni comportano il salvataggio solamente del database interno Mnesia. Se si sta utilizzando il modulo ODBC, è necessario salvare il proprio database SQL separatamente."}.
{"Remote copy","Copia remota"}.
>>>>>>> cd09381e
{"Remove","Eliminare"}.
{"Remove User","Eliminare l'utente"}.
{"Replaced by new connection","Sostituito da una nuova connessione"}.
{"Resources","Risorse"}.
{"Restart","Riavviare"}.
{"Restart Service","Riavviare il servizio"}.
{"Restore Backup from File at ","Recuperare il salvataggio dal file "}.
{"Restore binary backup after next ejabberd restart (requires less memory):","Recuperare un salvataggio binario dopo il prossimo riavvio di ejabberd (necessita di meno memoria):"}.
{"Restore binary backup immediately:","Recuperare un salvataggio binario adesso:"}.
{"Restore plain text backup immediately:","Recuperare un salvataggio come semplice testo adesso:"}.
{"Restore","Recuperare"}.
{"Room Configuration","Configurazione della stanza"}.
{"Room creation is denied by service policy","La creazione di stanze è impedita dalle politiche del servizio"}.
<<<<<<< HEAD
{"Room description","Descrizione della stanza"}.
{"Room Occupants","Presenti nella stanza"}.
=======
>>>>>>> cd09381e
{"Room title","Titolo della stanza"}.
{"Roster groups allowed to subscribe","Gruppi roster abilitati alla registrazione"}.
{"Roster","Lista dei contatti"}.
{"Roster of ","Lista dei contatti di "}.
{"Roster size","Dimensione della lista dei contatti"}.
{"RPC Call Error","Errore di chiamata RPC"}.
{"Running Nodes","Nodi attivi"}.
{"~s access rule configuration","Configurazione delle regole di accesso per ~s"}.
{"Saturday","Sabato"}.
{"Script check","Verifica dello script"}.
{"Search Results for ","Risultati della ricerca per "}.
{"Search users in ","Cercare utenti in "}.
{"Send announcement to all online users","Inviare l'annuncio a tutti gli utenti online"}.
{"Send announcement to all online users on all hosts","Inviare l'annuncio a tutti gli utenti online su tutti gli host"}.
{"Send announcement to all users","Inviare l'annuncio a tutti gli utenti"}.
{"Send announcement to all users on all hosts","Inviare l'annuncio a tutti gli utenti su tutti gli host"}.
{"September","Settembre"}.
<<<<<<< HEAD
{"Server ~b","Server ~b"}.
=======
>>>>>>> cd09381e
{"Set message of the day and send to online users","Impostare il messaggio del giorno (MOTD) ed inviarlo agli utenti online"}.
{"Set message of the day on all hosts and send to online users","Impostare il messaggio del giorno (MOTD) su tutti gli host e inviarlo agli utenti online"}.
{"Shared Roster Groups","Gruppi di liste di contatti comuni"}.
{"Show Integral Table","Mostrare la tabella integrale"}.
{"Show Ordinary Table","Mostrare la tabella normale"}.
{"Shut Down Service","Terminare il servizio"}.
{"~s invites you to the room ~s","~s ti invita nella stanza ~s"}.
<<<<<<< HEAD
=======
{"Size","Dimensione"}.
{"Specified nickname is already registered","Il nickname specificato è già registrato"}.
>>>>>>> cd09381e
{"Specify the access model","Specificare il modello di accesso"}.
{"Specify the publisher model","Definire il modello di pubblicazione"}.
{"~s's Offline Messages Queue","Coda di ~s messaggi offline"}.
{"Start","Avviare"}.
{"Start Modules at ","Avviare moduli su "}.
{"Start Modules","Avviare moduli"}.
{"Statistics of ~p","Statistiche di ~p"}.
{"Statistics","Statistiche"}.
{"Stop","Arrestare"}.
{"Stop Modules","Arrestare moduli"}.
{"Stop Modules at ","Arrestare moduli su "}.
{"Stopped Nodes","Nodi arrestati"}.
{"Storage Type","Tipo di conservazione"}.
{"Store binary backup:","Conservare un salvataggio binario:"}.
{"Store plain text backup:","Conservare un salvataggio come semplice testo:"}.
{"Subject","Oggetto"}.
{"Submit","Inviare"}.
{"Submitted","Inviato"}.
{"Subscriber Address","Indirizzo dell'iscritta/o"}.
{"Subscription","Iscrizione"}.
{"Sunday","Domenica"}.
<<<<<<< HEAD
{"That nickname is already in use by another occupant","Il nickname è già in uso all'interno della conferenza"}.
{"That nickname is registered by another person","Questo nickname è registrato da un'altra persona"}.
{"The captcha is valid.","Il captcha è valido."}.
{"The collections with which a node is affiliated","Le collezioni a cui è affiliato un nodo"}.
=======
>>>>>>> cd09381e
{"the password is","la password è"}.
{"This participant is kicked from the room because he sent an error message","Partecipante espulso dalla stanza perché ha inviato un messaggio non valido"}.
{"This participant is kicked from the room because he sent an error message to another participant","Partecipante espulso dalla stanza perché ha inviato un messaggio non valido a un altro partecipante"}.
{"This participant is kicked from the room because he sent an error presence","Partecipante espulso dalla stanza perché ha inviato una presenza non valido"}.
{"This room is not anonymous","Questa stanza non è anonima"}.
{"Thursday","Giovedì"}.
{"Time delay","Ritardo"}.
{"Time","Ora"}.
{"To","A"}.
{"To ~s","A ~s"}.
{"Traffic rate limit is exceeded","Limite di traffico superato"}.
{"Transactions Aborted:","Transazioni abortite:"}.
{"Transactions Committed:","Transazioni avvenute:"}.
{"Transactions Logged:","Transazioni con log:"}.
{"Transactions Restarted:","Transazioni riavviate:"}.
{"Tuesday","Martedì"}.
<<<<<<< HEAD
{"Unable to generate a captcha","Impossibile generare un captcha"}.
{"Unauthorized","Non autorizzato"}.
{"Update ","Aggiornare "}.
{"Update","Aggiornare"}.
=======
{"Update ","Aggiornare "}.
{"Update","Aggiornare"}.
{"Updated modules","Moduli aggiornati"}.
>>>>>>> cd09381e
{"Update message of the day (don't send)","Aggiornare il messaggio del giorno (MOTD) (non inviarlo)"}.
{"Update message of the day on all hosts (don't send)","Aggiornare il messaggio del giorno (MOTD) su tutti gli host (non inviarlo)"}.
{"Update plan","Piano di aggiornamento"}.
{"Update script","Script di aggiornamento"}.
{"Uptime:","Tempo dall'avvio:"}.
{"Use of STARTTLS required","Utilizzo di STARTTLS obbligatorio"}.
{"User Management","Gestione degli utenti"}.
<<<<<<< HEAD
{"Users are not allowed to register accounts so quickly","Non è consentito agli utenti registrare account così rapidamente"}.
=======
{"Users are not allowed to register accounts so fast","Non è consentito agli utenti registrare account così rapidamente"}.
>>>>>>> cd09381e
{"Users Last Activity","Ultima attività degli utenti"}.
{"Users","Utenti"}.
{"User ","Utente "}.
{"User","Utente"}.
{"Validate","Validare"}.
{"vCard User Search","Ricerca di utenti per vCard"}.
<<<<<<< HEAD
=======
{"Virtual Hosts","Host virtuali"}.
>>>>>>> cd09381e
{"Visitors are not allowed to change their nicknames in this room","Non è consentito ai visitatori cambiare il nickname in questa stanza"}.
{"Visitors are not allowed to send messages to all occupants","Non è consentito ai visitatori l'invio di messaggi a tutti i presenti"}.
{"Wednesday","Mercoledì"}.
{"When to send the last published item","Quando inviare l'ultimo elemento pubblicato"}.
{"Whether to allow subscriptions","Consentire iscrizioni?"}.
{"You have been banned from this room","Sei stata/o bandita/o da questa stanza"}.
{"You must fill in field \"Nickname\" in the form","Si deve riempire il campo \"Nickname\" nel modulo"}.
{"You need an x:data capable client to configure mod_irc settings","Per la configurazione del modulo IRC è necessario un client che supporti x:data"}.
{"You need an x:data capable client to configure room","Per la configurazione della stanza è necessario un client che supporti x:data"}.
<<<<<<< HEAD
{"You need an x:data capable client to register nickname","Per registrare un nickname è necessario un client che supportix:data"}.
{"You need an x:data capable client to search","Per effettuare ricerche è necessario un client che supporti x:data"}.
{"Your contact offline message queue is full. The message has been discarded.","La coda dei messaggi offline del contatto è piena. Il messaggio è stato scartato"}.
{"Your messages to ~s are being blocked. To unblock them, visit ~s","I messaggi verso ~s sono bloccati. Per sbloccarli, visitare ~s"}.
=======
{"You need an x:data capable client to register nickname","Per registrare un nickname è necessario un client che supporti x:data"}.
{"You need an x:data capable client to search","Per effettuare ricerche è necessario un client che supporti x:data"}.
{"Your contact offline message queue is full. The message has been discarded.","La coda dei messaggi offline del contatto è piena. Il messaggio è stato scartato"}.
>>>>>>> cd09381e
<|MERGE_RESOLUTION|>--- conflicted
+++ resolved
@@ -14,13 +14,8 @@
 {"Administrator privileges required","Necessari i privilegi di amministratore"}.
 {"A friendly name for the node","Un nome comodo per il nodo"}.
 {"All activity","Tutta l'attività"}.
-<<<<<<< HEAD
-{"Allow this Jabber ID to subscribe to this pubsub node?","Consentire a questo Jabber ID l'iscrizione a questo nodo pubsub?"}.
-{"Allow users to change the subject","Consentire agli utenti di cambiare l'oggetto"}.
-=======
 {"Allow this Jabber ID to subscribe to this pubsub node?","Consentire a questo JID l'iscrizione a questo nodo pubsub?"}.
 {"Allow users to change subject","Consentire agli utenti di cambiare l'oggetto"}.
->>>>>>> cd09381e
 {"Allow users to query other users","Consentire agli utenti query verso altri utenti"}.
 {"Allow users to send invites","Consentire agli utenti l'invio di inviti"}.
 {"Allow users to send private messages","Consentire agli utenti l'invio di messaggi privati"}.
@@ -29,10 +24,6 @@
 {"All Users","Tutti gli utenti"}.
 {"Announcements","Annunci"}.
 {"anyone","tutti"}.
-<<<<<<< HEAD
-{"A password is required to enter this room","Per entrare in questa stanza è prevista una password"}.
-=======
->>>>>>> cd09381e
 {"April","Aprile"}.
 {"August","Agosto"}.
 {"Backup Management","Gestione dei salvataggi"}.
@@ -53,14 +44,8 @@
 {"Commands","Comandi"}.
 {"Conference room does not exist","La stanza per conferenze non esiste"}.
 {"Configuration","Configurazione"}.
-<<<<<<< HEAD
-{"Configuration of room ~s","Configurazione per la stanza ~s"}.
-{"Connected Resources:","Risorse connesse:"}.
-{"Connections parameters","Parametri delle connessioni"}.
-=======
 {"Configuration for ","Configurazione per "}.
 {"Connected Resources:","Risorse connesse:"}.
->>>>>>> cd09381e
 {"Country","Paese"}.
 {"CPU Time:","Tempo CPU:"}.
 {"Database","Database"}.
@@ -88,16 +73,9 @@
 {"ejabberd vCard module","Modulo vCard per ejabberd"}.
 {"ejabberd virtual hosts","Host virtuali di ejabberd"}.
 {"ejabberd Web Admin","Amministrazione web ejabberd"}.
-<<<<<<< HEAD
-{"Elements","Elementi"}.
-{"Email","E-mail"}.
-{"Enable logging","Abilitare i log"}.
-{"Encoding for server ~b","Codifica per il server ~b"}.
-=======
 {"Email","E-mail"}.
 {"Enable logging","Abilitare i log"}.
 {"Encodings","Codifiche"}.
->>>>>>> cd09381e
 {"End User Session","Terminare la sessione dell'utente"}.
 {"Enter list of {Module, [Options]}","Immettere un elenco di {Modulo, [Opzioni]}"}.
 {"Enter nickname you want to register","Immettere il nickname che si vuole registrare"}.
@@ -105,20 +83,9 @@
 {"Enter path to jabberd14 spool dir","Immettere il percorso della directory di spool di jabberd14"}.
 {"Enter path to jabberd14 spool file","Immettere il percorso del file di spool di jabberd14"}.
 {"Enter path to text file","Immettere il percorso del file di testo"}.
-<<<<<<< HEAD
-{"Enter the text you see","Immettere il testo visibile"}.
-{"Enter username and encodings you wish to use for connecting to IRC servers.  Press 'Next' to get more fields to fill in.  Press 'Complete' to save settings.","Immettere il nome utente e le codifiche che si desidera utilizzare per la connessione ai server IRC. Premere \"Avanti\" per vedere i successivi campi da compilare. Premere \"Fatto\" per salvare le impostazioni."}.
-{"Enter username, encodings, ports and passwords you wish to use for connecting to IRC servers","Immettere il nome utente, le codifiche, le porte e le password che si desidera utilizzare per la connessione ai server IRC"}.
-{"Erlang Jabber Server","Erlang Jabber Server"}.
-{"Error","Errore"}.
-{"Example: [{\"irc.lucky.net\", \"koi8-r\", 6667, \"secret\"}, {\"vendetta.fef.net\", \"iso8859-1\", 7000}, {\"irc.sometestserver.net\", \"utf-8\"}].","Esempio: [{\"irc.lucky.net\", \"koi8-r\", 6667, \"segreto\"}, {\"vendetta.fef.net\", \"iso8859-1\", 7000}, {\"irc.serverdiprova.net\", \"utf-8\"}]."}.
-{"Export data of all users in the server to PIEFXIS files (XEP-0227):","Esportare i dati di tutti gli utenti nel server in file PIEFXIS (XEP-0227):"}.
-{"Export data of users in a host to PIEFXIS files (XEP-0227):","Esportare i dati degli utenti di un host in file PIEFXIS (XEP-0227):"}.
-=======
 {"Enter username and encodings you wish to use for connecting to IRC servers","Immettere il nome utente e le codifiche che si desidera utilizzare per la connessione ai server IRC"}.
 {"Erlang Jabber Server","Erlang Jabber Server"}.
 {"Example: [{\"irc.lucky.net\", \"koi8-r\"}, {\"vendetta.fef.net\", \"iso8859-1\"}].","Esempio: [{\"irc.lucky.net\", \"koi8-r\"}, {\"vendetta.fef.net\", \"iso8859-1\"}]."}.
->>>>>>> cd09381e
 {"Family Name","Cognome"}.
 {"February","Febbraio"}.
 {"Fill in fields to search for any matching Jabber User","Riempire i campi per la ricerca di utenti Jabber corrispondenti ai criteri"}.
@@ -141,20 +108,10 @@
 {"has been kicked","è stata/o espulsa/o"}.
 {" has set the subject to: "," ha modificato l'oggetto in: "}.
 {"Host","Host"}.
-<<<<<<< HEAD
-{"If you want to specify different ports, passwords, encodings for IRC servers, fill this list with values in format '{\"irc server\", \"encoding\", port, \"password\"}'.  By default this service use \"~s\" encoding, port ~p, empty password.","Se si vogliono specificare differenti porte, password, codifiche per i server IRC, si riempia questo elenco con valori nel formato '{\"server IRC\", \"codifica\", porta, \"password\"}'. Per default questo servizio utilizza la codifica \"~s\", la porta ~p, la password vuota."}.
-{"Import Directory","Importare una directory"}.
-{"Import File","Importare un file"}.
-{"Import user data from jabberd14 spool file:","Importare i dati utente da file di spool di jabberd14:"}.
-{"Import User from File at ","Importare un utente dal file "}.
-{"Import users data from a PIEFXIS file (XEP-0227):","Importare i dati utenti da un file PIEFXIS (XEP-0227):"}.
-{"Import users data from jabberd14 spool directory:","Importare i dati utenti da directory di spool di jabberd14:"}.
-=======
 {"If you want to specify different encodings for IRC servers, fill this list with values in format '{\"irc server\", \"encoding\"}'.  By default this service use \"~s\" encoding.","Se si vogliono specificare differenti codifiche per i server IRC, si riempa questo elenco con valori nel formato '{\"server IRC\", \"codifica\"}'. Per default questo servizio utilizza la codifica \"~s\"."}.
 {"Import Directory","Importare una directory"}.
 {"Import File","Importare un file"}.
 {"Import User from File at ","Importare un utente dal file "}.
->>>>>>> cd09381e
 {"Import Users from Dir at ","Importare utenti dalla directory "}.
 {"Import Users From jabberd14 Spool Files","Importare utenti da file di spool di jabberd14"}.
 {"Improper message type","Tipo di messaggio non corretto"}.
@@ -162,34 +119,16 @@
 {"Invalid affiliation: ~s","Affiliazione non valida: ~s"}.
 {"Invalid role: ~s","Ruolo non valido: ~s"}.
 {"IP addresses","Indirizzi IP"}.
-<<<<<<< HEAD
-{"IP","IP"}.
-{"IRC channel (don't put the first #)","Canale IRC (senza il # iniziale)"}.
-{"IRC server","Server IRC"}.
-{"IRC settings","Impostazioni IRC"}.
 {"IRC Transport","Transport IRC"}.
-{"IRC username","Nome utente IRC"}.
-=======
-{"IRC Transport","Transport IRC"}.
->>>>>>> cd09381e
 {"IRC Username","Nome utente IRC"}.
 {"is now known as","è ora conosciuta/o come"}.
 {"It is not allowed to send private messages","Non è consentito l'invio di messaggi privati"}.
 {"It is not allowed to send private messages of type \"groupchat\"","Non è consentito l'invio di messaggi privati di tipo \"groupchat\""}.
 {"It is not allowed to send private messages to the conference","Non è consentito l'invio di messaggi privati alla conferenza"}.
 {"Jabber ID","Jabber ID (Jabber ID)"}.
-<<<<<<< HEAD
-{"Jabber ID ~s is invalid","Il Jabber ID ~s non è valido"}.
-{"January","Gennaio"}.
-{"Join IRC channel","Entra nel canale IRC"}.
-{"joins the room","entra nella stanza"}.
-{"Join the IRC channel here.","Entra nel canale IRC qui."}.
-{"Join the IRC channel in this Jabber ID: ~s","Entra nel canale IRC in questo ID Jabber: ~s"}.
-=======
 {"January","Gennaio"}.
 {"Jabber ID ~s is invalid","Il JID ~s non è valido"}.
 {"joins the room","entra nella stanza"}.
->>>>>>> cd09381e
 {"July","Luglio"}.
 {"June","Giugno"}.
 {"Last Activity","Ultima attività"}.
@@ -202,10 +141,6 @@
 {"List of modules to start","Elenco dei moduli da avviare"}.
 {"Low level update script","Script di aggiornamento di basso livello"}.
 {"Make participants list public","Rendere pubblica la lista dei partecipanti"}.
-<<<<<<< HEAD
-{"Make room captcha protected","Rendere la stanza protetta da captcha"}.
-=======
->>>>>>> cd09381e
 {"Make room members-only","Rendere la stanza riservata ai membri"}.
 {"Make room moderated","Rendere la stanza moderata"}.
 {"Make room password protected","Rendere la stanza protetta da password"}.
@@ -216,21 +151,13 @@
 {"Max # of items to persist","Numero massimo di elementi da conservare persistentemente"}.
 {"Max payload size in bytes","Dimensione massima del contenuto del messaggio in byte"}.
 {"May","Maggio"}.
-<<<<<<< HEAD
-{"Membership is required to enter this room","Per entrare in questa stanza è necessario essere membro"}.
-=======
 {"Membership required to enter this room","Per entrare in questa stanza è necessario essere membro"}.
->>>>>>> cd09381e
 {"Members:","Membri:"}.
 {"Memory","Memoria"}.
 {"Message body","Corpo del messaggio"}.
 {"Middle Name","Altro nome"}.
 {"Moderator privileges required","Necessari i privilegi di moderatore"}.
 {"moderators only","moderatori soltanto"}.
-<<<<<<< HEAD
-{"Modified modules","Moduli modificati"}.
-=======
->>>>>>> cd09381e
 {"Module","Modulo"}.
 {"Modules at ","Moduli su "}.
 {"Modules","Moduli"}.
@@ -238,11 +165,8 @@
 {"Name:","Nome:"}.
 {"Name","Nome"}.
 {"Never","Mai"}.
-<<<<<<< HEAD
-=======
 {"Nickname is already in use by another occupant","Il nickname è già in uso all'interno della conferenza"}.
 {"Nickname is registered by another person","Il nickname è registrato da un'altra persona"}.
->>>>>>> cd09381e
 {"Nickname","Nickname"}.
 {"Nickname Registration at ","Registrazione di un nickname su "}.
 {"Nickname ~s does not exist in the room","Il nickname ~s non esiste nella stanza"}.
@@ -255,10 +179,6 @@
 {"No limit","Nessun limite"}.
 {"None","Nessuno"}.
 {"No resource provided","Nessuna risorsa fornita"}.
-<<<<<<< HEAD
-{"Not Found","Non trovato"}.
-=======
->>>>>>> cd09381e
 {"Notify subscribers when items are removed from the node","Notificare gli iscritti quando sono eliminati degli elementi dal nodo"}.
 {"Notify subscribers when the node configuration changes","Notificare gli iscritti quando la configurazione del nodo cambia"}.
 {"Notify subscribers when the node is deleted","Notificare gli iscritti quando il nodo è cancellato"}.
@@ -274,13 +194,8 @@
 {"Online Users:","Utenti connessi:"}.
 {"Online Users","Utenti online"}.
 {"Only deliver notifications to available users","Inviare le notifiche solamente agli utenti disponibili"}.
-<<<<<<< HEAD
-{"Only moderators and participants are allowed to change the subject in this room","La modifica dell'oggetto di questa stanza è consentita soltanto ai moderatori e ai partecipanti"}.
-{"Only moderators are allowed to change the subject in this room","La modifica dell'oggetto di questa stanza è consentita soltanto ai moderatori"}.
-=======
 {"Only moderators and participants are allowed to change subject in this room","La modifica dell'oggetto di questa stanza è consentita soltanto ai moderatori e ai partecipanti"}.
 {"Only moderators are allowed to change subject in this room","La modifica dell'oggetto di questa stanza è consentita soltanto ai moderatori"}.
->>>>>>> cd09381e
 {"Only occupants are allowed to send messages to the conference","L'invio di messaggi alla conferenza è consentito soltanto ai presenti"}.
 {"Only occupants are allowed to send queries to the conference","L'invio di query alla conferenza è consentito ai soli presenti"}.
 {"Only service administrators are allowed to send service messages","L'invio di messaggi di servizio è consentito solamente agli amministratori del servizio"}.
@@ -292,15 +207,9 @@
 {"Outgoing s2s Servers:","Server s2s in uscita"}.
 {"Owner privileges required","Necessari i privilegi di proprietario"}.
 {"Packet","Pacchetto"}.
-<<<<<<< HEAD
-{"Password ~b","Password ~b"}.
-{"Password:","Password:"}.
-{"Password","Password"}.
-=======
 {"Password:","Password:"}.
 {"Password","Password"}.
 {"Password required to enter this room","Per entrare in questa stanza è prevista una password"}.
->>>>>>> cd09381e
 {"Password Verification","Verifica della password"}.
 {"Path to Dir","Percorso della directory"}.
 {"Path to File","Percorso del file"}.
@@ -308,42 +217,24 @@
 {"Period: ","Periodo:"}.
 {"Persist items to storage","Conservazione persistente degli elementi"}.
 {"Ping","Ping"}.
-<<<<<<< HEAD
-{"Please note that these options will only backup the builtin Mnesia database. If you are using the ODBC module, you also need to backup your SQL database separately.","N.B.: Queste opzioni comportano il salvataggio solamente del database interno Mnesia. Se si sta utilizzando il modulo ODBC, è necessario salvare anche il proprio database SQL separatamente."}.
-{"Pong","Pong"}.
-{"Port ~b","Porta ~b"}.
-{"Port","Porta"}.
-{"Present real Jabber IDs to","Rendere visibile il Jabber ID reale a"}.
-{"private, ","privato, "}.
-{"Protocol","Protocollo"}.
-=======
 {"Pong","Pong"}.
 {"Port","Porta"}.
 {"Present real Jabber IDs to","Rendere visibile il JID reale a"}.
 {"private, ","privato, "}.
->>>>>>> cd09381e
 {"Publish-Subscribe","Pubblicazione-Iscrizione"}.
 {"PubSub subscriber request","Richiesta di iscrizione per PubSub"}.
 {"Queries to the conference members are not allowed in this room","In questa stanza non sono consentite query ai membri della conferenza"}.
 {"RAM and disc copy","Copia in memoria (RAM) e su disco"}.
 {"RAM copy","Copia in memoria (RAM)"}.
-<<<<<<< HEAD
-=======
 {"(Raw)","(Grezzo)"}.
->>>>>>> cd09381e
 {"Raw","Grezzo"}.
 {"Really delete message of the day?","Si conferma l'eliminazione del messaggio del giorno (MOTD)?"}.
 {"Recipient is not in the conference room","Il destinatario non è nella stanza per conferenze"}.
 {"Registered Users:","Utenti registrati:"}.
 {"Registered Users","Utenti registrati"}.
 {"Registration in mod_irc for ","Registrazione in mod_irc per "}.
-<<<<<<< HEAD
-{"Remote copy","Copia remota"}.
-{"Remove All Offline Messages","Eliminare tutti i messaggi offline"}.
-=======
 {"Remark that these options will only backup the builtin Mnesia database. If you are using the ODBC module, you also need to backup your SQL database separately.","N.B.: Queste opzioni comportano il salvataggio solamente del database interno Mnesia. Se si sta utilizzando il modulo ODBC, è necessario salvare il proprio database SQL separatamente."}.
 {"Remote copy","Copia remota"}.
->>>>>>> cd09381e
 {"Remove","Eliminare"}.
 {"Remove User","Eliminare l'utente"}.
 {"Replaced by new connection","Sostituito da una nuova connessione"}.
@@ -357,11 +248,6 @@
 {"Restore","Recuperare"}.
 {"Room Configuration","Configurazione della stanza"}.
 {"Room creation is denied by service policy","La creazione di stanze è impedita dalle politiche del servizio"}.
-<<<<<<< HEAD
-{"Room description","Descrizione della stanza"}.
-{"Room Occupants","Presenti nella stanza"}.
-=======
->>>>>>> cd09381e
 {"Room title","Titolo della stanza"}.
 {"Roster groups allowed to subscribe","Gruppi roster abilitati alla registrazione"}.
 {"Roster","Lista dei contatti"}.
@@ -379,10 +265,6 @@
 {"Send announcement to all users","Inviare l'annuncio a tutti gli utenti"}.
 {"Send announcement to all users on all hosts","Inviare l'annuncio a tutti gli utenti su tutti gli host"}.
 {"September","Settembre"}.
-<<<<<<< HEAD
-{"Server ~b","Server ~b"}.
-=======
->>>>>>> cd09381e
 {"Set message of the day and send to online users","Impostare il messaggio del giorno (MOTD) ed inviarlo agli utenti online"}.
 {"Set message of the day on all hosts and send to online users","Impostare il messaggio del giorno (MOTD) su tutti gli host e inviarlo agli utenti online"}.
 {"Shared Roster Groups","Gruppi di liste di contatti comuni"}.
@@ -390,11 +272,8 @@
 {"Show Ordinary Table","Mostrare la tabella normale"}.
 {"Shut Down Service","Terminare il servizio"}.
 {"~s invites you to the room ~s","~s ti invita nella stanza ~s"}.
-<<<<<<< HEAD
-=======
 {"Size","Dimensione"}.
 {"Specified nickname is already registered","Il nickname specificato è già registrato"}.
->>>>>>> cd09381e
 {"Specify the access model","Specificare il modello di accesso"}.
 {"Specify the publisher model","Definire il modello di pubblicazione"}.
 {"~s's Offline Messages Queue","Coda di ~s messaggi offline"}.
@@ -416,13 +295,6 @@
 {"Subscriber Address","Indirizzo dell'iscritta/o"}.
 {"Subscription","Iscrizione"}.
 {"Sunday","Domenica"}.
-<<<<<<< HEAD
-{"That nickname is already in use by another occupant","Il nickname è già in uso all'interno della conferenza"}.
-{"That nickname is registered by another person","Questo nickname è registrato da un'altra persona"}.
-{"The captcha is valid.","Il captcha è valido."}.
-{"The collections with which a node is affiliated","Le collezioni a cui è affiliato un nodo"}.
-=======
->>>>>>> cd09381e
 {"the password is","la password è"}.
 {"This participant is kicked from the room because he sent an error message","Partecipante espulso dalla stanza perché ha inviato un messaggio non valido"}.
 {"This participant is kicked from the room because he sent an error message to another participant","Partecipante espulso dalla stanza perché ha inviato un messaggio non valido a un altro partecipante"}.
@@ -439,16 +311,9 @@
 {"Transactions Logged:","Transazioni con log:"}.
 {"Transactions Restarted:","Transazioni riavviate:"}.
 {"Tuesday","Martedì"}.
-<<<<<<< HEAD
-{"Unable to generate a captcha","Impossibile generare un captcha"}.
-{"Unauthorized","Non autorizzato"}.
-{"Update ","Aggiornare "}.
-{"Update","Aggiornare"}.
-=======
 {"Update ","Aggiornare "}.
 {"Update","Aggiornare"}.
 {"Updated modules","Moduli aggiornati"}.
->>>>>>> cd09381e
 {"Update message of the day (don't send)","Aggiornare il messaggio del giorno (MOTD) (non inviarlo)"}.
 {"Update message of the day on all hosts (don't send)","Aggiornare il messaggio del giorno (MOTD) su tutti gli host (non inviarlo)"}.
 {"Update plan","Piano di aggiornamento"}.
@@ -456,21 +321,14 @@
 {"Uptime:","Tempo dall'avvio:"}.
 {"Use of STARTTLS required","Utilizzo di STARTTLS obbligatorio"}.
 {"User Management","Gestione degli utenti"}.
-<<<<<<< HEAD
-{"Users are not allowed to register accounts so quickly","Non è consentito agli utenti registrare account così rapidamente"}.
-=======
 {"Users are not allowed to register accounts so fast","Non è consentito agli utenti registrare account così rapidamente"}.
->>>>>>> cd09381e
 {"Users Last Activity","Ultima attività degli utenti"}.
 {"Users","Utenti"}.
 {"User ","Utente "}.
 {"User","Utente"}.
 {"Validate","Validare"}.
 {"vCard User Search","Ricerca di utenti per vCard"}.
-<<<<<<< HEAD
-=======
 {"Virtual Hosts","Host virtuali"}.
->>>>>>> cd09381e
 {"Visitors are not allowed to change their nicknames in this room","Non è consentito ai visitatori cambiare il nickname in questa stanza"}.
 {"Visitors are not allowed to send messages to all occupants","Non è consentito ai visitatori l'invio di messaggi a tutti i presenti"}.
 {"Wednesday","Mercoledì"}.
@@ -480,13 +338,6 @@
 {"You must fill in field \"Nickname\" in the form","Si deve riempire il campo \"Nickname\" nel modulo"}.
 {"You need an x:data capable client to configure mod_irc settings","Per la configurazione del modulo IRC è necessario un client che supporti x:data"}.
 {"You need an x:data capable client to configure room","Per la configurazione della stanza è necessario un client che supporti x:data"}.
-<<<<<<< HEAD
-{"You need an x:data capable client to register nickname","Per registrare un nickname è necessario un client che supportix:data"}.
-{"You need an x:data capable client to search","Per effettuare ricerche è necessario un client che supporti x:data"}.
-{"Your contact offline message queue is full. The message has been discarded.","La coda dei messaggi offline del contatto è piena. Il messaggio è stato scartato"}.
-{"Your messages to ~s are being blocked. To unblock them, visit ~s","I messaggi verso ~s sono bloccati. Per sbloccarli, visitare ~s"}.
-=======
 {"You need an x:data capable client to register nickname","Per registrare un nickname è necessario un client che supporti x:data"}.
 {"You need an x:data capable client to search","Per effettuare ricerche è necessario un client che supporti x:data"}.
-{"Your contact offline message queue is full. The message has been discarded.","La coda dei messaggi offline del contatto è piena. Il messaggio è stato scartato"}.
->>>>>>> cd09381e
+{"Your contact offline message queue is full. The message has been discarded.","La coda dei messaggi offline del contatto è piena. Il messaggio è stato scartato"}.
{"Access Configuration","Cấu Hình Truy Cập"}.
{"Access Control List Configuration","Cấu Hình Danh Sách Kiểm Soát Truy Cập"}.
{"Access control lists","Danh sách kiểm soát truy cập"}.
{"Access Control Lists","Danh Sách Kiểm Soát Truy Cập"}.
{"Access denied by service policy","Sự truy cập bị chặn theo chính sách phục vụ"}.
{"Access rules","Quy tắc Truy Cập"}.
{"Access Rules","Quy Tắc Truy Cập"}.
{"Action on user","Hành động đối với người sử dụng"}.
{"Add Jabber ID","Thêm Jabber ID"}.
{"Add New","Thêm Mới"}.
{"Add User","Thêm Người Sử Dụng"}.
{"Administration of ","Quản trị về "}.
{"Administration","Quản trị"}.
{"Administrator privileges required","Yêu cầu đặc quyền của nhà quản trị"}.
{"All activity","Tất cả hoạt động"}.
<<<<<<< HEAD
{"Allow this Jabber ID to subscribe to this pubsub node?","Cho phép Jabber ID đăng ký nút môđun xuất bản đăng ký này không?"}.
=======
{"Allow this Jabber ID to subscribe to this pubsub node?","Cho phép JID đăng ký nút môđun xuất bản đăng ký này không?"}.
{"Allow users to change subject","Cho phép người sử dụng thay đổi chủ đề"}.
>>>>>>> cd09381e
{"Allow users to query other users","Cho phép người sử dụng hỏi người sử dụng khác"}.
{"Allow users to send invites","Cho phép người sử dụng gửi lời mời"}.
{"Allow users to send private messages","Cho phép người sử dụng gửi thư riêng"}.
{"All Users","Tất Cả Người Sử Dụng"}.
{"Announcements","Thông báo"}.
{"anyone","bất kỳ ai"}.
{"April","Tháng Tư"}.
{"August","Tháng Tám"}.
{"Backup Management","Quản lý Sao Lưu Dự Phòng"}.
{"Backup of ","Sao lưu dự phòng về"}.
{"Backup","Sao lưu dự phòng"}.
{"Backup to File at ","Sao lưu dự phòng ra Tập Tin tại"}.
{"Bad format","Định dạng hỏng"}.
{"Birthday","Ngày sinh"}.
{"Change Password","Thay Đổi Mật Khẩu"}.
{"Change User Password","Thay Đổi Mật Khẩu Người Sử Dụng"}.
{"Chatroom configuration modified","Cấu hình phòng trò chuyện được chỉnh sửa"}.
{"Chatrooms","Phòng trò chuyện"}.
{"Choose a username and password to register with this server","Chọn một tên truy cập và mật khẩu để đăng ký với máy chủ này"}.
{"Choose modules to stop","Chọn môđun để dừng"}.
{"Choose storage type of tables","Chọn loại bảng lưu trữ"}.
{"Choose whether to approve this entity's subscription.","Chọn có nên chấp nhận sự đăng ký của đối tượng này không"}.
{"City","Thành phố"}.
{"Commands","Lệnh"}.
{"Conference room does not exist","Phòng họp không tồn tại"}.
{"Configuration","Cấu hình"}.
<<<<<<< HEAD
=======
{"Configuration for ","Cấu hình cho "}.
>>>>>>> cd09381e
{"Connected Resources:","Tài Nguyên Được Kết Nối:"}.
{"Country","Quốc gia"}.
{"CPU Time:","Thời Gian CPU:"}.
{"Database","Cơ sở dữ liệu"}.
{"Database Tables at ","Bảng Cơ Sở Dữ Liệu tại"}.
{"Database Tables Configuration at ","Cấu Hình Bảng Cơ Sở Dữ Liệu tại"}.
{"December","Tháng Mười Hai"}.
{"Default users as participants","Người sử dụng mặc định là người tham dự"}.
{"Delete message of the day on all hosts","Xóa thư trong ngày trên tất cả các máy chủ"}.
{"Delete message of the day","Xóa thư trong ngày"}.
{"Delete Selected","Tùy chọn Xóa được Chọn"}.
{"Delete User","Xóa Người Sử Dụng"}.
{"Delete","Xóa"}.
{"Deliver event notifications","Đưa ra các thông báo sự kiện"}.
{"Deliver payloads with event notifications","Đưa ra thông tin dung lượng với các thông báo sự kiện"}.
{"Description:","Miêu tả:"}.
{"Disc only copy","Chỉ sao chép vào đĩa"}.
{"Displayed Groups:","Nhóm được hiển thị:"}.
{"Dump Backup to Text File at ","Kết Xuất Sao Lưu ra Tập Tin Văn Bản tại"}.
{"Dump to Text File","Kết xuất ra Tập Tin Văn Bản"}.
{"Edit Properties","Chỉnh Sửa Thuộc Tính"}.
{"ejabberd IRC module","Môdun ejabberd IRC Bản quyền"}.
{"ejabberd MUC module","Môdun ejabberd MUC Bản quyền"}.
{"ejabberd Publish-Subscribe module","Môdun ejabberd Xuất Bản-Đăng Ký Bản quyền"}.
{"ejabberd SOCKS5 Bytestreams module","Môdun SOCKS5 Bytestreams Bản quyền"}.
{"ejabberd vCard module","Môdun ejabberd vCard Bản quyền"}.
{"ejabberd virtual hosts","Máy chủ ảo ejabberd"}.
{"Email","Email"}.
{"Enable logging","Cho phép ghi nhật ký"}.
<<<<<<< HEAD
=======
{"Encodings","Mã hóa"}.
>>>>>>> cd09381e
{"End User Session","Kết Thúc Phiên Giao Dịch Người Sử Dụng"}.
{"Enter list of {Module, [Options]}","Nhập danh sách {Môđun, [Các Tùy Chọn]}"}.
{"Enter nickname you want to register","Nhập bí danh bạn muốn đăng ký"}.
{"Enter path to backup file","Nhập đường dẫn đến tập tin sao lưu dự phòng"}.
{"Enter path to jabberd14 spool dir","Nhập đường dẫn đến thư mục spool jabberd14"}.
{"Enter path to jabberd14 spool file","Nhập đường dẫn đến tập tin spool jabberd14"}.
{"Enter path to text file","Nhập đường dẫn đến tập tin văn bản"}.
<<<<<<< HEAD
{"Erlang Jabber Server","Erlang Jabber Server Bản quyền"}.
=======
{"Enter username and encodings you wish to use for connecting to IRC servers","Nhập tên truy cập và mã hóa mà bạn muốn sử dụng khi kết nối với các máy chủ IRC"}.
{"Erlang Jabber Server","Erlang Jabber Server Bản quyền"}.
{"Example: [{\"irc.lucky.net\", \"koi8-r\"}, {\"vendetta.fef.net\", \"iso8859-1\"}].","Ví dụ: [{\"irc.lucky.net\", \"koi8-r\"}, {\"vendetta.fef.net\", \"iso8859-1\"}]"}.
>>>>>>> cd09381e
{"Family Name","Họ"}.
{"February","Tháng Hai"}.
{"Fill in fields to search for any matching Jabber User","Điền vào các ô để tìm kiếm bất kỳ các thông tin nào khớp với Người sử dụng Jabber"}.
{"Fill in the form to search for any matching Jabber User (Add * to the end of field to match substring)","Điền vào mẫu này để tìm kiếm bất kỳ thông tin nào khớp với Người sử dụng Jabber (Thêm dấu * vào cuối ô để thông tin khớp với chuỗi bên trong)"}.
{"Friday","Thứ Sáu"}.
{"From ~s","Nhận từ ~s"}.
{"From","Từ"}.
{"Full Name","Tên Đầy Đủ"}.
{"Get Number of Online Users","Nhận Số Người Sử Dụng Trực Tuyến"}.
{"Get Number of Registered Users","Nhận Số Người Sử Dụng Đã Đăng Ký"}.
{"Get User Last Login Time","Nhận Thời Gian Đăng Nhập Cuối Cùng Của Người Sử Dụng"}.
{"Get User Password","Nhận Mật Khẩu Người Sử Dụng"}.
{"Get User Statistics","Nhận Thông Tin Thống Kê Người Sử Dụng"}.
{"Group ","Nhóm "}.
{"Groups","Nhóm"}.
{"has been banned","đã bị cấm"}.
{"has been kicked","đã bị đẩy ra khỏi"}.
{" has set the subject to: "," đã đặt chủ đề thành: "}.
{"Host","Máy chủ"}.
<<<<<<< HEAD
=======
{"If you want to specify different encodings for IRC servers, fill this list with values in format '{\"irc server\", \"encoding\"}'.  By default this service use \"~s\" encoding.","Nếu bạn muốn xác định các cách thức mã hóa khác nhau cho các máy chủ IRC, hãy điền vào danh sách này những giá trị theo định dạng '{\"máy chủ irc\", \"mã hóa\"}'. Dịch vụ này mặc định sử dụng định dạng mã hóa \"~s\"."}.
>>>>>>> cd09381e
{"Import Directory","Nhập Thư Mục"}.
{"Import File","Nhập Tập Tin"}.
{"Import User from File at ","Nhập Người Sử Dụng từ Tập Tin tại"}.
{"Import Users from Dir at ","Nhập Người Sử Dụng từ Thư Mục tại"}.
{"Import Users From jabberd14 Spool Files","Nhập Người Sử Dụng Từ Các Tập Tin Spool jabberd14"}.
{"Improper message type","Loại thư không phù hợp"}.
{"Incorrect password","Mật khẩu sai"}.
{"Invalid affiliation: ~s","Tư cách không hợp lệ: ~s"}.
{"Invalid role: ~s","Vai trò không hợp lệ: ~s"}.
{"IP addresses","Địa chỉ IP"}.
{"IRC Transport","Truyền tải IRC"}.
{"IRC Username","Tên truy cập IRC"}.
{"is now known as","bây giờ được biết như"}.
{"It is not allowed to send private messages of type \"groupchat\"","Không được phép gửi những thư riêng loại \"groupchat\""}.
{"It is not allowed to send private messages to the conference","Không được phép gửi những thư riêng đến phòng họp"}.
{"Jabber ID","Jabber ID"}.
<<<<<<< HEAD
{"Jabber ID ~s is invalid","Jabber ID ~s không hợp lệ"}.
{"January","Tháng Một"}.
=======
{"January","Tháng Một"}.
{"Jabber ID ~s is invalid","JID ~s không hợp lệ"}.
>>>>>>> cd09381e
{"joins the room","tham gia phòng này"}.
{"July","Tháng Bảy"}.
{"June","Tháng Sáu"}.
{"Last Activity","Hoạt Động Cuối Cùng"}.
{"Last login","Đăng nhập lần cuối"}.
{"Last month","Tháng trước"}.
{"Last year","Năm trước"}.
{"leaves the room","rời khỏi phòng này"}.
{"Listened Ports at ","Cổng Liên Lạc tại"}.
{"Listened Ports","Cổng Kết Nối"}.
{"List of modules to start","Danh sách các môđun khởi động"}.
{"Low level update script","Lệnh cập nhật mức độ thấp"}.
{"Make participants list public","Tạo danh sách người tham dự công khai"}.
{"Make room members-only","Tạo phòng chỉ cho phép tư cách thành viên tham gia"}.
{"Make room password protected","Tạo phòng được bảo vệ bằng mật khẩu"}.
{"Make room persistent","Tạo phòng bền vững"}.
{"Make room public searchable","Tạo phòng có thể tìm kiếm công khai"}.
{"March","Tháng Ba"}.
{"Maximum Number of Occupants","Số Lượng Người Tham Dự Tối Đa"}.
{"Max # of items to persist","Số mục tối đa để lưu trữ"}.
{"Max payload size in bytes","Kích thước dung lượng byte tối đa"}.
{"May","Tháng Năm"}.
<<<<<<< HEAD
=======
{"Membership required to enter this room","Yêu cầu tư cách thành viên khi tham gia vào phòng này"}.
>>>>>>> cd09381e
{"Members:","Thành viên:"}.
{"Memory","Bộ Nhớ"}.
{"Message body","Thân thư"}.
{"Middle Name","Họ Đệm"}.
{"Moderator privileges required","Yêu cầu đặc quyền của nhà điều phối"}.
{"moderators only","nhà điều phối duy nhất"}.
{"Module","Môđun"}.
{"Modules at ","Môđun tại "}.
{"Modules","Môđun"}.
{"Monday","Thứ Hai"}.
{"Name:","Tên:"}.
{"Name","Tên"}.
{"Never","Không bao giờ"}.
{"Nickname","Bí danh"}.
<<<<<<< HEAD
=======
{"Nickname is already in use by another occupant","Bí danh đang do một người tham dự khác sử dụng"}.
{"Nickname is registered by another person","Một người khác đã đăng ký bí danh này rồi"}.
>>>>>>> cd09381e
{"Nickname Registration at ","Đăng Ký Bí Danh tại"}.
{"Nickname ~s does not exist in the room","Bí danh ~s không tồn tại trong phòng này"}.
{"No body provided for announce message","Không có nội dung trong thư thông báo"}.
{"No Data","Không Dữ Liệu"}.
{"Node ID","ID Nút"}.
{"Node not found","Nút không tìm thấy"}.
{"Node ","Nút "}.
{"Nodes","Nút"}.
{"No limit","Không giới hạn"}.
{"None","Không có"}.
{"No resource provided","Không có nguồn lực cung cấp"}.
{"Notify subscribers when items are removed from the node","Thông báo cho người đăng ký khi nào các mục chọn bị gỡ bỏ khỏi nút"}.
{"Notify subscribers when the node configuration changes","Thông báo cho người đăng ký khi nào cấu hình nút thay đổi"}.
{"Notify subscribers when the node is deleted","Thông báo cho người đăng ký khi nào nút bị xóa bỏ"}.
{"November","Tháng Mười Một"}.
{"Number of occupants","Số người tham dự"}.
{"Number of online users","Số người sử dụng trực tuyến"}.
{"Number of registered users","Số người sử dụng đã đăng ký"}.
{"October","Tháng Mười"}.
{"Offline Messages:","Thư Ngoại Tuyến:"}.
{"Offline Messages","Thư Ngoại Tuyến"}.
{"OK","OK"}.
{"Online","Trực tuyến"}.
{"Online Users:","Người Sử Dụng Trực Tuyến:"}.
{"Online Users","Người Sử Dụng Trực Tuyến"}.
{"Only deliver notifications to available users","Chỉ gửi thông báo đến những người sử dụng hiện có"}.
<<<<<<< HEAD
=======
{"Only moderators and participants are allowed to change subject in this room","Chỉ có những người điều phối và những người tham gia được phép thay đổi chủ đề trong phòng này"}.
{"Only moderators are allowed to change subject in this room","Chỉ có những người điều phối được phép thay đổi chủ đề trong phòng này"}.
>>>>>>> cd09381e
{"Only occupants are allowed to send messages to the conference","Chỉ có những đối tượng tham gia mới được phép gửi thư đến phòng họp"}.
{"Only occupants are allowed to send queries to the conference","Chỉ có những đối tượng tham gia mới được phép gửi yêu cầu đến phòng họp"}.
{"Only service administrators are allowed to send service messages","Chỉ có người quản trị dịch vụ mới được phép gửi những thư dịch vụ"}.
{"Options","Tùy chọn"}.
{"Organization Name","Tên Tổ Chức"}.
{"Organization Unit","Bộ Phận"}.
{"Outgoing s2s Connections:","Kết Nối Bên Ngoài s2s:"}.
{"Outgoing s2s Connections","Kết Nối Bên Ngoài s2s"}.
{"Outgoing s2s Servers:","Máy chủ Bên Ngoài s2s:"}.
{"Owner privileges required","Yêu cầu đặc quyền của người sở hữu"}.
{"Packet","Gói thông tin"}.
{"Password:","Mật Khẩu:"}.
{"Password","Mật Khẩu"}.
<<<<<<< HEAD
=======
{"Password required to enter this room","Yêu cầu nhập mật khẩu để vào phòng này"}.
>>>>>>> cd09381e
{"Password Verification","Kiểm Tra Mật Khẩu"}.
{"Path to Dir","Đường Dẫn đến Thư Mục"}.
{"Path to File","Đường dẫn đến Tập Tin"}.
{"Pending","Chờ"}.
{"Period: ","Giai đoạn: "}.
{"Persist items to storage","Những mục cần để lưu trữ"}.
{"Ping","Ping"}.
{"Pong","Pong"}.
{"Port","Cổng"}.
<<<<<<< HEAD
{"Present real Jabber IDs to","Jabber ID thực tế hiện hành đến"}.
=======
{"Present real Jabber IDs to","JID thực tế hiện hành đến"}.
>>>>>>> cd09381e
{"private, ","riêng,"}.
{"Publish-Subscribe","Xuất Bản-Đăng Ký"}.
{"PubSub subscriber request","Yêu cầu người đăng ký môđun Xuất Bản Đăng Ký"}.
{"Queries to the conference members are not allowed in this room","Không được phép gửi các yêu cầu gửi đến các thành viên trong phòng họp này"}.
{"RAM and disc copy","Sao chép vào RAM và đĩa"}.
{"RAM copy","Sao chép vào RAM"}.
<<<<<<< HEAD
=======
{"(Raw)","(Thô)"}.
>>>>>>> cd09381e
{"Raw","Thô"}.
{"Really delete message of the day?","Có thực sự xóa thư trong ngày này không?"}.
{"Recipient is not in the conference room","Người nhận không có trong phòng họp"}.
{"Registered Users:","Người Sử Dụng Đã Đăng Ký:"}.
{"Registered Users","Người Sử Dụng Đã Đăng Ký"}.
{"Registration in mod_irc for ","Đăng ký trong mod_irc cho "}.
<<<<<<< HEAD
=======
{"Remark that these options will only backup the builtin Mnesia database. If you are using the ODBC module, you also need to backup your SQL database separately.","Lưu ý rằng những tùy chọn này sẽ chỉ được sao lưu cơ sở dữ liệu bên trong Mnesia. Nếu bạn đang sử dụng môđun ODBC, bạn cũng cần sao lưu cơ sở dữ liệu SQL của bạn riêng biệt."}.
>>>>>>> cd09381e
{"Remote copy","Sao chép từ xa"}.
{"Remove","Gỡ bỏ"}.
{"Remove User","Gỡ Bỏ Người Sử Dụng"}.
{"Replaced by new connection","Được thay thế bởi kết nối mới"}.
{"Resources","Nguồn tài nguyên"}.
{"Restart","Khởi động lại"}.
{"Restart Service","Khởi Động Lại Dịch Vụ"}.
{"Restore Backup from File at ","Phục hồi Sao Lưu từ Tập Tin tại "}.
{"Restore binary backup after next ejabberd restart (requires less memory):","Khôi phục bản sao lưu dự phòng dạng nhị phân sau lần khởi động ejabberd kế tiếp (yêu cầu ít bộ nhớ hơn):"}.
{"Restore binary backup immediately:","Khôi phục bản sao lưu dự phòng dạng nhị phận ngay lập tức:"}.
{"Restore","Khôi phục"}.
{"Restore plain text backup immediately:","Khôi phục bản sao lưu dự phòng thuần văn bản ngay lập tức:"}.
{"Room Configuration","Cấu Hình Phòng"}.
{"Room creation is denied by service policy","Việc tạo phòng bị ngăn lại theo chính sách dịch vụ"}.
{"Room title","Tên phòng"}.
{"Roster","Bảng phân công"}.
{"Roster of ","Bảng phân công của "}.
{"Roster size","Kích thước bảng phân công"}.
{"RPC Call Error","Lỗi Gọi RPC"}.
{"Running Nodes","Nút Hoạt Động"}.
{"~s access rule configuration","~s cấu hình quy tắc truy cập"}.
{"Saturday","Thứ Bảy"}.
{"Script check","Lệnh kiểm tra"}.
{"Search Results for ","Kết Quả Tìm Kiếm cho "}.
{"Search users in ","Tìm kiếm người sử dụng trong"}.
{"Send announcement to all online users","Gửi thông báo đến tất cả người sử dụng trực tuyến"}.
{"Send announcement to all online users on all hosts","Gửi thông báo đến tất cả người sử dụng trực tuyến trên tất cả các máy chủ"}.
{"Send announcement to all users","Gửi thông báo đến tất cả người sử dụng"}.
{"Send announcement to all users on all hosts","Gửi thông báo đến tất cả người sử dụng trên tất cả các máy chủ"}.
{"September","Tháng Chín"}.
{"Set message of the day and send to online users","Tạo lập thư trong ngày và gửi đến những người sử dụng trực tuyến"}.
{"Set message of the day on all hosts and send to online users","Tạo lập thư trong ngày trên tất cả các máy chủ và gửi đến những người sử dụng trực tuyến"}.
{"Shared Roster Groups","Nhóm Phân Công Chia Sẻ"}.
{"Show Integral Table","Hiển Thị Bảng Đầy Đủ"}.
{"Show Ordinary Table","Hiển Thị Bảng Thường"}.
{"Shut Down Service","Tắt Dịch Vụ"}.
{"~s invites you to the room ~s","~s mời bạn vào phòng ~s"}.
<<<<<<< HEAD
=======
{"Size","Kích thước"}.
{"Specified nickname is already registered","Bí danh xác định đã đăng ký rồi"}.
>>>>>>> cd09381e
{"Specify the access model","Xác định mô hình truy cập"}.
{"Specify the publisher model","Xác định mô hình nhà xuất bản"}.
{"~s's Offline Messages Queue","~s's Danh Sách Chờ Thư Ngoại Tuyến"}.
{"Start","Khởi động"}.
{"Start Modules at ","Môđun Khởi Động tại "}.
{"Start Modules","Môđun Khởi Động"}.
{"Statistics of ~p","Thống kê về ~p"}.
{"Statistics","Số liệu thống kê"}.
{"Stop","Dừng"}.
{"Stop Modules at ","Môđun Dừng tại"}.
{"Stop Modules","Môđun Dừng"}.
{"Stopped Nodes","Nút Dừng"}.
{"Storage Type","Loại Lưu Trữ"}.
{"Store binary backup:","Lưu dữ liệu sao lưu dạng nhị phân:"}.
{"Store plain text backup:","Khôi phục bản sao lưu dự phòng thuần văn bản"}.
{"Subject","Tiêu đề"}.
{"Submit","Gửi"}.
{"Submitted","Đã gửi"}.
{"Subscriber Address","Địa Chỉ Người Đăng Ký"}.
{"Subscription","Đăng ký"}.
{"Sunday","Chủ Nhật"}.
{"the password is","mật khẩu là"}.
{"This room is not anonymous","Phòng này không nặc danh"}.
{"Thursday","Thứ Năm"}.
{"Time delay","Thời gian trì hoãn"}.
{"Time","Thời Gian"}.
{"To","Đến"}.
{"To ~s","Gửi đến ~s"}.
{"Traffic rate limit is exceeded","Quá giới hạn tỷ lệ lưu lượng truyền tải"}.
{"Transactions Aborted:","Giao Dịch Hủy Bỏ:"}.
{"Transactions Committed:","Giao Dịch Được Cam Kết:"}.
{"Transactions Logged:","Giao Dịch Được Ghi Nhận:"}.
{"Transactions Restarted:","Giao Dịch Khởi Động Lại:"}.
{"Tuesday","Thứ Ba"}.
{"Update ","Cập Nhật "}.
{"Update","Cập Nhật"}.
<<<<<<< HEAD
=======
{"Updated modules","Môđun cập nhật"}.
>>>>>>> cd09381e
{"Update message of the day (don't send)","Cập nhật thư trong ngày (không gửi)"}.
{"Update message of the day on all hosts (don't send)","Cập nhật thư trong ngày trên tất cả các máy chủ (không gửi)"}.
{"Update plan","Kế hoạch cập nhật"}.
{"Update script","Cập nhận lệnh"}.
{"Uptime:","Thời gian tải lên:"}.
{"Use of STARTTLS required","Yêu cầu sử dụng STARTTLS"}.
{"User Management","Quản Lý Người Sử Dụng"}.
{"User ","Người sử dụng "}.
{"User","Người sử dụng"}.
{"Users Last Activity","Hoạt Động Cuối Cùng Của Người Sử Dụng"}.
{"Users","Người sử dụng"}.
{"Validate","Xác nhận hợp lệ"}.
{"vCard User Search","Tìm Kiếm Người Sử Dụng vCard"}.
<<<<<<< HEAD
=======
{"Virtual Hosts","Máy Chủ Ảo"}.
>>>>>>> cd09381e
{"Visitors are not allowed to send messages to all occupants","Người ghé thăm không được phép gửi thư đến tất cả các người tham dự"}.
{"Wednesday","Thứ Tư"}.
{"When to send the last published item","Khi cần gửi mục được xuất bản cuối cùng"}.
{"Whether to allow subscriptions","Xác định nên cho phép đăng ký không"}.
{"You have been banned from this room","Bạn bị cấm tham gia phòng này"}.
{"You must fill in field \"Nickname\" in the form","Bạn phải điền thông tin vào ô \"Nickname\" trong biểu mẫu này"}.
{"You need an x:data capable client to configure mod_irc settings","Bạn cần có một trình ứng dụng khách hỗ trợ định dạng dữ liệu x: để xác định các thiết lập mod_irc"}.
{"You need an x:data capable client to configure room","Bạn cần có một trình ứng dụng khách hỗ trợ định dạng dữ liệu x: để xác định cấu hình phòng họp"}.
{"You need an x:data capable client to register nickname","Bạn cần có một trình ứng dụng khách hỗ trợ định dạng dữ liệu x: để đăng ký bí danh"}.
{"You need an x:data capable client to search","Bạn cần có một trình ứng dụng khách hỗ trợ định dạng dữ liệu x: để tìm kiếm"}.
{"Your contact offline message queue is full. The message has been discarded.","Danh sách chờ thư liên lạc ngoại tuyến của bạn đã đầy. Thư này đã bị loại bỏ."}.<|MERGE_RESOLUTION|>--- conflicted
+++ resolved
@@ -13,12 +13,8 @@
 {"Administration","Quản trị"}.
 {"Administrator privileges required","Yêu cầu đặc quyền của nhà quản trị"}.
 {"All activity","Tất cả hoạt động"}.
-<<<<<<< HEAD
-{"Allow this Jabber ID to subscribe to this pubsub node?","Cho phép Jabber ID đăng ký nút môđun xuất bản đăng ký này không?"}.
-=======
 {"Allow this Jabber ID to subscribe to this pubsub node?","Cho phép JID đăng ký nút môđun xuất bản đăng ký này không?"}.
 {"Allow users to change subject","Cho phép người sử dụng thay đổi chủ đề"}.
->>>>>>> cd09381e
 {"Allow users to query other users","Cho phép người sử dụng hỏi người sử dụng khác"}.
 {"Allow users to send invites","Cho phép người sử dụng gửi lời mời"}.
 {"Allow users to send private messages","Cho phép người sử dụng gửi thư riêng"}.
@@ -45,10 +41,7 @@
 {"Commands","Lệnh"}.
 {"Conference room does not exist","Phòng họp không tồn tại"}.
 {"Configuration","Cấu hình"}.
-<<<<<<< HEAD
-=======
 {"Configuration for ","Cấu hình cho "}.
->>>>>>> cd09381e
 {"Connected Resources:","Tài Nguyên Được Kết Nối:"}.
 {"Country","Quốc gia"}.
 {"CPU Time:","Thời Gian CPU:"}.
@@ -78,10 +71,7 @@
 {"ejabberd virtual hosts","Máy chủ ảo ejabberd"}.
 {"Email","Email"}.
 {"Enable logging","Cho phép ghi nhật ký"}.
-<<<<<<< HEAD
-=======
 {"Encodings","Mã hóa"}.
->>>>>>> cd09381e
 {"End User Session","Kết Thúc Phiên Giao Dịch Người Sử Dụng"}.
 {"Enter list of {Module, [Options]}","Nhập danh sách {Môđun, [Các Tùy Chọn]}"}.
 {"Enter nickname you want to register","Nhập bí danh bạn muốn đăng ký"}.
@@ -89,13 +79,9 @@
 {"Enter path to jabberd14 spool dir","Nhập đường dẫn đến thư mục spool jabberd14"}.
 {"Enter path to jabberd14 spool file","Nhập đường dẫn đến tập tin spool jabberd14"}.
 {"Enter path to text file","Nhập đường dẫn đến tập tin văn bản"}.
-<<<<<<< HEAD
-{"Erlang Jabber Server","Erlang Jabber Server Bản quyền"}.
-=======
 {"Enter username and encodings you wish to use for connecting to IRC servers","Nhập tên truy cập và mã hóa mà bạn muốn sử dụng khi kết nối với các máy chủ IRC"}.
 {"Erlang Jabber Server","Erlang Jabber Server Bản quyền"}.
 {"Example: [{\"irc.lucky.net\", \"koi8-r\"}, {\"vendetta.fef.net\", \"iso8859-1\"}].","Ví dụ: [{\"irc.lucky.net\", \"koi8-r\"}, {\"vendetta.fef.net\", \"iso8859-1\"}]"}.
->>>>>>> cd09381e
 {"Family Name","Họ"}.
 {"February","Tháng Hai"}.
 {"Fill in fields to search for any matching Jabber User","Điền vào các ô để tìm kiếm bất kỳ các thông tin nào khớp với Người sử dụng Jabber"}.
@@ -115,10 +101,7 @@
 {"has been kicked","đã bị đẩy ra khỏi"}.
 {" has set the subject to: "," đã đặt chủ đề thành: "}.
 {"Host","Máy chủ"}.
-<<<<<<< HEAD
-=======
 {"If you want to specify different encodings for IRC servers, fill this list with values in format '{\"irc server\", \"encoding\"}'.  By default this service use \"~s\" encoding.","Nếu bạn muốn xác định các cách thức mã hóa khác nhau cho các máy chủ IRC, hãy điền vào danh sách này những giá trị theo định dạng '{\"máy chủ irc\", \"mã hóa\"}'. Dịch vụ này mặc định sử dụng định dạng mã hóa \"~s\"."}.
->>>>>>> cd09381e
 {"Import Directory","Nhập Thư Mục"}.
 {"Import File","Nhập Tập Tin"}.
 {"Import User from File at ","Nhập Người Sử Dụng từ Tập Tin tại"}.
@@ -135,13 +118,8 @@
 {"It is not allowed to send private messages of type \"groupchat\"","Không được phép gửi những thư riêng loại \"groupchat\""}.
 {"It is not allowed to send private messages to the conference","Không được phép gửi những thư riêng đến phòng họp"}.
 {"Jabber ID","Jabber ID"}.
-<<<<<<< HEAD
-{"Jabber ID ~s is invalid","Jabber ID ~s không hợp lệ"}.
-{"January","Tháng Một"}.
-=======
 {"January","Tháng Một"}.
 {"Jabber ID ~s is invalid","JID ~s không hợp lệ"}.
->>>>>>> cd09381e
 {"joins the room","tham gia phòng này"}.
 {"July","Tháng Bảy"}.
 {"June","Tháng Sáu"}.
@@ -164,10 +142,7 @@
 {"Max # of items to persist","Số mục tối đa để lưu trữ"}.
 {"Max payload size in bytes","Kích thước dung lượng byte tối đa"}.
 {"May","Tháng Năm"}.
-<<<<<<< HEAD
-=======
 {"Membership required to enter this room","Yêu cầu tư cách thành viên khi tham gia vào phòng này"}.
->>>>>>> cd09381e
 {"Members:","Thành viên:"}.
 {"Memory","Bộ Nhớ"}.
 {"Message body","Thân thư"}.
@@ -182,11 +157,8 @@
 {"Name","Tên"}.
 {"Never","Không bao giờ"}.
 {"Nickname","Bí danh"}.
-<<<<<<< HEAD
-=======
 {"Nickname is already in use by another occupant","Bí danh đang do một người tham dự khác sử dụng"}.
 {"Nickname is registered by another person","Một người khác đã đăng ký bí danh này rồi"}.
->>>>>>> cd09381e
 {"Nickname Registration at ","Đăng Ký Bí Danh tại"}.
 {"Nickname ~s does not exist in the room","Bí danh ~s không tồn tại trong phòng này"}.
 {"No body provided for announce message","Không có nội dung trong thư thông báo"}.
@@ -213,11 +185,8 @@
 {"Online Users:","Người Sử Dụng Trực Tuyến:"}.
 {"Online Users","Người Sử Dụng Trực Tuyến"}.
 {"Only deliver notifications to available users","Chỉ gửi thông báo đến những người sử dụng hiện có"}.
-<<<<<<< HEAD
-=======
 {"Only moderators and participants are allowed to change subject in this room","Chỉ có những người điều phối và những người tham gia được phép thay đổi chủ đề trong phòng này"}.
 {"Only moderators are allowed to change subject in this room","Chỉ có những người điều phối được phép thay đổi chủ đề trong phòng này"}.
->>>>>>> cd09381e
 {"Only occupants are allowed to send messages to the conference","Chỉ có những đối tượng tham gia mới được phép gửi thư đến phòng họp"}.
 {"Only occupants are allowed to send queries to the conference","Chỉ có những đối tượng tham gia mới được phép gửi yêu cầu đến phòng họp"}.
 {"Only service administrators are allowed to send service messages","Chỉ có người quản trị dịch vụ mới được phép gửi những thư dịch vụ"}.
@@ -231,10 +200,7 @@
 {"Packet","Gói thông tin"}.
 {"Password:","Mật Khẩu:"}.
 {"Password","Mật Khẩu"}.
-<<<<<<< HEAD
-=======
 {"Password required to enter this room","Yêu cầu nhập mật khẩu để vào phòng này"}.
->>>>>>> cd09381e
 {"Password Verification","Kiểm Tra Mật Khẩu"}.
 {"Path to Dir","Đường Dẫn đến Thư Mục"}.
 {"Path to File","Đường dẫn đến Tập Tin"}.
@@ -244,31 +210,21 @@
 {"Ping","Ping"}.
 {"Pong","Pong"}.
 {"Port","Cổng"}.
-<<<<<<< HEAD
-{"Present real Jabber IDs to","Jabber ID thực tế hiện hành đến"}.
-=======
 {"Present real Jabber IDs to","JID thực tế hiện hành đến"}.
->>>>>>> cd09381e
 {"private, ","riêng,"}.
 {"Publish-Subscribe","Xuất Bản-Đăng Ký"}.
 {"PubSub subscriber request","Yêu cầu người đăng ký môđun Xuất Bản Đăng Ký"}.
 {"Queries to the conference members are not allowed in this room","Không được phép gửi các yêu cầu gửi đến các thành viên trong phòng họp này"}.
 {"RAM and disc copy","Sao chép vào RAM và đĩa"}.
 {"RAM copy","Sao chép vào RAM"}.
-<<<<<<< HEAD
-=======
 {"(Raw)","(Thô)"}.
->>>>>>> cd09381e
 {"Raw","Thô"}.
 {"Really delete message of the day?","Có thực sự xóa thư trong ngày này không?"}.
 {"Recipient is not in the conference room","Người nhận không có trong phòng họp"}.
 {"Registered Users:","Người Sử Dụng Đã Đăng Ký:"}.
 {"Registered Users","Người Sử Dụng Đã Đăng Ký"}.
 {"Registration in mod_irc for ","Đăng ký trong mod_irc cho "}.
-<<<<<<< HEAD
-=======
 {"Remark that these options will only backup the builtin Mnesia database. If you are using the ODBC module, you also need to backup your SQL database separately.","Lưu ý rằng những tùy chọn này sẽ chỉ được sao lưu cơ sở dữ liệu bên trong Mnesia. Nếu bạn đang sử dụng môđun ODBC, bạn cũng cần sao lưu cơ sở dữ liệu SQL của bạn riêng biệt."}.
->>>>>>> cd09381e
 {"Remote copy","Sao chép từ xa"}.
 {"Remove","Gỡ bỏ"}.
 {"Remove User","Gỡ Bỏ Người Sử Dụng"}.
@@ -306,11 +262,8 @@
 {"Show Ordinary Table","Hiển Thị Bảng Thường"}.
 {"Shut Down Service","Tắt Dịch Vụ"}.
 {"~s invites you to the room ~s","~s mời bạn vào phòng ~s"}.
-<<<<<<< HEAD
-=======
 {"Size","Kích thước"}.
 {"Specified nickname is already registered","Bí danh xác định đã đăng ký rồi"}.
->>>>>>> cd09381e
 {"Specify the access model","Xác định mô hình truy cập"}.
 {"Specify the publisher model","Xác định mô hình nhà xuất bản"}.
 {"~s's Offline Messages Queue","~s's Danh Sách Chờ Thư Ngoại Tuyến"}.
@@ -347,10 +300,7 @@
 {"Tuesday","Thứ Ba"}.
 {"Update ","Cập Nhật "}.
 {"Update","Cập Nhật"}.
-<<<<<<< HEAD
-=======
 {"Updated modules","Môđun cập nhật"}.
->>>>>>> cd09381e
 {"Update message of the day (don't send)","Cập nhật thư trong ngày (không gửi)"}.
 {"Update message of the day on all hosts (don't send)","Cập nhật thư trong ngày trên tất cả các máy chủ (không gửi)"}.
 {"Update plan","Kế hoạch cập nhật"}.
@@ -364,10 +314,7 @@
 {"Users","Người sử dụng"}.
 {"Validate","Xác nhận hợp lệ"}.
 {"vCard User Search","Tìm Kiếm Người Sử Dụng vCard"}.
-<<<<<<< HEAD
-=======
 {"Virtual Hosts","Máy Chủ Ảo"}.
->>>>>>> cd09381e
 {"Visitors are not allowed to send messages to all occupants","Người ghé thăm không được phép gửi thư đến tất cả các người tham dự"}.
 {"Wednesday","Thứ Tư"}.
 {"When to send the last published item","Khi cần gửi mục được xuất bản cuối cùng"}.

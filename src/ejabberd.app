--- conflicted
+++ resolved
@@ -2,11 +2,7 @@
 
 {application, ejabberd,
  [{description, "ejabberd"},
-<<<<<<< HEAD
-  {vsn, "2.2.x"},
-=======
-  {vsn, "2.1.9"},
->>>>>>> 4be7984a
+  {vsn, "2.2.9"},
   {modules, [acl,
 	     adhoc,
 	     configure,

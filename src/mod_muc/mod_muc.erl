%%%----------------------------------------------------------------------
%%% File    : mod_muc.erl
%%% Author  : Alexey Shchepin <alexey@process-one.net>
%%% Purpose : MUC support (XEP-0045)
%%% Created : 19 Mar 2003 by Alexey Shchepin <alexey@process-one.net>
%%%
%%%
%%% ejabberd, Copyright (C) 2002-2012   ProcessOne
%%%
%%% This program is free software; you can redistribute it and/or
%%% modify it under the terms of the GNU General Public License as
%%% published by the Free Software Foundation; either version 2 of the
%%% License, or (at your option) any later version.
%%%
%%% This program is distributed in the hope that it will be useful,
%%% but WITHOUT ANY WARRANTY; without even the implied warranty of
%%% MERCHANTABILITY or FITNESS FOR A PARTICULAR PURPOSE.  See the GNU
%%% General Public License for more details.
%%%
%%% You should have received a copy of the GNU General Public License
%%% along with this program; if not, write to the Free Software
%%% Foundation, Inc., 59 Temple Place, Suite 330, Boston, MA
%%% 02111-1307 USA
%%%
%%%----------------------------------------------------------------------

-module(mod_muc).
-author('alexey@process-one.net').

-behaviour(gen_server).
-behaviour(gen_mod).

%% API
-export([start_link/2,
	 start/2,
	 stop/1,
	 room_destroyed/4,
	 store_room/4,
	 restore_room/3,
	 forget_room/3,
	 create_room/5,
	 process_iq_disco_items/4,
	 broadcast_service_message/2,
<<<<<<< HEAD
	 register_room/3,
	 node_up/1,
         node_down/1,
	 migrate/3,
	 get_vh_rooms/1,
         is_broadcasted/1,
	 can_use_nick/3,
 	 moderate_room_history/2,
 	 persist_recent_messages/1]).
=======
	 can_use_nick/4]).
>>>>>>> 453e249d

%% gen_server callbacks
-export([init/1, handle_call/3, handle_cast/2, handle_info/2,
	 terminate/2, code_change/3]).

-include("ejabberd.hrl").
-include("jlib.hrl").


-record(muc_room, {name_host, opts}).
-record(muc_online_room, {name_host, pid}).
-record(muc_registered, {us_host, nick}).

-record(state, {host,
		server_host,
		access,
		history_size,
		persist_history,
		default_room_opts,
		room_shaper}).

-define(PROCNAME, ejabberd_mod_muc).

%%====================================================================
%% API
%%====================================================================
%%--------------------------------------------------------------------
%% Function: start_link() -> {ok,Pid} | ignore | {error,Error}
%% Description: Starts the server
%%--------------------------------------------------------------------
start_link(Host, Opts) ->
    Proc = gen_mod:get_module_proc(Host, ?PROCNAME),
    gen_server:start_link({local, Proc}, ?MODULE, [Host, Opts], []).

start(Host, Opts) ->
    start_supervisor(Host),
    Proc = gen_mod:get_module_proc(Host, ?PROCNAME),
    ChildSpec =
	{Proc,
	 {?MODULE, start_link, [Host, Opts]},
	 temporary,
	 1000,
	 worker,
	 [?MODULE]},
    supervisor:start_child(ejabberd_sup, ChildSpec).

stop(Host) ->
    %% if compiled with no transient supervisor, we need to manually shutdown
    %% the rooms to give them a chance to store persistent messages to DB
    Rooms = shutdown_rooms(Host), 
    stop_supervisor(Host),
    Proc = gen_mod:get_module_proc(Host, ?PROCNAME),
    gen_server:call(Proc, stop),
    supervisor:delete_child(ejabberd_sup, Proc),
    {wait, Rooms}. %%wait for rooms shutdown before stopping ejabberd

shutdown_rooms(Host) ->
    MyHost = gen_mod:get_module_opt_host(Host, mod_muc, "conference.@HOST@"),
    Rooms = mnesia:dirty_select(muc_online_room,
			[{#muc_online_room{name_host = '$1', pid = '$2'},
			  [{'==', {element, 2, '$1'}, MyHost}],
			  ['$2']}]),
    [Pid ! 'shutdown' || Pid <- Rooms],
    Rooms.

%% Returns {RoomsPersisted, MessagesPersisted}
persist_recent_messages(Host) ->
    MyHost = gen_mod:get_module_opt_host(Host, mod_muc, "conference.@HOST@"),
    Rooms = mnesia:dirty_select(muc_online_room,
			[{#muc_online_room{name_host = '$1', pid = '$2'},
			  [{'==', {element, 2, '$1'}, MyHost}],
			  ['$2']}]),
  lists:foldl(fun(Pid, {NRooms, Messages}) ->
			  case mod_muc_room:persist_recent_messages(Pid) of
				  {ok, {persisted, N}} -> {NRooms +1, Messages +N};
				  {ok, not_persistent} -> {NRooms, Messages}
			  end end, {0, 0}, Rooms).

moderate_room_history(RoomStr, Nick) ->
	Room = jlib:string_to_jid(RoomStr),
	Name = Room#jid.luser,
	Host = Room#jid.lserver,
	case mnesia:dirty_read(muc_online_room, {Name, Host}) of
		[] ->
			{error, not_found};
		[R] ->
		    	Pid = R#muc_online_room.pid,
			mod_muc_room:moderate_room_history(Pid, Nick)
	end.

%% This function is called by a room in three situations:
%% A) The owner of the room destroyed it
%% B) The only participant of a temporary room leaves it
%% C) mod_muc:stop was called, and each room is being terminated
%%    In this case, the mod_muc process died before the room processes
%%    So the message sending must be catched
room_destroyed(Host, Room, Pid, ServerHost) ->
    catch gen_mod:get_module_proc(ServerHost, ?PROCNAME) !
	{room_destroyed, {Room, Host}, Pid},
    ok.

%% @doc Create a room.
%% If Opts = default, the default room options are used.
%% Else use the passed options as defined in mod_muc_room.
create_room(Host, Name, From, Nick, Opts) ->
    Proc = gen_mod:get_module_proc(Host, ?PROCNAME),
    RoomHost = gen_mod:get_module_opt_host(Host, ?MODULE, "conference.@HOST@"),
    Node = get_node({Name, RoomHost}),
    gen_server:call({Proc, Node}, {create, Name, From, Nick, Opts}).

store_room(_ServerHost, Host, Name, Opts) ->
    F = fun() ->
		mnesia:write(#muc_room{name_host = {Name, Host},
				       opts = Opts})
	end,
    mnesia:transaction(F).

restore_room(_ServerHost, Host, Name) ->
    case catch mnesia:dirty_read(muc_room, {Name, Host}) of
	[#muc_room{opts = Opts}] ->
	    Opts;
	_ ->
	    error
    end.

forget_room(_ServerHost, Host, Name) ->
    F = fun() ->
		mnesia:delete({muc_room, {Name, Host}})
	end,
    mnesia:transaction(F).

process_iq_disco_items(Host, From, To, #iq{lang = Lang} = IQ) ->
    Rsm = jlib:rsm_decode(IQ),
    Res = IQ#iq{type = result,
		sub_el = [{xmlelement, "query",
			   [{"xmlns", ?NS_DISCO_ITEMS}],
			   iq_disco_items(Host, From, Lang, Rsm)}]},
    ejabberd_router:route(To,
			  From,
			  jlib:iq_to_xml(Res)).

can_use_nick(_ServerHost, _Host, _JID, "") ->
    false;
can_use_nick(_ServerHost, Host, JID, Nick) ->
    {LUser, LServer, _} = jlib:jid_tolower(JID),
    LUS = {LUser, LServer},
    case catch mnesia:dirty_select(
		 muc_registered,
		 [{#muc_registered{us_host = '$1',
				   nick = Nick,
				   _ = '_'},
		   [{'==', {element, 2, '$1'}, Host}],
		   ['$_']}]) of
	{'EXIT', _Reason} ->
	    true;
	[] ->
	    true;
	[#muc_registered{us_host = {U, _Host}}] ->
	    U == LUS
    end.

migrate(_Node, _UpOrDown, After) ->
    Rs = mnesia:dirty_select(
	   muc_online_room,
	   [{#muc_online_room{name_host = '$1', pid = '$2', _ = '_'},
	     [],
	     ['$$']}]),
    lists:foreach(
      fun([NameHost, Pid]) ->
	      case get_node(NameHost) of
		  Node when Node /= node() ->
		      mod_muc_room:migrate(Pid, Node, random:uniform(After));
		  _ ->
		      ok
	      end
      end, Rs).

node_up(_Node) ->
    copy_rooms(mnesia:dirty_first(muc_online_room)).

node_down(Node) when Node == node() ->
    copy_rooms(mnesia:dirty_first(muc_online_room));
node_down(_) ->
    ok.

copy_rooms('$end_of_table') ->
    ok;
copy_rooms(Key) ->
    case mnesia:dirty_read(muc_online_room, Key) of
        [#muc_online_room{name_host = NameHost} = Room] ->
            case get_node_new(NameHost) of
                Node when node() /= Node ->
                    rpc:cast(Node, mnesia, dirty_write, [Room]);
                _ ->
                    ok
            end;
        _ ->
            ok
    end,
    copy_rooms(mnesia:dirty_next(muc_online_room, Key)).

%%====================================================================
%% gen_server callbacks
%%====================================================================

%%--------------------------------------------------------------------
%% Function: init(Args) -> {ok, State} |
%%                         {ok, State, Timeout} |
%%                         ignore               |
%%                         {stop, Reason}
%% Description: Initiates the server
%%--------------------------------------------------------------------
init([Host, Opts]) ->
    update_muc_online_table(),
    mnesia:create_table(muc_room,
			[{disc_copies, [node()]},
			 {attributes, record_info(fields, muc_room)}]),
    mnesia:create_table(muc_registered,
			[{disc_copies, [node()]},
			 {attributes, record_info(fields, muc_registered)}]),
    mnesia:create_table(muc_online_room,
			[{ram_copies, [node()]},
			 {local_content, true},
			 {attributes, record_info(fields, muc_online_room)}]),
    mnesia:add_table_copy(muc_online_room, node(), ram_copies),
    catch ets:new(muc_online_users, [bag, named_table, public, {keypos, 2}]),
    MyHost = gen_mod:get_opt_host(Host, Opts, "conference.@HOST@"),
    update_tables(MyHost),
    mnesia:add_table_index(muc_registered, nick),
    Access = gen_mod:get_opt(access, Opts, all),
    AccessCreate = gen_mod:get_opt(access_create, Opts, all),
    AccessAdmin = gen_mod:get_opt(access_admin, Opts, none),
    AccessPersistent = gen_mod:get_opt(access_persistent, Opts, all),
    HistorySize = gen_mod:get_opt(history_size, Opts, 20),
    PersistHistory = gen_mod:get_opt(persist_history, Opts, false),
    DefRoomOpts = gen_mod:get_opt(default_room_options, Opts, []),
    RoomShaper = gen_mod:get_opt(room_shaper, Opts, none),
    ejabberd_router:register_route(MyHost),
    ejabberd_hooks:add(node_up, ?MODULE, node_up, 100),
    ejabberd_hooks:add(node_down, ?MODULE, node_down, 100),
    ejabberd_hooks:add(node_hash_update, ?MODULE, migrate, 100),
    load_permanent_rooms(MyHost, Host,
			 {Access, AccessCreate, AccessAdmin, AccessPersistent},
			 HistorySize,
			 PersistHistory,
			 RoomShaper),
    {ok, #state{host = MyHost,
		server_host = Host,
		access = {Access, AccessCreate, AccessAdmin, AccessPersistent},
		default_room_opts = DefRoomOpts,
		history_size = HistorySize,
		persist_history = PersistHistory,
		room_shaper = RoomShaper}}.

%%--------------------------------------------------------------------
%% Function: %% handle_call(Request, From, State) -> {reply, Reply, State} |
%%                                      {reply, Reply, State, Timeout} |
%%                                      {noreply, State} |
%%                                      {noreply, State, Timeout} |
%%                                      {stop, Reason, Reply, State} |
%%                                      {stop, Reason, State}
%% Description: Handling call messages
%%--------------------------------------------------------------------
handle_call(stop, _From, State) ->
    {stop, normal, ok, State};

handle_call({create, Room, From, Nick, Opts},
	    _From,
	    #state{host = Host,
		   server_host = ServerHost,
		   access = Access,
		   default_room_opts = DefOpts,
		   history_size = HistorySize,
		   persist_history = PersistHistory,
		   room_shaper = RoomShaper} = State) ->
    ?DEBUG("MUC: create new room '~s'~n", [Room]),
    NewOpts = case Opts of
		  default -> DefOpts;
		  _ -> Opts
	      end,
    {ok, Pid} = mod_muc_room:start(
		  Host, ServerHost, Access,
		  Room, HistorySize, PersistHistory,
		  RoomShaper, From,
		  Nick, NewOpts, ?MODULE),
    register_room(Host, Room, Pid),
    {reply, ok, State}.

%%--------------------------------------------------------------------
%% Function: handle_cast(Msg, State) -> {noreply, State} |
%%                                      {noreply, State, Timeout} |
%%                                      {stop, Reason, State}
%% Description: Handling cast messages
%%--------------------------------------------------------------------
handle_cast(_Msg, State) ->
    {noreply, State}.

%%--------------------------------------------------------------------
%% Function: handle_info(Info, State) -> {noreply, State} |
%%                                       {noreply, State, Timeout} |
%%                                       {stop, Reason, State}
%% Description: Handling all non call/cast messages
%%--------------------------------------------------------------------
handle_info({route, From, To, Packet},
	    #state{host = Host,
		   server_host = ServerHost,
		   access = Access,
 		   default_room_opts = DefRoomOpts,
		   history_size = HistorySize,
		   persist_history = PersistHistory,
		   room_shaper = RoomShaper} = State) ->
    {U, S, _} = jlib:jid_tolower(To),
    case get_node({U, S}) of
	Node when Node == node() ->
	    case catch do_route(Host, ServerHost, Access, HistorySize, PersistHistory,
				RoomShaper, From, To, Packet, DefRoomOpts) of
		{'EXIT', Reason} ->
		    ?ERROR_MSG("~p", [Reason]);
		_ ->
		    ok
	    end;
	Node ->
	    Proc = gen_mod:get_module_proc(ServerHost, ?PROCNAME),
	    {Proc, Node} ! {route, From, To, Packet}
    end,
    {noreply, State};
handle_info({room_destroyed, RoomHost, Pid}, State) ->
    F = fun() ->
		mnesia:delete_object(#muc_online_room{name_host = RoomHost,
						      pid = Pid})
	end,
    mnesia:async_dirty(F),
    case get_node_new(RoomHost) of
	Node when Node /= node() ->
	    rpc:cast(Node, mnesia, dirty_delete_object,
		     [#muc_online_room{name_host = RoomHost,
				       pid = Pid}]);
	_ ->
	    ok
    end,
    {noreply, State};
handle_info(_Info, State) ->
    {noreply, State}.

%%--------------------------------------------------------------------
%% Function: terminate(Reason, State) -> void()
%% Description: This function is called by a gen_server when it is about to
%% terminate. It should be the opposite of Module:init/1 and do any necessary
%% cleaning up. When it returns, the gen_server terminates with Reason.
%% The return value is ignored.
%%--------------------------------------------------------------------
terminate(_Reason, State) ->
    ejabberd_hooks:delete(node_up, ?MODULE, node_up, 100),
    ejabberd_hooks:delete(node_down, ?MODULE, node_down, 100),
    ejabberd_hooks:delete(node_hash_update, ?MODULE, migrate, 100),
    ejabberd_router:unregister_route(State#state.host),
    ok.

%%--------------------------------------------------------------------
%% Func: code_change(OldVsn, State, Extra) -> {ok, NewState}
%% Description: Convert process state when code is changed
%%--------------------------------------------------------------------
code_change(_OldVsn, State, _Extra) ->
    {ok, State}.

%%--------------------------------------------------------------------
%%% Internal functions
%%--------------------------------------------------------------------
start_supervisor(Host) ->
    Proc = gen_mod:get_module_proc(Host, ejabberd_mod_muc_sup),
    ChildSpec =
	{Proc,
	 {ejabberd_tmp_sup, start_link,
	  [Proc, mod_muc_room]},
	 permanent,
	 infinity,
	 supervisor,
	 [ejabberd_tmp_sup]},
    supervisor:start_child(ejabberd_sup, ChildSpec).

stop_supervisor(Host) ->
    Proc = gen_mod:get_module_proc(Host, ejabberd_mod_muc_sup),
    supervisor:terminate_child(ejabberd_sup, Proc),
    supervisor:delete_child(ejabberd_sup, Proc).

do_route(Host, ServerHost, Access, HistorySize, PersistHistory, RoomShaper,
	 From, To, Packet, DefRoomOpts) ->
    {AccessRoute, _AccessCreate, _AccessAdmin, _AccessPersistent} = Access,
    case acl:match_rule(ServerHost, AccessRoute, From) of
	allow ->
	    do_route1(Host, ServerHost, Access, HistorySize, PersistHistory, RoomShaper,
		      From, To, Packet, DefRoomOpts);
	_ ->
	    {xmlelement, _Name, Attrs, _Els} = Packet,
	    Lang = xml:get_attr_s("xml:lang", Attrs),
	    ErrText = "Access denied by service policy",
	    Err = jlib:make_error_reply(Packet,
					?ERRT_FORBIDDEN(Lang, ErrText)),
	    ejabberd_router:route_error(To, From, Err, Packet)
    end.


do_route1(Host, ServerHost, Access, HistorySize, PersistHistory, RoomShaper,
	  From, To, Packet, DefRoomOpts) ->
    {_AccessRoute, AccessCreate, AccessAdmin, _AccessPersistent} = Access,
    {Room, _, Nick} = jlib:jid_tolower(To),
    {xmlelement, Name, Attrs, _Els} = Packet,
    case Room of
	"" ->
	    case Nick of
		"" ->
		    case Name of
			"iq" ->
			    case jlib:iq_query_info(Packet) of
				#iq{type = get, xmlns = ?NS_DISCO_INFO = XMLNS,
 				    sub_el = _SubEl, lang = Lang} = IQ ->
				    Info = ejabberd_hooks:run_fold(
					     disco_info, ServerHost, [],
					     [ServerHost, ?MODULE, "", ""]),
				    Res = IQ#iq{type = result,
						sub_el = [{xmlelement, "query",
							   [{"xmlns", XMLNS}],
							   iq_disco_info(Lang)
							   ++Info}]},
				    ejabberd_router:route(To,
							  From,
							  jlib:iq_to_xml(Res));
				#iq{type = get,
				    xmlns = ?NS_DISCO_ITEMS} = IQ ->
				    spawn(?MODULE,
					  process_iq_disco_items,
					  [Host, From, To, IQ]);
				#iq{type = get,
				    xmlns = ?NS_REGISTER = XMLNS,
				    lang = Lang,
				    sub_el = _SubEl} = IQ ->
				    Res = IQ#iq{type = result,
						sub_el =
						[{xmlelement, "query",
						  [{"xmlns", XMLNS}],
						  iq_get_register_info(
						    Host, From, Lang)}]},
				    ejabberd_router:route(To,
							  From,
							  jlib:iq_to_xml(Res));
				#iq{type = set,
				    xmlns = ?NS_REGISTER = XMLNS,
				    lang = Lang,
				    sub_el = SubEl} = IQ ->
				    case process_iq_register_set(Host, From, SubEl, Lang) of
					{result, IQRes} ->
					    Res = IQ#iq{type = result,
							sub_el =
							[{xmlelement, "query",
							  [{"xmlns", XMLNS}],
							  IQRes}]},
					    ejabberd_router:route(
					      To, From, jlib:iq_to_xml(Res));
					{error, Error} ->
					    Err = jlib:make_error_reply(
						    Packet, Error),
					    ejabberd_router:route(
					      To, From, Err)
				    end;
				#iq{type = get,
				    xmlns = ?NS_VCARD = XMLNS,
				    lang = Lang,
				    sub_el = _SubEl} = IQ ->
				    Res = IQ#iq{type = result,
						sub_el =
						[{xmlelement, "vCard",
						  [{"xmlns", XMLNS}],
						  iq_get_vcard(Lang)}]},
				    ejabberd_router:route(To,
							  From,
							  jlib:iq_to_xml(Res));
				#iq{type = get,
				   xmlns = ?NS_MUC_UNIQUE
				   } = IQ ->
				   Res = IQ#iq{type = result,
						sub_el =
						[{xmlelement, "unique",
						   [{"xmlns", ?NS_MUC_UNIQUE}],
						   [iq_get_unique(From)]}]},
				   ejabberd_router:route(To,
				   			 From,
							 jlib:iq_to_xml(Res));
				#iq{} ->
				    Err = jlib:make_error_reply(
					    Packet,
					    ?ERR_FEATURE_NOT_IMPLEMENTED),
				    ejabberd_router:route(To, From, Err);
				_ ->
				    ok
			    end;
			"message" ->
			    case xml:get_attr_s("type", Attrs) of
				"error" ->
				    ok;
				_ ->
				    case acl:match_rule(ServerHost, AccessAdmin, From) of
					allow ->
					    Msg = xml:get_path_s(
						    Packet,
						    [{elem, "body"}, cdata]),
					    broadcast_service_message(Host, Msg);
					_ ->
					    Lang = xml:get_attr_s("xml:lang", Attrs),
					    ErrText = "Only service administrators "
						      "are allowed to send service messages",
					    Err = jlib:make_error_reply(
						    Packet,
						    ?ERRT_FORBIDDEN(Lang, ErrText)),
					    ejabberd_router:route(
					      To, From, Err)
				    end
			    end;
			"presence" ->
			    ok
		    end;
		_ ->
		    case xml:get_attr_s("type", Attrs) of
			"error" ->
			    ok;
			"result" ->
			    ok;
			_ ->
			    Err = jlib:make_error_reply(
				    Packet, ?ERR_ITEM_NOT_FOUND),
			    ejabberd_router:route(To, From, Err)
		    end
	    end;
	_ ->
	    case mnesia:dirty_read(muc_online_room, {Room, Host}) of
		[] ->
		    Type = xml:get_attr_s("type", Attrs),
		    case {Name, Type} of
			{"presence", ""} ->
			    case check_user_can_create_room(ServerHost,
							    AccessCreate, From,
							    Room) of
				true ->
				    case start_new_room(
					   Host, ServerHost, Access,
					   Room, HistorySize, PersistHistory,
					   RoomShaper, From,
					   Nick, DefRoomOpts) of
					{ok, Pid} ->
					    mod_muc_room:route(Pid, From, Nick, Packet),
					    register_room(Host, Room, Pid),
					    ok;
					_Err ->
					    Err = jlib:make_error_reply(
						    Packet, ?ERR_INTERNAL_SERVER_ERROR),
					    ejabberd_router:route(To, From, Err)
				    end;
				false ->
				    Lang = xml:get_attr_s("xml:lang", Attrs),
				    ErrText = "Room creation is denied by service policy",
				    Err = jlib:make_error_reply(
					    Packet, ?ERRT_FORBIDDEN(Lang, ErrText)),
				    ejabberd_router:route(To, From, Err)
			    end;
			_ ->
			    Lang = xml:get_attr_s("xml:lang", Attrs),
			    ErrText = "Conference room does not exist",
			    Err = jlib:make_error_reply(
				    Packet, ?ERRT_ITEM_NOT_FOUND(Lang, ErrText)),
			    ejabberd_router:route(To, From, Err)
		    end;
		[R] ->
		    Pid = R#muc_online_room.pid,
		    ?DEBUG("MUC: send to process ~p~n", [Pid]),
		    mod_muc_room:route(Pid, From, Nick, Packet),
		    ok
	    end
    end.

check_user_can_create_room(ServerHost, AccessCreate, From, RoomID) ->
    case acl:match_rule(ServerHost, AccessCreate, From) of
	allow ->
	    (length(RoomID) =< gen_mod:get_module_opt(ServerHost, ?MODULE,
						      max_room_id, infinite));
	_ ->
	    false
    end.


load_permanent_rooms(Host, ServerHost, Access, HistorySize, PersistHistory, RoomShaper) ->
    case catch mnesia:dirty_select(
		 muc_room, [{#muc_room{name_host = {'_', Host}, _ = '_'},
			     [],
			     ['$_']}]) of
	{'EXIT', Reason} ->
	    ?ERROR_MSG("~p", [Reason]),
	    ok;
	Rs ->
	    lists:foreach(
	      fun(R) ->
		      {Room, Host} = R#muc_room.name_host,
<<<<<<< HEAD
		      case get_node({Room, Host}) of
			  Node when Node == node() ->
			      case mnesia:dirty_read(muc_online_room, {Room, Host}) of
				  [] ->
                                      case get_room_state_if_broadcasted(
                                             {Room, Host}) of
                                          {ok, RoomState} ->
                                              mod_muc_room:start(
                                                normal_state, RoomState);
                                          error ->
                                              {ok, Pid} = mod_muc_room:start(
                                                            Host,
                                                            ServerHost,
                                                            Access,
                                                            Room,
                                                            HistorySize,
							    PersistHistory,
                                                            RoomShaper,
                                                            R#muc_room.opts),
                                              register_room(Host, Room, Pid)
                                      end;
				  _ ->
				      ok
			      end;
=======
		      case mnesia:dirty_read(muc_online_room, {Room, Host}) of
			  [] ->
			      {ok, Pid} = mod_muc_room:start(
					    Host,
					    ServerHost,
					    Access,
					    Room,
					    HistorySize,
					    RoomShaper,
					    R#muc_room.opts,
                                            ?MODULE),
			      register_room(Host, Room, Pid);
>>>>>>> 453e249d
			  _ ->
			      ok
		      end
	      end, Rs)
    end.

start_new_room(Host, ServerHost, Access, Room,
	       HistorySize, PersistHistory, RoomShaper, From,
	       Nick, DefRoomOpts) ->
<<<<<<< HEAD
    case get_room_state_if_broadcasted({Room, Host}) of
        {ok, RoomState} ->
            ?DEBUG("MUC: restore room '~s' from other node~n", [Room]),
            mod_muc_room:start(normal_state, RoomState);
        error ->
            case mnesia:dirty_read(muc_room, {Room, Host}) of
                [] ->
                    ?DEBUG("MUC: open new room '~s'~n", [Room]),
                    mod_muc_room:start(Host, ServerHost, Access,
                                       Room, HistorySize, PersistHistory,
                                       RoomShaper, From,
                                       Nick, DefRoomOpts);
                [#muc_room{opts = Opts}|_] ->
                    ?DEBUG("MUC: restore room '~s'~n", [Room]),
                    mod_muc_room:start(Host, ServerHost, Access,
                                       Room, HistorySize, PersistHistory,
                                       RoomShaper, Opts)
            end
=======
    case mnesia:dirty_read(muc_room, {Room, Host}) of
	[] ->
	    ?DEBUG("MUC: open new room '~s'~n", [Room]),
	    mod_muc_room:start(Host, ServerHost, Access,
			       Room, HistorySize,
			       RoomShaper, From,
			       Nick, DefRoomOpts, ?MODULE);
	[#muc_room{opts = Opts}|_] ->
	    ?DEBUG("MUC: restore room '~s'~n", [Room]),
	    mod_muc_room:start(Host, ServerHost, Access,
			       Room, HistorySize,
			       RoomShaper, Opts, ?MODULE)
>>>>>>> 453e249d
    end.

register_room(Host, Room, Pid) ->
    F = fun() ->
    		mnesia:write(#muc_online_room{name_host = {Room, Host},
    					      pid = Pid})
    	end,
    mnesia:async_dirty(F),
    case get_node_new({Room, Host}) of
	Node when Node /= node() ->
	    %% New node has just been added. But we may miss MUC records
            %% copy procedure, so we copy the MUC record manually just
            %% to make sure
	    rpc:cast(Node, mnesia, dirty_write,
		     [#muc_online_room{name_host = {Room, Host},
				       pid = Pid}]),
	    case get_node({Room, Host}) of
                Node when node() /= Node ->
                    %% Migration to new node has completed, and seems like
                    %% we missed it, so we migrate the MUC room pid manually.
                    %% It is not a problem if we have already got migration
                    %% notification: dups are just ignored by the MUC room pid.
                    mod_muc_room:migrate(Pid, Node, 0);
                _ ->
                    ok
            end;
	_ ->
	    ok
    end.

iq_disco_info(Lang) ->
    [{xmlelement, "identity",
      [{"category", "conference"},
       {"type", "text"},
       {"name", translate:translate(Lang, "Chatrooms")}], []},
     {xmlelement, "feature", [{"var", ?NS_DISCO_INFO}], []},
     {xmlelement, "feature", [{"var", ?NS_DISCO_ITEMS}], []},
     {xmlelement, "feature", [{"var", ?NS_MUC}], []},
     {xmlelement, "feature", [{"var", ?NS_MUC_UNIQUE}], []},
     {xmlelement, "feature", [{"var", ?NS_REGISTER}], []},
     {xmlelement, "feature", [{"var", ?NS_RSM}], []},
     {xmlelement, "feature", [{"var", ?NS_VCARD}], []}].


iq_disco_items(Host, From, Lang, none) ->
    lists:zf(fun(#muc_online_room{name_host = {Name, _Host}, pid = Pid}) ->
		     case catch gen_fsm:sync_send_all_state_event(
				  Pid, {get_disco_item, From, Lang}, 100) of
			 {item, Desc} ->
			     flush(),
			     {true,
			      {xmlelement, "item",
			       [{"jid", jlib:jid_to_string({Name, Host, ""})},
				{"name", Desc}], []}};
			 _ ->
			     false
		     end
	     end, get_vh_rooms_all_nodes(Host));

iq_disco_items(Host, From, Lang, Rsm) ->
    {Rooms, RsmO} = get_vh_rooms(Host, Rsm),
    RsmOut = jlib:rsm_encode(RsmO),
    lists:zf(fun(#muc_online_room{name_host = {Name, _Host}, pid = Pid}) ->
		     case catch gen_fsm:sync_send_all_state_event(
				  Pid, {get_disco_item, From, Lang}, 100) of
			 {item, Desc} ->
			     flush(),
			     {true,
			      {xmlelement, "item",
			       [{"jid", jlib:jid_to_string({Name, Host, ""})},
				{"name", Desc}], []}};
			 _ ->
			     false
		     end
	     end, Rooms) ++ RsmOut.

get_vh_rooms(Host, #rsm_in{max=M, direction=Direction, id=I, index=Index})->
    AllRooms = get_vh_rooms_all_nodes(Host),
    Count = erlang:length(AllRooms),
    L = get_vh_rooms_direction(Direction, I, Index, AllRooms),
    L2 = if
	     Index == undefined andalso Direction == before ->
		 lists:reverse(lists:sublist(lists:reverse(L), 1, M));
	     Index == undefined ->
		 lists:sublist(L, 1, M);
	     Index > Count  orelse Index < 0 ->
		 [];
	     true ->
		 lists:sublist(L, Index+1, M)
	 end,
    if
	L2 == [] ->
	    {L2, #rsm_out{count=Count}};
	true ->
	    H = hd(L2),
	    NewIndex = get_room_pos(H, AllRooms),
	    T=lists:last(L2),
	    {F, _}=H#muc_online_room.name_host,
	    {Last, _}=T#muc_online_room.name_host,
	    {L2, #rsm_out{first=F, last=Last, count=Count, index=NewIndex}}
    end.

get_vh_rooms_direction(_Direction, _I, Index, AllRooms) when Index =/= undefined ->
		AllRooms;
get_vh_rooms_direction(aft, I, _Index, AllRooms) ->
    {_Before, After} =
	lists:splitwith(
	  fun(#muc_online_room{name_host = {Na, _}}) ->
		  Na < I end, AllRooms),
    case After of
	[] -> [];
	[#muc_online_room{name_host = {I, _Host}} | AfterTail] -> AfterTail;
	_ -> After
    end;
get_vh_rooms_direction(before, I, _Index, AllRooms) when I =/= []->
    {Before, _} =
	lists:splitwith(
	  fun(#muc_online_room{name_host = {Na, _}}) ->
		  Na < I end, AllRooms),
    Before;
get_vh_rooms_direction(_Direction, _I, _Index, AllRooms) ->
    AllRooms.

%% @doc Return the position of desired room in the list of rooms.
%% The room must exist in the list. The count starts in 0.
%% @spec (Desired::muc_online_room(), Rooms::[muc_online_room()]) -> integer()
get_room_pos(Desired, Rooms) ->
    get_room_pos(Desired, Rooms, 0).
get_room_pos(Desired, [HeadRoom | _], HeadPosition)
  when (Desired#muc_online_room.name_host ==
	HeadRoom#muc_online_room.name_host) ->
    HeadPosition;
get_room_pos(Desired, [_ | Rooms], HeadPosition) ->
    get_room_pos(Desired, Rooms, HeadPosition + 1).

flush() ->
    receive
	_ ->
	    flush()
    after 0 ->
	    ok
    end.

-define(XFIELD(Type, Label, Var, Val),
	{xmlelement, "field", [{"type", Type},
			       {"label", translate:translate(Lang, Label)},
			       {"var", Var}],
	 [{xmlelement, "value", [], [{xmlcdata, Val}]}]}).

%% @doc Get a pseudo unique Room Name. The Room Name is generated as a hash of 
%%      the requester JID, the local time and a random salt.
%%
%%      "pseudo" because we don't verify that there is not a room
%%       with the returned Name already created, nor mark the generated Name 
%%       as "already used".  But in practice, it is unique enough. See
%%       http://xmpp.org/extensions/xep-0045.html#createroom-unique
iq_get_unique(From) ->
	{xmlcdata, sha:sha(term_to_binary([From, now(), randoms:get_string()]))}.

iq_get_register_info(Host, From, Lang) ->
    {LUser, LServer, _} = jlib:jid_tolower(From),
    LUS = {LUser, LServer},
    {Nick, Registered} =
	case catch mnesia:dirty_read(muc_registered, {LUS, Host}) of
	    {'EXIT', _Reason} ->
		{"", []};
	    [] ->
		{"", []};
	    [#muc_registered{nick = N}] ->
		{N, [{xmlelement, "registered", [], []}]}
	end,
    Registered ++
	[{xmlelement, "instructions", [],
	  [{xmlcdata,
	    translate:translate(
	      Lang, "You need a client that supports x:data to register the nickname")}]},
	 {xmlelement, "x",
	  [{"xmlns", ?NS_XDATA}],
	  [{xmlelement, "title", [],
	    [{xmlcdata,
	      translate:translate(
		Lang, "Nickname Registration at ") ++ Host}]},
	   {xmlelement, "instructions", [],
	    [{xmlcdata,
	      translate:translate(
		Lang, "Enter nickname you want to register")}]},
	   ?XFIELD("text-single", "Nickname", "nick", Nick)]}].

iq_set_register_info(Host, From, Nick, Lang) ->
    {LUser, LServer, _} = jlib:jid_tolower(From),
    LUS = {LUser, LServer},
    F = fun() ->
		case Nick of
		    "" ->
			mnesia:delete({muc_registered, {LUS, Host}}),
			ok;
		    _ ->
			Allow =
			    case mnesia:select(
				   muc_registered,
				   [{#muc_registered{us_host = '$1',
						     nick = Nick,
						     _ = '_'},
				     [{'==', {element, 2, '$1'}, Host}],
				     ['$_']}]) of
				[] ->
				    true;
				[#muc_registered{us_host = {U, _Host}}] ->
				    U == LUS
			    end,
			if
			    Allow ->
				mnesia:write(
				  #muc_registered{us_host = {LUS, Host},
						  nick = Nick}),
				ok;
			    true ->
				false
			end
		end
	end,
    case mnesia:transaction(F) of
	{atomic, ok} ->
	    {result, []};
	{atomic, false} ->
	    ErrText = "That nickname is registered by another person",
	    {error, ?ERRT_CONFLICT(Lang, ErrText)};
	_ ->
	    {error, ?ERR_INTERNAL_SERVER_ERROR}
    end.

process_iq_register_set(Host, From, SubEl, Lang) ->
    {xmlelement, _Name, _Attrs, Els} = SubEl,
    case xml:get_subtag(SubEl, "remove") of
	false ->
	    case xml:remove_cdata(Els) of
		[{xmlelement, "x", _Attrs1, _Els1} = XEl] ->
		    case {xml:get_tag_attr_s("xmlns", XEl),
			  xml:get_tag_attr_s("type", XEl)} of
			{?NS_XDATA, "cancel"} ->
			    {result, []};
			{?NS_XDATA, "submit"} ->
			    XData = jlib:parse_xdata_submit(XEl),
			    case XData of
				invalid ->
				    {error, ?ERR_BAD_REQUEST};
				_ ->
				    case lists:keysearch("nick", 1, XData) of
					{value, {_, [Nick]}} when Nick /= "" ->
					    iq_set_register_info(Host, From, Nick, Lang);
					_ ->
					    ErrText = "You must fill in field \"Nickname\" in the form",
					    {error, ?ERRT_NOT_ACCEPTABLE(Lang, ErrText)}
				    end
			    end;
			_ ->
			    {error, ?ERR_BAD_REQUEST}
		    end;
		_ ->
		    {error, ?ERR_BAD_REQUEST}
	    end;
	_ ->
	    iq_set_register_info(Host, From, "", Lang)
    end.

iq_get_vcard(Lang) ->
    [{xmlelement, "FN", [],
      [{xmlcdata, "ejabberd/mod_muc"}]},
     {xmlelement, "URL", [],
      [{xmlcdata, ?EJABBERD_URI}]},
     {xmlelement, "DESC", [],
      [{xmlcdata, translate:translate(Lang, "ejabberd MUC module") ++
	  "\nCopyright (c) 2003-2012 ProcessOne"}]}].


broadcast_service_message(Host, Msg) ->
    lists:foreach(
      fun(#muc_online_room{pid = Pid}) ->
	      gen_fsm:send_all_state_event(
		Pid, {service_message, Msg})
      end, get_vh_rooms_all_nodes(Host)).

get_vh_rooms_all_nodes(Host) ->
    Rooms = lists:foldl(
	      fun(Node, Acc) when Node == node() ->
		      get_vh_rooms(Host) ++ Acc;
		 (Node, Acc) ->
		      case catch rpc:call(Node, ?MODULE, get_vh_rooms,
					  [Host], 5000) of
			  Res when is_list(Res) ->
			      Res ++ Acc;
			  _ ->
			      Acc
		      end
	      end, [], get_nodes(Host)),
    lists:ukeysort(#muc_online_room.name_host, Rooms).

get_vh_rooms(Host) ->
    mnesia:dirty_select(muc_online_room,
			[{#muc_online_room{name_host = '$1', _ = '_'},
			  [{'==', {element, 2, '$1'}, Host}],
			  ['$_']}]).

update_tables(Host) ->
    update_muc_room_table(Host),
    update_muc_registered_table(Host).

update_muc_online_table() ->
    case catch mnesia:table_info(muc_online_room, local_content) of
	false ->
	    mnesia:delete_table(muc_online_room);
	_ ->
	    ok
    end.

update_muc_room_table(Host) ->
    Fields = record_info(fields, muc_room),
    case mnesia:table_info(muc_room, attributes) of
	Fields ->
	    ok;
	[name, opts] ->
	    ?INFO_MSG("Converting muc_room table from "
		      "{name, opts} format", []),
	    {atomic, ok} = mnesia:create_table(
			     mod_muc_tmp_table,
			     [{disc_only_copies, [node()]},
			      {type, bag},
			      {local_content, true},
			      {record_name, muc_room},
			      {attributes, record_info(fields, muc_room)}]),
	    mnesia:transform_table(muc_room, ignore, Fields),
	    F1 = fun() ->
			 mnesia:write_lock_table(mod_muc_tmp_table),
			 mnesia:foldl(
			   fun(#muc_room{name_host = Name} = R, _) ->
				   mnesia:dirty_write(
				     mod_muc_tmp_table,
				     R#muc_room{name_host = {Name, Host}})
			   end, ok, muc_room)
		 end,
	    mnesia:transaction(F1),
	    mnesia:clear_table(muc_room),
	    F2 = fun() ->
			 mnesia:write_lock_table(muc_room),
			 mnesia:foldl(
			   fun(R, _) ->
				   mnesia:dirty_write(R)
			   end, ok, mod_muc_tmp_table)
		 end,
	    mnesia:transaction(F2),
	    mnesia:delete_table(mod_muc_tmp_table);
	_ ->
	    ?INFO_MSG("Recreating muc_room table", []),
	    mnesia:transform_table(muc_room, ignore, Fields)
    end.


update_muc_registered_table(Host) ->
    Fields = record_info(fields, muc_registered),
    case mnesia:table_info(muc_registered, attributes) of
	Fields ->
	    ok;
	[user, nick] ->
	    ?INFO_MSG("Converting muc_registered table from "
		      "{user, nick} format", []),
	    {atomic, ok} = mnesia:create_table(
			     mod_muc_tmp_table,
			     [{disc_only_copies, [node()]},
			      {type, bag},
			      {local_content, true},
			      {record_name, muc_registered},
			      {attributes, record_info(fields, muc_registered)}]),
	    mnesia:del_table_index(muc_registered, nick),
	    mnesia:transform_table(muc_registered, ignore, Fields),
	    F1 = fun() ->
			 mnesia:write_lock_table(mod_muc_tmp_table),
			 mnesia:foldl(
			   fun(#muc_registered{us_host = US} = R, _) ->
				   mnesia:dirty_write(
				     mod_muc_tmp_table,
				     R#muc_registered{us_host = {US, Host}})
			   end, ok, muc_registered)
		 end,
	    mnesia:transaction(F1),
	    mnesia:clear_table(muc_registered),
	    F2 = fun() ->
			 mnesia:write_lock_table(muc_registered),
			 mnesia:foldl(
			   fun(R, _) ->
				   mnesia:dirty_write(R)
			   end, ok, mod_muc_tmp_table)
		 end,
	    mnesia:transaction(F2),
	    mnesia:delete_table(mod_muc_tmp_table);
	_ ->
	    ?INFO_MSG("Recreating muc_registered table", []),
	    mnesia:transform_table(muc_registered, ignore, Fields)
    end.

is_broadcasted(RoomHost) ->
    case ejabberd_config:get_local_option({domain_balancing, RoomHost}) of
        broadcast ->
            true;
        _ ->
            false
    end.

get_node({_, RoomHost} = Key) ->
    case is_broadcasted(RoomHost) of
        true ->
            node();
        false ->
            ejabberd_cluster:get_node(Key)
    end;
get_node(RoomHost) ->
    get_node({"", RoomHost}).

get_node_new({_, RoomHost} = Key) ->
    case is_broadcasted(RoomHost) of
        true ->
            node();
        false ->
            ejabberd_cluster:get_node_new(Key)
    end;
get_node_new(RoomHost) ->
    get_node_new({"", RoomHost}).

get_nodes(RoomHost) ->
    case is_broadcasted(RoomHost) of
        true ->
            [node()];
        false ->
            ejabberd_cluster:get_nodes()
    end.

get_room_state_if_broadcasted({Room, Host}) ->
    case is_broadcasted(Host) of
        true ->
            lists:foldl(
              fun(_, {ok, StateData}) ->
                      {ok, StateData};
                 (Node, _) when Node /= node() ->
                      case catch rpc:call(
                                   Node, mnesia, dirty_read,
                                   [muc_online_room, {Room, Host}], 5000) of
                          [#muc_online_room{pid = Pid}] ->
                              case catch gen_fsm:sync_send_all_state_event(
                                           Pid, get_state, 5000) of
                                  {ok, StateData} ->
                                      {ok, StateData};
                                  _ ->
                                      error
                              end;
                          _ ->
                              error
                      end;
                 (_, Acc) ->
                      Acc
              end, error, ejabberd_cluster:get_nodes());
        false ->
            error
    end.<|MERGE_RESOLUTION|>--- conflicted
+++ resolved
@@ -1,1199 +1,1166 @@
-%%%----------------------------------------------------------------------
-%%% File    : mod_muc.erl
-%%% Author  : Alexey Shchepin <alexey@process-one.net>
-%%% Purpose : MUC support (XEP-0045)
-%%% Created : 19 Mar 2003 by Alexey Shchepin <alexey@process-one.net>
-%%%
-%%%
-%%% ejabberd, Copyright (C) 2002-2012   ProcessOne
-%%%
-%%% This program is free software; you can redistribute it and/or
-%%% modify it under the terms of the GNU General Public License as
-%%% published by the Free Software Foundation; either version 2 of the
-%%% License, or (at your option) any later version.
-%%%
-%%% This program is distributed in the hope that it will be useful,
-%%% but WITHOUT ANY WARRANTY; without even the implied warranty of
-%%% MERCHANTABILITY or FITNESS FOR A PARTICULAR PURPOSE.  See the GNU
-%%% General Public License for more details.
-%%%
-%%% You should have received a copy of the GNU General Public License
-%%% along with this program; if not, write to the Free Software
-%%% Foundation, Inc., 59 Temple Place, Suite 330, Boston, MA
-%%% 02111-1307 USA
-%%%
-%%%----------------------------------------------------------------------
-
--module(mod_muc).
--author('alexey@process-one.net').
-
--behaviour(gen_server).
--behaviour(gen_mod).
-
-%% API
--export([start_link/2,
-	 start/2,
-	 stop/1,
-	 room_destroyed/4,
-	 store_room/4,
-	 restore_room/3,
-	 forget_room/3,
-	 create_room/5,
-	 process_iq_disco_items/4,
-	 broadcast_service_message/2,
-<<<<<<< HEAD
-	 register_room/3,
-	 node_up/1,
-         node_down/1,
-	 migrate/3,
-	 get_vh_rooms/1,
-         is_broadcasted/1,
-	 can_use_nick/3,
- 	 moderate_room_history/2,
- 	 persist_recent_messages/1]).
-=======
-	 can_use_nick/4]).
->>>>>>> 453e249d
-
-%% gen_server callbacks
--export([init/1, handle_call/3, handle_cast/2, handle_info/2,
-	 terminate/2, code_change/3]).
-
--include("ejabberd.hrl").
--include("jlib.hrl").
-
-
--record(muc_room, {name_host, opts}).
--record(muc_online_room, {name_host, pid}).
--record(muc_registered, {us_host, nick}).
-
--record(state, {host,
-		server_host,
-		access,
-		history_size,
-		persist_history,
-		default_room_opts,
-		room_shaper}).
-
--define(PROCNAME, ejabberd_mod_muc).
-
-%%====================================================================
-%% API
-%%====================================================================
-%%--------------------------------------------------------------------
-%% Function: start_link() -> {ok,Pid} | ignore | {error,Error}
-%% Description: Starts the server
-%%--------------------------------------------------------------------
-start_link(Host, Opts) ->
-    Proc = gen_mod:get_module_proc(Host, ?PROCNAME),
-    gen_server:start_link({local, Proc}, ?MODULE, [Host, Opts], []).
-
-start(Host, Opts) ->
-    start_supervisor(Host),
-    Proc = gen_mod:get_module_proc(Host, ?PROCNAME),
-    ChildSpec =
-	{Proc,
-	 {?MODULE, start_link, [Host, Opts]},
-	 temporary,
-	 1000,
-	 worker,
-	 [?MODULE]},
-    supervisor:start_child(ejabberd_sup, ChildSpec).
-
-stop(Host) ->
-    %% if compiled with no transient supervisor, we need to manually shutdown
-    %% the rooms to give them a chance to store persistent messages to DB
-    Rooms = shutdown_rooms(Host), 
-    stop_supervisor(Host),
-    Proc = gen_mod:get_module_proc(Host, ?PROCNAME),
-    gen_server:call(Proc, stop),
-    supervisor:delete_child(ejabberd_sup, Proc),
-    {wait, Rooms}. %%wait for rooms shutdown before stopping ejabberd
-
-shutdown_rooms(Host) ->
-    MyHost = gen_mod:get_module_opt_host(Host, mod_muc, "conference.@HOST@"),
-    Rooms = mnesia:dirty_select(muc_online_room,
-			[{#muc_online_room{name_host = '$1', pid = '$2'},
-			  [{'==', {element, 2, '$1'}, MyHost}],
-			  ['$2']}]),
-    [Pid ! 'shutdown' || Pid <- Rooms],
-    Rooms.
-
-%% Returns {RoomsPersisted, MessagesPersisted}
-persist_recent_messages(Host) ->
-    MyHost = gen_mod:get_module_opt_host(Host, mod_muc, "conference.@HOST@"),
-    Rooms = mnesia:dirty_select(muc_online_room,
-			[{#muc_online_room{name_host = '$1', pid = '$2'},
-			  [{'==', {element, 2, '$1'}, MyHost}],
-			  ['$2']}]),
-  lists:foldl(fun(Pid, {NRooms, Messages}) ->
-			  case mod_muc_room:persist_recent_messages(Pid) of
-				  {ok, {persisted, N}} -> {NRooms +1, Messages +N};
-				  {ok, not_persistent} -> {NRooms, Messages}
-			  end end, {0, 0}, Rooms).
-
-moderate_room_history(RoomStr, Nick) ->
-	Room = jlib:string_to_jid(RoomStr),
-	Name = Room#jid.luser,
-	Host = Room#jid.lserver,
-	case mnesia:dirty_read(muc_online_room, {Name, Host}) of
-		[] ->
-			{error, not_found};
-		[R] ->
-		    	Pid = R#muc_online_room.pid,
-			mod_muc_room:moderate_room_history(Pid, Nick)
-	end.
-
-%% This function is called by a room in three situations:
-%% A) The owner of the room destroyed it
-%% B) The only participant of a temporary room leaves it
-%% C) mod_muc:stop was called, and each room is being terminated
-%%    In this case, the mod_muc process died before the room processes
-%%    So the message sending must be catched
-room_destroyed(Host, Room, Pid, ServerHost) ->
-    catch gen_mod:get_module_proc(ServerHost, ?PROCNAME) !
-	{room_destroyed, {Room, Host}, Pid},
-    ok.
-
-%% @doc Create a room.
-%% If Opts = default, the default room options are used.
-%% Else use the passed options as defined in mod_muc_room.
-create_room(Host, Name, From, Nick, Opts) ->
-    Proc = gen_mod:get_module_proc(Host, ?PROCNAME),
-    RoomHost = gen_mod:get_module_opt_host(Host, ?MODULE, "conference.@HOST@"),
-    Node = get_node({Name, RoomHost}),
-    gen_server:call({Proc, Node}, {create, Name, From, Nick, Opts}).
-
-store_room(_ServerHost, Host, Name, Opts) ->
-    F = fun() ->
-		mnesia:write(#muc_room{name_host = {Name, Host},
-				       opts = Opts})
-	end,
-    mnesia:transaction(F).
-
-restore_room(_ServerHost, Host, Name) ->
-    case catch mnesia:dirty_read(muc_room, {Name, Host}) of
-	[#muc_room{opts = Opts}] ->
-	    Opts;
-	_ ->
-	    error
-    end.
-
-forget_room(_ServerHost, Host, Name) ->
-    F = fun() ->
-		mnesia:delete({muc_room, {Name, Host}})
-	end,
-    mnesia:transaction(F).
-
-process_iq_disco_items(Host, From, To, #iq{lang = Lang} = IQ) ->
-    Rsm = jlib:rsm_decode(IQ),
-    Res = IQ#iq{type = result,
-		sub_el = [{xmlelement, "query",
-			   [{"xmlns", ?NS_DISCO_ITEMS}],
-			   iq_disco_items(Host, From, Lang, Rsm)}]},
-    ejabberd_router:route(To,
-			  From,
-			  jlib:iq_to_xml(Res)).
-
-can_use_nick(_ServerHost, _Host, _JID, "") ->
-    false;
-can_use_nick(_ServerHost, Host, JID, Nick) ->
-    {LUser, LServer, _} = jlib:jid_tolower(JID),
-    LUS = {LUser, LServer},
-    case catch mnesia:dirty_select(
-		 muc_registered,
-		 [{#muc_registered{us_host = '$1',
-				   nick = Nick,
-				   _ = '_'},
-		   [{'==', {element, 2, '$1'}, Host}],
-		   ['$_']}]) of
-	{'EXIT', _Reason} ->
-	    true;
-	[] ->
-	    true;
-	[#muc_registered{us_host = {U, _Host}}] ->
-	    U == LUS
-    end.
-
-migrate(_Node, _UpOrDown, After) ->
-    Rs = mnesia:dirty_select(
-	   muc_online_room,
-	   [{#muc_online_room{name_host = '$1', pid = '$2', _ = '_'},
-	     [],
-	     ['$$']}]),
-    lists:foreach(
-      fun([NameHost, Pid]) ->
-	      case get_node(NameHost) of
-		  Node when Node /= node() ->
-		      mod_muc_room:migrate(Pid, Node, random:uniform(After));
-		  _ ->
-		      ok
-	      end
-      end, Rs).
-
-node_up(_Node) ->
-    copy_rooms(mnesia:dirty_first(muc_online_room)).
-
-node_down(Node) when Node == node() ->
-    copy_rooms(mnesia:dirty_first(muc_online_room));
-node_down(_) ->
-    ok.
-
-copy_rooms('$end_of_table') ->
-    ok;
-copy_rooms(Key) ->
-    case mnesia:dirty_read(muc_online_room, Key) of
-        [#muc_online_room{name_host = NameHost} = Room] ->
-            case get_node_new(NameHost) of
-                Node when node() /= Node ->
-                    rpc:cast(Node, mnesia, dirty_write, [Room]);
-                _ ->
-                    ok
-            end;
-        _ ->
-            ok
-    end,
-    copy_rooms(mnesia:dirty_next(muc_online_room, Key)).
-
-%%====================================================================
-%% gen_server callbacks
-%%====================================================================
-
-%%--------------------------------------------------------------------
-%% Function: init(Args) -> {ok, State} |
-%%                         {ok, State, Timeout} |
-%%                         ignore               |
-%%                         {stop, Reason}
-%% Description: Initiates the server
-%%--------------------------------------------------------------------
-init([Host, Opts]) ->
-    update_muc_online_table(),
-    mnesia:create_table(muc_room,
-			[{disc_copies, [node()]},
-			 {attributes, record_info(fields, muc_room)}]),
-    mnesia:create_table(muc_registered,
-			[{disc_copies, [node()]},
-			 {attributes, record_info(fields, muc_registered)}]),
-    mnesia:create_table(muc_online_room,
-			[{ram_copies, [node()]},
-			 {local_content, true},
-			 {attributes, record_info(fields, muc_online_room)}]),
-    mnesia:add_table_copy(muc_online_room, node(), ram_copies),
-    catch ets:new(muc_online_users, [bag, named_table, public, {keypos, 2}]),
-    MyHost = gen_mod:get_opt_host(Host, Opts, "conference.@HOST@"),
-    update_tables(MyHost),
-    mnesia:add_table_index(muc_registered, nick),
-    Access = gen_mod:get_opt(access, Opts, all),
-    AccessCreate = gen_mod:get_opt(access_create, Opts, all),
-    AccessAdmin = gen_mod:get_opt(access_admin, Opts, none),
-    AccessPersistent = gen_mod:get_opt(access_persistent, Opts, all),
-    HistorySize = gen_mod:get_opt(history_size, Opts, 20),
-    PersistHistory = gen_mod:get_opt(persist_history, Opts, false),
-    DefRoomOpts = gen_mod:get_opt(default_room_options, Opts, []),
-    RoomShaper = gen_mod:get_opt(room_shaper, Opts, none),
-    ejabberd_router:register_route(MyHost),
-    ejabberd_hooks:add(node_up, ?MODULE, node_up, 100),
-    ejabberd_hooks:add(node_down, ?MODULE, node_down, 100),
-    ejabberd_hooks:add(node_hash_update, ?MODULE, migrate, 100),
-    load_permanent_rooms(MyHost, Host,
-			 {Access, AccessCreate, AccessAdmin, AccessPersistent},
-			 HistorySize,
-			 PersistHistory,
-			 RoomShaper),
-    {ok, #state{host = MyHost,
-		server_host = Host,
-		access = {Access, AccessCreate, AccessAdmin, AccessPersistent},
-		default_room_opts = DefRoomOpts,
-		history_size = HistorySize,
-		persist_history = PersistHistory,
-		room_shaper = RoomShaper}}.
-
-%%--------------------------------------------------------------------
-%% Function: %% handle_call(Request, From, State) -> {reply, Reply, State} |
-%%                                      {reply, Reply, State, Timeout} |
-%%                                      {noreply, State} |
-%%                                      {noreply, State, Timeout} |
-%%                                      {stop, Reason, Reply, State} |
-%%                                      {stop, Reason, State}
-%% Description: Handling call messages
-%%--------------------------------------------------------------------
-handle_call(stop, _From, State) ->
-    {stop, normal, ok, State};
-
-handle_call({create, Room, From, Nick, Opts},
-	    _From,
-	    #state{host = Host,
-		   server_host = ServerHost,
-		   access = Access,
-		   default_room_opts = DefOpts,
-		   history_size = HistorySize,
-		   persist_history = PersistHistory,
-		   room_shaper = RoomShaper} = State) ->
-    ?DEBUG("MUC: create new room '~s'~n", [Room]),
-    NewOpts = case Opts of
-		  default -> DefOpts;
-		  _ -> Opts
-	      end,
-    {ok, Pid} = mod_muc_room:start(
-		  Host, ServerHost, Access,
-		  Room, HistorySize, PersistHistory,
-		  RoomShaper, From,
-		  Nick, NewOpts, ?MODULE),
-    register_room(Host, Room, Pid),
-    {reply, ok, State}.
-
-%%--------------------------------------------------------------------
-%% Function: handle_cast(Msg, State) -> {noreply, State} |
-%%                                      {noreply, State, Timeout} |
-%%                                      {stop, Reason, State}
-%% Description: Handling cast messages
-%%--------------------------------------------------------------------
-handle_cast(_Msg, State) ->
-    {noreply, State}.
-
-%%--------------------------------------------------------------------
-%% Function: handle_info(Info, State) -> {noreply, State} |
-%%                                       {noreply, State, Timeout} |
-%%                                       {stop, Reason, State}
-%% Description: Handling all non call/cast messages
-%%--------------------------------------------------------------------
-handle_info({route, From, To, Packet},
-	    #state{host = Host,
-		   server_host = ServerHost,
-		   access = Access,
- 		   default_room_opts = DefRoomOpts,
-		   history_size = HistorySize,
-		   persist_history = PersistHistory,
-		   room_shaper = RoomShaper} = State) ->
-    {U, S, _} = jlib:jid_tolower(To),
-    case get_node({U, S}) of
-	Node when Node == node() ->
-	    case catch do_route(Host, ServerHost, Access, HistorySize, PersistHistory,
-				RoomShaper, From, To, Packet, DefRoomOpts) of
-		{'EXIT', Reason} ->
-		    ?ERROR_MSG("~p", [Reason]);
-		_ ->
-		    ok
-	    end;
-	Node ->
-	    Proc = gen_mod:get_module_proc(ServerHost, ?PROCNAME),
-	    {Proc, Node} ! {route, From, To, Packet}
-    end,
-    {noreply, State};
-handle_info({room_destroyed, RoomHost, Pid}, State) ->
-    F = fun() ->
-		mnesia:delete_object(#muc_online_room{name_host = RoomHost,
-						      pid = Pid})
-	end,
-    mnesia:async_dirty(F),
-    case get_node_new(RoomHost) of
-	Node when Node /= node() ->
-	    rpc:cast(Node, mnesia, dirty_delete_object,
-		     [#muc_online_room{name_host = RoomHost,
-				       pid = Pid}]);
-	_ ->
-	    ok
-    end,
-    {noreply, State};
-handle_info(_Info, State) ->
-    {noreply, State}.
-
-%%--------------------------------------------------------------------
-%% Function: terminate(Reason, State) -> void()
-%% Description: This function is called by a gen_server when it is about to
-%% terminate. It should be the opposite of Module:init/1 and do any necessary
-%% cleaning up. When it returns, the gen_server terminates with Reason.
-%% The return value is ignored.
-%%--------------------------------------------------------------------
-terminate(_Reason, State) ->
-    ejabberd_hooks:delete(node_up, ?MODULE, node_up, 100),
-    ejabberd_hooks:delete(node_down, ?MODULE, node_down, 100),
-    ejabberd_hooks:delete(node_hash_update, ?MODULE, migrate, 100),
-    ejabberd_router:unregister_route(State#state.host),
-    ok.
-
-%%--------------------------------------------------------------------
-%% Func: code_change(OldVsn, State, Extra) -> {ok, NewState}
-%% Description: Convert process state when code is changed
-%%--------------------------------------------------------------------
-code_change(_OldVsn, State, _Extra) ->
-    {ok, State}.
-
-%%--------------------------------------------------------------------
-%%% Internal functions
-%%--------------------------------------------------------------------
-start_supervisor(Host) ->
-    Proc = gen_mod:get_module_proc(Host, ejabberd_mod_muc_sup),
-    ChildSpec =
-	{Proc,
-	 {ejabberd_tmp_sup, start_link,
-	  [Proc, mod_muc_room]},
-	 permanent,
-	 infinity,
-	 supervisor,
-	 [ejabberd_tmp_sup]},
-    supervisor:start_child(ejabberd_sup, ChildSpec).
-
-stop_supervisor(Host) ->
-    Proc = gen_mod:get_module_proc(Host, ejabberd_mod_muc_sup),
-    supervisor:terminate_child(ejabberd_sup, Proc),
-    supervisor:delete_child(ejabberd_sup, Proc).
-
-do_route(Host, ServerHost, Access, HistorySize, PersistHistory, RoomShaper,
-	 From, To, Packet, DefRoomOpts) ->
-    {AccessRoute, _AccessCreate, _AccessAdmin, _AccessPersistent} = Access,
-    case acl:match_rule(ServerHost, AccessRoute, From) of
-	allow ->
-	    do_route1(Host, ServerHost, Access, HistorySize, PersistHistory, RoomShaper,
-		      From, To, Packet, DefRoomOpts);
-	_ ->
-	    {xmlelement, _Name, Attrs, _Els} = Packet,
-	    Lang = xml:get_attr_s("xml:lang", Attrs),
-	    ErrText = "Access denied by service policy",
-	    Err = jlib:make_error_reply(Packet,
-					?ERRT_FORBIDDEN(Lang, ErrText)),
-	    ejabberd_router:route_error(To, From, Err, Packet)
-    end.
-
-
-do_route1(Host, ServerHost, Access, HistorySize, PersistHistory, RoomShaper,
-	  From, To, Packet, DefRoomOpts) ->
-    {_AccessRoute, AccessCreate, AccessAdmin, _AccessPersistent} = Access,
-    {Room, _, Nick} = jlib:jid_tolower(To),
-    {xmlelement, Name, Attrs, _Els} = Packet,
-    case Room of
-	"" ->
-	    case Nick of
-		"" ->
-		    case Name of
-			"iq" ->
-			    case jlib:iq_query_info(Packet) of
-				#iq{type = get, xmlns = ?NS_DISCO_INFO = XMLNS,
- 				    sub_el = _SubEl, lang = Lang} = IQ ->
-				    Info = ejabberd_hooks:run_fold(
-					     disco_info, ServerHost, [],
-					     [ServerHost, ?MODULE, "", ""]),
-				    Res = IQ#iq{type = result,
-						sub_el = [{xmlelement, "query",
-							   [{"xmlns", XMLNS}],
-							   iq_disco_info(Lang)
-							   ++Info}]},
-				    ejabberd_router:route(To,
-							  From,
-							  jlib:iq_to_xml(Res));
-				#iq{type = get,
-				    xmlns = ?NS_DISCO_ITEMS} = IQ ->
-				    spawn(?MODULE,
-					  process_iq_disco_items,
-					  [Host, From, To, IQ]);
-				#iq{type = get,
-				    xmlns = ?NS_REGISTER = XMLNS,
-				    lang = Lang,
-				    sub_el = _SubEl} = IQ ->
-				    Res = IQ#iq{type = result,
-						sub_el =
-						[{xmlelement, "query",
-						  [{"xmlns", XMLNS}],
-						  iq_get_register_info(
-						    Host, From, Lang)}]},
-				    ejabberd_router:route(To,
-							  From,
-							  jlib:iq_to_xml(Res));
-				#iq{type = set,
-				    xmlns = ?NS_REGISTER = XMLNS,
-				    lang = Lang,
-				    sub_el = SubEl} = IQ ->
-				    case process_iq_register_set(Host, From, SubEl, Lang) of
-					{result, IQRes} ->
-					    Res = IQ#iq{type = result,
-							sub_el =
-							[{xmlelement, "query",
-							  [{"xmlns", XMLNS}],
-							  IQRes}]},
-					    ejabberd_router:route(
-					      To, From, jlib:iq_to_xml(Res));
-					{error, Error} ->
-					    Err = jlib:make_error_reply(
-						    Packet, Error),
-					    ejabberd_router:route(
-					      To, From, Err)
-				    end;
-				#iq{type = get,
-				    xmlns = ?NS_VCARD = XMLNS,
-				    lang = Lang,
-				    sub_el = _SubEl} = IQ ->
-				    Res = IQ#iq{type = result,
-						sub_el =
-						[{xmlelement, "vCard",
-						  [{"xmlns", XMLNS}],
-						  iq_get_vcard(Lang)}]},
-				    ejabberd_router:route(To,
-							  From,
-							  jlib:iq_to_xml(Res));
-				#iq{type = get,
-				   xmlns = ?NS_MUC_UNIQUE
-				   } = IQ ->
-				   Res = IQ#iq{type = result,
-						sub_el =
-						[{xmlelement, "unique",
-						   [{"xmlns", ?NS_MUC_UNIQUE}],
-						   [iq_get_unique(From)]}]},
-				   ejabberd_router:route(To,
-				   			 From,
-							 jlib:iq_to_xml(Res));
-				#iq{} ->
-				    Err = jlib:make_error_reply(
-					    Packet,
-					    ?ERR_FEATURE_NOT_IMPLEMENTED),
-				    ejabberd_router:route(To, From, Err);
-				_ ->
-				    ok
-			    end;
-			"message" ->
-			    case xml:get_attr_s("type", Attrs) of
-				"error" ->
-				    ok;
-				_ ->
-				    case acl:match_rule(ServerHost, AccessAdmin, From) of
-					allow ->
-					    Msg = xml:get_path_s(
-						    Packet,
-						    [{elem, "body"}, cdata]),
-					    broadcast_service_message(Host, Msg);
-					_ ->
-					    Lang = xml:get_attr_s("xml:lang", Attrs),
-					    ErrText = "Only service administrators "
-						      "are allowed to send service messages",
-					    Err = jlib:make_error_reply(
-						    Packet,
-						    ?ERRT_FORBIDDEN(Lang, ErrText)),
-					    ejabberd_router:route(
-					      To, From, Err)
-				    end
-			    end;
-			"presence" ->
-			    ok
-		    end;
-		_ ->
-		    case xml:get_attr_s("type", Attrs) of
-			"error" ->
-			    ok;
-			"result" ->
-			    ok;
-			_ ->
-			    Err = jlib:make_error_reply(
-				    Packet, ?ERR_ITEM_NOT_FOUND),
-			    ejabberd_router:route(To, From, Err)
-		    end
-	    end;
-	_ ->
-	    case mnesia:dirty_read(muc_online_room, {Room, Host}) of
-		[] ->
-		    Type = xml:get_attr_s("type", Attrs),
-		    case {Name, Type} of
-			{"presence", ""} ->
-			    case check_user_can_create_room(ServerHost,
-							    AccessCreate, From,
-							    Room) of
-				true ->
-				    case start_new_room(
-					   Host, ServerHost, Access,
-					   Room, HistorySize, PersistHistory,
-					   RoomShaper, From,
-					   Nick, DefRoomOpts) of
-					{ok, Pid} ->
-					    mod_muc_room:route(Pid, From, Nick, Packet),
-					    register_room(Host, Room, Pid),
-					    ok;
-					_Err ->
-					    Err = jlib:make_error_reply(
-						    Packet, ?ERR_INTERNAL_SERVER_ERROR),
-					    ejabberd_router:route(To, From, Err)
-				    end;
-				false ->
-				    Lang = xml:get_attr_s("xml:lang", Attrs),
-				    ErrText = "Room creation is denied by service policy",
-				    Err = jlib:make_error_reply(
-					    Packet, ?ERRT_FORBIDDEN(Lang, ErrText)),
-				    ejabberd_router:route(To, From, Err)
-			    end;
-			_ ->
-			    Lang = xml:get_attr_s("xml:lang", Attrs),
-			    ErrText = "Conference room does not exist",
-			    Err = jlib:make_error_reply(
-				    Packet, ?ERRT_ITEM_NOT_FOUND(Lang, ErrText)),
-			    ejabberd_router:route(To, From, Err)
-		    end;
-		[R] ->
-		    Pid = R#muc_online_room.pid,
-		    ?DEBUG("MUC: send to process ~p~n", [Pid]),
-		    mod_muc_room:route(Pid, From, Nick, Packet),
-		    ok
-	    end
-    end.
-
-check_user_can_create_room(ServerHost, AccessCreate, From, RoomID) ->
-    case acl:match_rule(ServerHost, AccessCreate, From) of
-	allow ->
-	    (length(RoomID) =< gen_mod:get_module_opt(ServerHost, ?MODULE,
-						      max_room_id, infinite));
-	_ ->
-	    false
-    end.
-
-
-load_permanent_rooms(Host, ServerHost, Access, HistorySize, PersistHistory, RoomShaper) ->
-    case catch mnesia:dirty_select(
-		 muc_room, [{#muc_room{name_host = {'_', Host}, _ = '_'},
-			     [],
-			     ['$_']}]) of
-	{'EXIT', Reason} ->
-	    ?ERROR_MSG("~p", [Reason]),
-	    ok;
-	Rs ->
-	    lists:foreach(
-	      fun(R) ->
-		      {Room, Host} = R#muc_room.name_host,
-<<<<<<< HEAD
-		      case get_node({Room, Host}) of
-			  Node when Node == node() ->
-			      case mnesia:dirty_read(muc_online_room, {Room, Host}) of
-				  [] ->
-                                      case get_room_state_if_broadcasted(
-                                             {Room, Host}) of
-                                          {ok, RoomState} ->
-                                              mod_muc_room:start(
-                                                normal_state, RoomState);
-                                          error ->
-                                              {ok, Pid} = mod_muc_room:start(
-                                                            Host,
-                                                            ServerHost,
-                                                            Access,
-                                                            Room,
-                                                            HistorySize,
-							    PersistHistory,
-                                                            RoomShaper,
-                                                            R#muc_room.opts),
-                                              register_room(Host, Room, Pid)
-                                      end;
-				  _ ->
-				      ok
-			      end;
-=======
-		      case mnesia:dirty_read(muc_online_room, {Room, Host}) of
-			  [] ->
-			      {ok, Pid} = mod_muc_room:start(
-					    Host,
-					    ServerHost,
-					    Access,
-					    Room,
-					    HistorySize,
-					    RoomShaper,
-					    R#muc_room.opts,
-                                            ?MODULE),
-			      register_room(Host, Room, Pid);
->>>>>>> 453e249d
-			  _ ->
-			      ok
-		      end
-	      end, Rs)
-    end.
-
-start_new_room(Host, ServerHost, Access, Room,
-	       HistorySize, PersistHistory, RoomShaper, From,
-	       Nick, DefRoomOpts) ->
-<<<<<<< HEAD
-    case get_room_state_if_broadcasted({Room, Host}) of
-        {ok, RoomState} ->
-            ?DEBUG("MUC: restore room '~s' from other node~n", [Room]),
-            mod_muc_room:start(normal_state, RoomState);
-        error ->
-            case mnesia:dirty_read(muc_room, {Room, Host}) of
-                [] ->
-                    ?DEBUG("MUC: open new room '~s'~n", [Room]),
-                    mod_muc_room:start(Host, ServerHost, Access,
-                                       Room, HistorySize, PersistHistory,
-                                       RoomShaper, From,
-                                       Nick, DefRoomOpts);
-                [#muc_room{opts = Opts}|_] ->
-                    ?DEBUG("MUC: restore room '~s'~n", [Room]),
-                    mod_muc_room:start(Host, ServerHost, Access,
-                                       Room, HistorySize, PersistHistory,
-                                       RoomShaper, Opts)
-            end
-=======
-    case mnesia:dirty_read(muc_room, {Room, Host}) of
-	[] ->
-	    ?DEBUG("MUC: open new room '~s'~n", [Room]),
-	    mod_muc_room:start(Host, ServerHost, Access,
-			       Room, HistorySize,
-			       RoomShaper, From,
-			       Nick, DefRoomOpts, ?MODULE);
-	[#muc_room{opts = Opts}|_] ->
-	    ?DEBUG("MUC: restore room '~s'~n", [Room]),
-	    mod_muc_room:start(Host, ServerHost, Access,
-			       Room, HistorySize,
-			       RoomShaper, Opts, ?MODULE)
->>>>>>> 453e249d
-    end.
-
-register_room(Host, Room, Pid) ->
-    F = fun() ->
-    		mnesia:write(#muc_online_room{name_host = {Room, Host},
-    					      pid = Pid})
-    	end,
-    mnesia:async_dirty(F),
-    case get_node_new({Room, Host}) of
-	Node when Node /= node() ->
-	    %% New node has just been added. But we may miss MUC records
-            %% copy procedure, so we copy the MUC record manually just
-            %% to make sure
-	    rpc:cast(Node, mnesia, dirty_write,
-		     [#muc_online_room{name_host = {Room, Host},
-				       pid = Pid}]),
-	    case get_node({Room, Host}) of
-                Node when node() /= Node ->
-                    %% Migration to new node has completed, and seems like
-                    %% we missed it, so we migrate the MUC room pid manually.
-                    %% It is not a problem if we have already got migration
-                    %% notification: dups are just ignored by the MUC room pid.
-                    mod_muc_room:migrate(Pid, Node, 0);
-                _ ->
-                    ok
-            end;
-	_ ->
-	    ok
-    end.
-
-iq_disco_info(Lang) ->
-    [{xmlelement, "identity",
-      [{"category", "conference"},
-       {"type", "text"},
-       {"name", translate:translate(Lang, "Chatrooms")}], []},
-     {xmlelement, "feature", [{"var", ?NS_DISCO_INFO}], []},
-     {xmlelement, "feature", [{"var", ?NS_DISCO_ITEMS}], []},
-     {xmlelement, "feature", [{"var", ?NS_MUC}], []},
-     {xmlelement, "feature", [{"var", ?NS_MUC_UNIQUE}], []},
-     {xmlelement, "feature", [{"var", ?NS_REGISTER}], []},
-     {xmlelement, "feature", [{"var", ?NS_RSM}], []},
-     {xmlelement, "feature", [{"var", ?NS_VCARD}], []}].
-
-
-iq_disco_items(Host, From, Lang, none) ->
-    lists:zf(fun(#muc_online_room{name_host = {Name, _Host}, pid = Pid}) ->
-		     case catch gen_fsm:sync_send_all_state_event(
-				  Pid, {get_disco_item, From, Lang}, 100) of
-			 {item, Desc} ->
-			     flush(),
-			     {true,
-			      {xmlelement, "item",
-			       [{"jid", jlib:jid_to_string({Name, Host, ""})},
-				{"name", Desc}], []}};
-			 _ ->
-			     false
-		     end
-	     end, get_vh_rooms_all_nodes(Host));
-
-iq_disco_items(Host, From, Lang, Rsm) ->
-    {Rooms, RsmO} = get_vh_rooms(Host, Rsm),
-    RsmOut = jlib:rsm_encode(RsmO),
-    lists:zf(fun(#muc_online_room{name_host = {Name, _Host}, pid = Pid}) ->
-		     case catch gen_fsm:sync_send_all_state_event(
-				  Pid, {get_disco_item, From, Lang}, 100) of
-			 {item, Desc} ->
-			     flush(),
-			     {true,
-			      {xmlelement, "item",
-			       [{"jid", jlib:jid_to_string({Name, Host, ""})},
-				{"name", Desc}], []}};
-			 _ ->
-			     false
-		     end
-	     end, Rooms) ++ RsmOut.
-
-get_vh_rooms(Host, #rsm_in{max=M, direction=Direction, id=I, index=Index})->
-    AllRooms = get_vh_rooms_all_nodes(Host),
-    Count = erlang:length(AllRooms),
-    L = get_vh_rooms_direction(Direction, I, Index, AllRooms),
-    L2 = if
-	     Index == undefined andalso Direction == before ->
-		 lists:reverse(lists:sublist(lists:reverse(L), 1, M));
-	     Index == undefined ->
-		 lists:sublist(L, 1, M);
-	     Index > Count  orelse Index < 0 ->
-		 [];
-	     true ->
-		 lists:sublist(L, Index+1, M)
-	 end,
-    if
-	L2 == [] ->
-	    {L2, #rsm_out{count=Count}};
-	true ->
-	    H = hd(L2),
-	    NewIndex = get_room_pos(H, AllRooms),
-	    T=lists:last(L2),
-	    {F, _}=H#muc_online_room.name_host,
-	    {Last, _}=T#muc_online_room.name_host,
-	    {L2, #rsm_out{first=F, last=Last, count=Count, index=NewIndex}}
-    end.
-
-get_vh_rooms_direction(_Direction, _I, Index, AllRooms) when Index =/= undefined ->
-		AllRooms;
-get_vh_rooms_direction(aft, I, _Index, AllRooms) ->
-    {_Before, After} =
-	lists:splitwith(
-	  fun(#muc_online_room{name_host = {Na, _}}) ->
-		  Na < I end, AllRooms),
-    case After of
-	[] -> [];
-	[#muc_online_room{name_host = {I, _Host}} | AfterTail] -> AfterTail;
-	_ -> After
-    end;
-get_vh_rooms_direction(before, I, _Index, AllRooms) when I =/= []->
-    {Before, _} =
-	lists:splitwith(
-	  fun(#muc_online_room{name_host = {Na, _}}) ->
-		  Na < I end, AllRooms),
-    Before;
-get_vh_rooms_direction(_Direction, _I, _Index, AllRooms) ->
-    AllRooms.
-
-%% @doc Return the position of desired room in the list of rooms.
-%% The room must exist in the list. The count starts in 0.
-%% @spec (Desired::muc_online_room(), Rooms::[muc_online_room()]) -> integer()
-get_room_pos(Desired, Rooms) ->
-    get_room_pos(Desired, Rooms, 0).
-get_room_pos(Desired, [HeadRoom | _], HeadPosition)
-  when (Desired#muc_online_room.name_host ==
-	HeadRoom#muc_online_room.name_host) ->
-    HeadPosition;
-get_room_pos(Desired, [_ | Rooms], HeadPosition) ->
-    get_room_pos(Desired, Rooms, HeadPosition + 1).
-
-flush() ->
-    receive
-	_ ->
-	    flush()
-    after 0 ->
-	    ok
-    end.
-
--define(XFIELD(Type, Label, Var, Val),
-	{xmlelement, "field", [{"type", Type},
-			       {"label", translate:translate(Lang, Label)},
-			       {"var", Var}],
-	 [{xmlelement, "value", [], [{xmlcdata, Val}]}]}).
-
-%% @doc Get a pseudo unique Room Name. The Room Name is generated as a hash of 
-%%      the requester JID, the local time and a random salt.
-%%
-%%      "pseudo" because we don't verify that there is not a room
-%%       with the returned Name already created, nor mark the generated Name 
-%%       as "already used".  But in practice, it is unique enough. See
-%%       http://xmpp.org/extensions/xep-0045.html#createroom-unique
-iq_get_unique(From) ->
-	{xmlcdata, sha:sha(term_to_binary([From, now(), randoms:get_string()]))}.
-
-iq_get_register_info(Host, From, Lang) ->
-    {LUser, LServer, _} = jlib:jid_tolower(From),
-    LUS = {LUser, LServer},
-    {Nick, Registered} =
-	case catch mnesia:dirty_read(muc_registered, {LUS, Host}) of
-	    {'EXIT', _Reason} ->
-		{"", []};
-	    [] ->
-		{"", []};
-	    [#muc_registered{nick = N}] ->
-		{N, [{xmlelement, "registered", [], []}]}
-	end,
-    Registered ++
-	[{xmlelement, "instructions", [],
-	  [{xmlcdata,
-	    translate:translate(
-	      Lang, "You need a client that supports x:data to register the nickname")}]},
-	 {xmlelement, "x",
-	  [{"xmlns", ?NS_XDATA}],
-	  [{xmlelement, "title", [],
-	    [{xmlcdata,
-	      translate:translate(
-		Lang, "Nickname Registration at ") ++ Host}]},
-	   {xmlelement, "instructions", [],
-	    [{xmlcdata,
-	      translate:translate(
-		Lang, "Enter nickname you want to register")}]},
-	   ?XFIELD("text-single", "Nickname", "nick", Nick)]}].
-
-iq_set_register_info(Host, From, Nick, Lang) ->
-    {LUser, LServer, _} = jlib:jid_tolower(From),
-    LUS = {LUser, LServer},
-    F = fun() ->
-		case Nick of
-		    "" ->
-			mnesia:delete({muc_registered, {LUS, Host}}),
-			ok;
-		    _ ->
-			Allow =
-			    case mnesia:select(
-				   muc_registered,
-				   [{#muc_registered{us_host = '$1',
-						     nick = Nick,
-						     _ = '_'},
-				     [{'==', {element, 2, '$1'}, Host}],
-				     ['$_']}]) of
-				[] ->
-				    true;
-				[#muc_registered{us_host = {U, _Host}}] ->
-				    U == LUS
-			    end,
-			if
-			    Allow ->
-				mnesia:write(
-				  #muc_registered{us_host = {LUS, Host},
-						  nick = Nick}),
-				ok;
-			    true ->
-				false
-			end
-		end
-	end,
-    case mnesia:transaction(F) of
-	{atomic, ok} ->
-	    {result, []};
-	{atomic, false} ->
-	    ErrText = "That nickname is registered by another person",
-	    {error, ?ERRT_CONFLICT(Lang, ErrText)};
-	_ ->
-	    {error, ?ERR_INTERNAL_SERVER_ERROR}
-    end.
-
-process_iq_register_set(Host, From, SubEl, Lang) ->
-    {xmlelement, _Name, _Attrs, Els} = SubEl,
-    case xml:get_subtag(SubEl, "remove") of
-	false ->
-	    case xml:remove_cdata(Els) of
-		[{xmlelement, "x", _Attrs1, _Els1} = XEl] ->
-		    case {xml:get_tag_attr_s("xmlns", XEl),
-			  xml:get_tag_attr_s("type", XEl)} of
-			{?NS_XDATA, "cancel"} ->
-			    {result, []};
-			{?NS_XDATA, "submit"} ->
-			    XData = jlib:parse_xdata_submit(XEl),
-			    case XData of
-				invalid ->
-				    {error, ?ERR_BAD_REQUEST};
-				_ ->
-				    case lists:keysearch("nick", 1, XData) of
-					{value, {_, [Nick]}} when Nick /= "" ->
-					    iq_set_register_info(Host, From, Nick, Lang);
-					_ ->
-					    ErrText = "You must fill in field \"Nickname\" in the form",
-					    {error, ?ERRT_NOT_ACCEPTABLE(Lang, ErrText)}
-				    end
-			    end;
-			_ ->
-			    {error, ?ERR_BAD_REQUEST}
-		    end;
-		_ ->
-		    {error, ?ERR_BAD_REQUEST}
-	    end;
-	_ ->
-	    iq_set_register_info(Host, From, "", Lang)
-    end.
-
-iq_get_vcard(Lang) ->
-    [{xmlelement, "FN", [],
-      [{xmlcdata, "ejabberd/mod_muc"}]},
-     {xmlelement, "URL", [],
-      [{xmlcdata, ?EJABBERD_URI}]},
-     {xmlelement, "DESC", [],
-      [{xmlcdata, translate:translate(Lang, "ejabberd MUC module") ++
-	  "\nCopyright (c) 2003-2012 ProcessOne"}]}].
-
-
-broadcast_service_message(Host, Msg) ->
-    lists:foreach(
-      fun(#muc_online_room{pid = Pid}) ->
-	      gen_fsm:send_all_state_event(
-		Pid, {service_message, Msg})
-      end, get_vh_rooms_all_nodes(Host)).
-
-get_vh_rooms_all_nodes(Host) ->
-    Rooms = lists:foldl(
-	      fun(Node, Acc) when Node == node() ->
-		      get_vh_rooms(Host) ++ Acc;
-		 (Node, Acc) ->
-		      case catch rpc:call(Node, ?MODULE, get_vh_rooms,
-					  [Host], 5000) of
-			  Res when is_list(Res) ->
-			      Res ++ Acc;
-			  _ ->
-			      Acc
-		      end
-	      end, [], get_nodes(Host)),
-    lists:ukeysort(#muc_online_room.name_host, Rooms).
-
-get_vh_rooms(Host) ->
-    mnesia:dirty_select(muc_online_room,
-			[{#muc_online_room{name_host = '$1', _ = '_'},
-			  [{'==', {element, 2, '$1'}, Host}],
-			  ['$_']}]).
-
-update_tables(Host) ->
-    update_muc_room_table(Host),
-    update_muc_registered_table(Host).
-
-update_muc_online_table() ->
-    case catch mnesia:table_info(muc_online_room, local_content) of
-	false ->
-	    mnesia:delete_table(muc_online_room);
-	_ ->
-	    ok
-    end.
-
-update_muc_room_table(Host) ->
-    Fields = record_info(fields, muc_room),
-    case mnesia:table_info(muc_room, attributes) of
-	Fields ->
-	    ok;
-	[name, opts] ->
-	    ?INFO_MSG("Converting muc_room table from "
-		      "{name, opts} format", []),
-	    {atomic, ok} = mnesia:create_table(
-			     mod_muc_tmp_table,
-			     [{disc_only_copies, [node()]},
-			      {type, bag},
-			      {local_content, true},
-			      {record_name, muc_room},
-			      {attributes, record_info(fields, muc_room)}]),
-	    mnesia:transform_table(muc_room, ignore, Fields),
-	    F1 = fun() ->
-			 mnesia:write_lock_table(mod_muc_tmp_table),
-			 mnesia:foldl(
-			   fun(#muc_room{name_host = Name} = R, _) ->
-				   mnesia:dirty_write(
-				     mod_muc_tmp_table,
-				     R#muc_room{name_host = {Name, Host}})
-			   end, ok, muc_room)
-		 end,
-	    mnesia:transaction(F1),
-	    mnesia:clear_table(muc_room),
-	    F2 = fun() ->
-			 mnesia:write_lock_table(muc_room),
-			 mnesia:foldl(
-			   fun(R, _) ->
-				   mnesia:dirty_write(R)
-			   end, ok, mod_muc_tmp_table)
-		 end,
-	    mnesia:transaction(F2),
-	    mnesia:delete_table(mod_muc_tmp_table);
-	_ ->
-	    ?INFO_MSG("Recreating muc_room table", []),
-	    mnesia:transform_table(muc_room, ignore, Fields)
-    end.
-
-
-update_muc_registered_table(Host) ->
-    Fields = record_info(fields, muc_registered),
-    case mnesia:table_info(muc_registered, attributes) of
-	Fields ->
-	    ok;
-	[user, nick] ->
-	    ?INFO_MSG("Converting muc_registered table from "
-		      "{user, nick} format", []),
-	    {atomic, ok} = mnesia:create_table(
-			     mod_muc_tmp_table,
-			     [{disc_only_copies, [node()]},
-			      {type, bag},
-			      {local_content, true},
-			      {record_name, muc_registered},
-			      {attributes, record_info(fields, muc_registered)}]),
-	    mnesia:del_table_index(muc_registered, nick),
-	    mnesia:transform_table(muc_registered, ignore, Fields),
-	    F1 = fun() ->
-			 mnesia:write_lock_table(mod_muc_tmp_table),
-			 mnesia:foldl(
-			   fun(#muc_registered{us_host = US} = R, _) ->
-				   mnesia:dirty_write(
-				     mod_muc_tmp_table,
-				     R#muc_registered{us_host = {US, Host}})
-			   end, ok, muc_registered)
-		 end,
-	    mnesia:transaction(F1),
-	    mnesia:clear_table(muc_registered),
-	    F2 = fun() ->
-			 mnesia:write_lock_table(muc_registered),
-			 mnesia:foldl(
-			   fun(R, _) ->
-				   mnesia:dirty_write(R)
-			   end, ok, mod_muc_tmp_table)
-		 end,
-	    mnesia:transaction(F2),
-	    mnesia:delete_table(mod_muc_tmp_table);
-	_ ->
-	    ?INFO_MSG("Recreating muc_registered table", []),
-	    mnesia:transform_table(muc_registered, ignore, Fields)
-    end.
-
-is_broadcasted(RoomHost) ->
-    case ejabberd_config:get_local_option({domain_balancing, RoomHost}) of
-        broadcast ->
-            true;
-        _ ->
-            false
-    end.
-
-get_node({_, RoomHost} = Key) ->
-    case is_broadcasted(RoomHost) of
-        true ->
-            node();
-        false ->
-            ejabberd_cluster:get_node(Key)
-    end;
-get_node(RoomHost) ->
-    get_node({"", RoomHost}).
-
-get_node_new({_, RoomHost} = Key) ->
-    case is_broadcasted(RoomHost) of
-        true ->
-            node();
-        false ->
-            ejabberd_cluster:get_node_new(Key)
-    end;
-get_node_new(RoomHost) ->
-    get_node_new({"", RoomHost}).
-
-get_nodes(RoomHost) ->
-    case is_broadcasted(RoomHost) of
-        true ->
-            [node()];
-        false ->
-            ejabberd_cluster:get_nodes()
-    end.
-
-get_room_state_if_broadcasted({Room, Host}) ->
-    case is_broadcasted(Host) of
-        true ->
-            lists:foldl(
-              fun(_, {ok, StateData}) ->
-                      {ok, StateData};
-                 (Node, _) when Node /= node() ->
-                      case catch rpc:call(
-                                   Node, mnesia, dirty_read,
-                                   [muc_online_room, {Room, Host}], 5000) of
-                          [#muc_online_room{pid = Pid}] ->
-                              case catch gen_fsm:sync_send_all_state_event(
-                                           Pid, get_state, 5000) of
-                                  {ok, StateData} ->
-                                      {ok, StateData};
-                                  _ ->
-                                      error
-                              end;
-                          _ ->
-                              error
-                      end;
-                 (_, Acc) ->
-                      Acc
-              end, error, ejabberd_cluster:get_nodes());
-        false ->
-            error
-    end.+%%%----------------------------------------------------------------------
+%%% File    : mod_muc.erl
+%%% Author  : Alexey Shchepin <alexey@process-one.net>
+%%% Purpose : MUC support (XEP-0045)
+%%% Created : 19 Mar 2003 by Alexey Shchepin <alexey@process-one.net>
+%%%
+%%%
+%%% ejabberd, Copyright (C) 2002-2012   ProcessOne
+%%%
+%%% This program is free software; you can redistribute it and/or
+%%% modify it under the terms of the GNU General Public License as
+%%% published by the Free Software Foundation; either version 2 of the
+%%% License, or (at your option) any later version.
+%%%
+%%% This program is distributed in the hope that it will be useful,
+%%% but WITHOUT ANY WARRANTY; without even the implied warranty of
+%%% MERCHANTABILITY or FITNESS FOR A PARTICULAR PURPOSE.  See the GNU
+%%% General Public License for more details.
+%%%
+%%% You should have received a copy of the GNU General Public License
+%%% along with this program; if not, write to the Free Software
+%%% Foundation, Inc., 59 Temple Place, Suite 330, Boston, MA
+%%% 02111-1307 USA
+%%%
+%%%----------------------------------------------------------------------
+
+-module(mod_muc).
+-author('alexey@process-one.net').
+
+-behaviour(gen_server).
+-behaviour(gen_mod).
+
+%% API
+-export([start_link/2,
+	 start/2,
+	 stop/1,
+	 room_destroyed/4,
+	 store_room/4,
+	 restore_room/3,
+	 forget_room/3,
+	 create_room/5,
+	 process_iq_disco_items/4,
+	 broadcast_service_message/2,
+	 register_room/3,
+	 node_up/1,
+         node_down/1,
+	 migrate/3,
+	 get_vh_rooms/1,
+         is_broadcasted/1,
+ 	 moderate_room_history/2,
+ 	 persist_recent_messages/1,
+	 can_use_nick/4]).
+
+%% gen_server callbacks
+-export([init/1, handle_call/3, handle_cast/2, handle_info/2,
+	 terminate/2, code_change/3]).
+
+-include("ejabberd.hrl").
+-include("jlib.hrl").
+
+
+-record(muc_room, {name_host, opts}).
+-record(muc_online_room, {name_host, pid}).
+-record(muc_registered, {us_host, nick}).
+
+-record(state, {host,
+		server_host,
+		access,
+		history_size,
+		persist_history,
+		default_room_opts,
+		room_shaper}).
+
+-define(PROCNAME, ejabberd_mod_muc).
+
+%%====================================================================
+%% API
+%%====================================================================
+%%--------------------------------------------------------------------
+%% Function: start_link() -> {ok,Pid} | ignore | {error,Error}
+%% Description: Starts the server
+%%--------------------------------------------------------------------
+start_link(Host, Opts) ->
+    Proc = gen_mod:get_module_proc(Host, ?PROCNAME),
+    gen_server:start_link({local, Proc}, ?MODULE, [Host, Opts], []).
+
+start(Host, Opts) ->
+    start_supervisor(Host),
+    Proc = gen_mod:get_module_proc(Host, ?PROCNAME),
+    ChildSpec =
+	{Proc,
+	 {?MODULE, start_link, [Host, Opts]},
+	 temporary,
+	 1000,
+	 worker,
+	 [?MODULE]},
+    supervisor:start_child(ejabberd_sup, ChildSpec).
+
+stop(Host) ->
+    %% if compiled with no transient supervisor, we need to manually shutdown
+    %% the rooms to give them a chance to store persistent messages to DB
+    Rooms = shutdown_rooms(Host), 
+    stop_supervisor(Host),
+    Proc = gen_mod:get_module_proc(Host, ?PROCNAME),
+    gen_server:call(Proc, stop),
+    supervisor:delete_child(ejabberd_sup, Proc),
+    {wait, Rooms}. %%wait for rooms shutdown before stopping ejabberd
+
+shutdown_rooms(Host) ->
+    MyHost = gen_mod:get_module_opt_host(Host, mod_muc, "conference.@HOST@"),
+    Rooms = mnesia:dirty_select(muc_online_room,
+			[{#muc_online_room{name_host = '$1', pid = '$2'},
+			  [{'==', {element, 2, '$1'}, MyHost}],
+			  ['$2']}]),
+    [Pid ! 'shutdown' || Pid <- Rooms],
+    Rooms.
+
+%% Returns {RoomsPersisted, MessagesPersisted}
+persist_recent_messages(Host) ->
+    MyHost = gen_mod:get_module_opt_host(Host, mod_muc, "conference.@HOST@"),
+    Rooms = mnesia:dirty_select(muc_online_room,
+			[{#muc_online_room{name_host = '$1', pid = '$2'},
+			  [{'==', {element, 2, '$1'}, MyHost}],
+			  ['$2']}]),
+  lists:foldl(fun(Pid, {NRooms, Messages}) ->
+			  case mod_muc_room:persist_recent_messages(Pid) of
+				  {ok, {persisted, N}} -> {NRooms +1, Messages +N};
+				  {ok, not_persistent} -> {NRooms, Messages}
+			  end end, {0, 0}, Rooms).
+
+moderate_room_history(RoomStr, Nick) ->
+	Room = jlib:string_to_jid(RoomStr),
+	Name = Room#jid.luser,
+	Host = Room#jid.lserver,
+	case mnesia:dirty_read(muc_online_room, {Name, Host}) of
+		[] ->
+			{error, not_found};
+		[R] ->
+		    	Pid = R#muc_online_room.pid,
+			mod_muc_room:moderate_room_history(Pid, Nick)
+	end.
+
+%% This function is called by a room in three situations:
+%% A) The owner of the room destroyed it
+%% B) The only participant of a temporary room leaves it
+%% C) mod_muc:stop was called, and each room is being terminated
+%%    In this case, the mod_muc process died before the room processes
+%%    So the message sending must be catched
+room_destroyed(Host, Room, Pid, ServerHost) ->
+    catch gen_mod:get_module_proc(ServerHost, ?PROCNAME) !
+	{room_destroyed, {Room, Host}, Pid},
+    ok.
+
+%% @doc Create a room.
+%% If Opts = default, the default room options are used.
+%% Else use the passed options as defined in mod_muc_room.
+create_room(Host, Name, From, Nick, Opts) ->
+    Proc = gen_mod:get_module_proc(Host, ?PROCNAME),
+    RoomHost = gen_mod:get_module_opt_host(Host, ?MODULE, "conference.@HOST@"),
+    Node = get_node({Name, RoomHost}),
+    gen_server:call({Proc, Node}, {create, Name, From, Nick, Opts}).
+
+store_room(_ServerHost, Host, Name, Opts) ->
+    F = fun() ->
+		mnesia:write(#muc_room{name_host = {Name, Host},
+				       opts = Opts})
+	end,
+    mnesia:transaction(F).
+
+restore_room(_ServerHost, Host, Name) ->
+    case catch mnesia:dirty_read(muc_room, {Name, Host}) of
+	[#muc_room{opts = Opts}] ->
+	    Opts;
+	_ ->
+	    error
+    end.
+
+forget_room(_ServerHost, Host, Name) ->
+    F = fun() ->
+		mnesia:delete({muc_room, {Name, Host}})
+	end,
+    mnesia:transaction(F).
+
+process_iq_disco_items(Host, From, To, #iq{lang = Lang} = IQ) ->
+    Rsm = jlib:rsm_decode(IQ),
+    Res = IQ#iq{type = result,
+		sub_el = [{xmlelement, "query",
+			   [{"xmlns", ?NS_DISCO_ITEMS}],
+			   iq_disco_items(Host, From, Lang, Rsm)}]},
+    ejabberd_router:route(To,
+			  From,
+			  jlib:iq_to_xml(Res)).
+
+can_use_nick(_ServerHost, _Host, _JID, "") ->
+    false;
+can_use_nick(_ServerHost, Host, JID, Nick) ->
+    {LUser, LServer, _} = jlib:jid_tolower(JID),
+    LUS = {LUser, LServer},
+    case catch mnesia:dirty_select(
+		 muc_registered,
+		 [{#muc_registered{us_host = '$1',
+				   nick = Nick,
+				   _ = '_'},
+		   [{'==', {element, 2, '$1'}, Host}],
+		   ['$_']}]) of
+	{'EXIT', _Reason} ->
+	    true;
+	[] ->
+	    true;
+	[#muc_registered{us_host = {U, _Host}}] ->
+	    U == LUS
+    end.
+
+migrate(_Node, _UpOrDown, After) ->
+    Rs = mnesia:dirty_select(
+	   muc_online_room,
+	   [{#muc_online_room{name_host = '$1', pid = '$2', _ = '_'},
+	     [],
+	     ['$$']}]),
+    lists:foreach(
+      fun([NameHost, Pid]) ->
+	      case get_node(NameHost) of
+		  Node when Node /= node() ->
+		      mod_muc_room:migrate(Pid, Node, random:uniform(After));
+		  _ ->
+		      ok
+	      end
+      end, Rs).
+
+node_up(_Node) ->
+    copy_rooms(mnesia:dirty_first(muc_online_room)).
+
+node_down(Node) when Node == node() ->
+    copy_rooms(mnesia:dirty_first(muc_online_room));
+node_down(_) ->
+    ok.
+
+copy_rooms('$end_of_table') ->
+    ok;
+copy_rooms(Key) ->
+    case mnesia:dirty_read(muc_online_room, Key) of
+        [#muc_online_room{name_host = NameHost} = Room] ->
+            case get_node_new(NameHost) of
+                Node when node() /= Node ->
+                    rpc:cast(Node, mnesia, dirty_write, [Room]);
+                _ ->
+                    ok
+            end;
+        _ ->
+            ok
+    end,
+    copy_rooms(mnesia:dirty_next(muc_online_room, Key)).
+
+%%====================================================================
+%% gen_server callbacks
+%%====================================================================
+
+%%--------------------------------------------------------------------
+%% Function: init(Args) -> {ok, State} |
+%%                         {ok, State, Timeout} |
+%%                         ignore               |
+%%                         {stop, Reason}
+%% Description: Initiates the server
+%%--------------------------------------------------------------------
+init([Host, Opts]) ->
+    update_muc_online_table(),
+    mnesia:create_table(muc_room,
+			[{disc_copies, [node()]},
+			 {attributes, record_info(fields, muc_room)}]),
+    mnesia:create_table(muc_registered,
+			[{disc_copies, [node()]},
+			 {attributes, record_info(fields, muc_registered)}]),
+    mnesia:create_table(muc_online_room,
+			[{ram_copies, [node()]},
+			 {local_content, true},
+			 {attributes, record_info(fields, muc_online_room)}]),
+    mnesia:add_table_copy(muc_online_room, node(), ram_copies),
+    catch ets:new(muc_online_users, [bag, named_table, public, {keypos, 2}]),
+    MyHost = gen_mod:get_opt_host(Host, Opts, "conference.@HOST@"),
+    update_tables(MyHost),
+    mnesia:add_table_index(muc_registered, nick),
+    Access = gen_mod:get_opt(access, Opts, all),
+    AccessCreate = gen_mod:get_opt(access_create, Opts, all),
+    AccessAdmin = gen_mod:get_opt(access_admin, Opts, none),
+    AccessPersistent = gen_mod:get_opt(access_persistent, Opts, all),
+    HistorySize = gen_mod:get_opt(history_size, Opts, 20),
+    PersistHistory = gen_mod:get_opt(persist_history, Opts, false),
+    DefRoomOpts = gen_mod:get_opt(default_room_options, Opts, []),
+    RoomShaper = gen_mod:get_opt(room_shaper, Opts, none),
+    ejabberd_router:register_route(MyHost),
+    ejabberd_hooks:add(node_up, ?MODULE, node_up, 100),
+    ejabberd_hooks:add(node_down, ?MODULE, node_down, 100),
+    ejabberd_hooks:add(node_hash_update, ?MODULE, migrate, 100),
+    load_permanent_rooms(MyHost, Host,
+			 {Access, AccessCreate, AccessAdmin, AccessPersistent},
+			 HistorySize,
+			 PersistHistory,
+			 RoomShaper),
+    {ok, #state{host = MyHost,
+		server_host = Host,
+		access = {Access, AccessCreate, AccessAdmin, AccessPersistent},
+		default_room_opts = DefRoomOpts,
+		history_size = HistorySize,
+		persist_history = PersistHistory,
+		room_shaper = RoomShaper}}.
+
+%%--------------------------------------------------------------------
+%% Function: %% handle_call(Request, From, State) -> {reply, Reply, State} |
+%%                                      {reply, Reply, State, Timeout} |
+%%                                      {noreply, State} |
+%%                                      {noreply, State, Timeout} |
+%%                                      {stop, Reason, Reply, State} |
+%%                                      {stop, Reason, State}
+%% Description: Handling call messages
+%%--------------------------------------------------------------------
+handle_call(stop, _From, State) ->
+    {stop, normal, ok, State};
+
+handle_call({create, Room, From, Nick, Opts},
+	    _From,
+	    #state{host = Host,
+		   server_host = ServerHost,
+		   access = Access,
+		   default_room_opts = DefOpts,
+		   history_size = HistorySize,
+		   persist_history = PersistHistory,
+		   room_shaper = RoomShaper} = State) ->
+    ?DEBUG("MUC: create new room '~s'~n", [Room]),
+    NewOpts = case Opts of
+		  default -> DefOpts;
+		  _ -> Opts
+	      end,
+    {ok, Pid} = mod_muc_room:start(
+		  Host, ServerHost, Access,
+		  Room, HistorySize, PersistHistory,
+		  RoomShaper, From,
+		  Nick, NewOpts, ?MODULE),
+    register_room(Host, Room, Pid),
+    {reply, ok, State}.
+
+%%--------------------------------------------------------------------
+%% Function: handle_cast(Msg, State) -> {noreply, State} |
+%%                                      {noreply, State, Timeout} |
+%%                                      {stop, Reason, State}
+%% Description: Handling cast messages
+%%--------------------------------------------------------------------
+handle_cast(_Msg, State) ->
+    {noreply, State}.
+
+%%--------------------------------------------------------------------
+%% Function: handle_info(Info, State) -> {noreply, State} |
+%%                                       {noreply, State, Timeout} |
+%%                                       {stop, Reason, State}
+%% Description: Handling all non call/cast messages
+%%--------------------------------------------------------------------
+handle_info({route, From, To, Packet},
+	    #state{host = Host,
+		   server_host = ServerHost,
+		   access = Access,
+ 		   default_room_opts = DefRoomOpts,
+		   history_size = HistorySize,
+		   persist_history = PersistHistory,
+		   room_shaper = RoomShaper} = State) ->
+    {U, S, _} = jlib:jid_tolower(To),
+    case get_node({U, S}) of
+	Node when Node == node() ->
+	    case catch do_route(Host, ServerHost, Access, HistorySize, PersistHistory,
+				RoomShaper, From, To, Packet, DefRoomOpts) of
+		{'EXIT', Reason} ->
+		    ?ERROR_MSG("~p", [Reason]);
+		_ ->
+		    ok
+	    end;
+	Node ->
+	    Proc = gen_mod:get_module_proc(ServerHost, ?PROCNAME),
+	    {Proc, Node} ! {route, From, To, Packet}
+    end,
+    {noreply, State};
+handle_info({room_destroyed, RoomHost, Pid}, State) ->
+    F = fun() ->
+		mnesia:delete_object(#muc_online_room{name_host = RoomHost,
+						      pid = Pid})
+	end,
+    mnesia:async_dirty(F),
+    case get_node_new(RoomHost) of
+	Node when Node /= node() ->
+	    rpc:cast(Node, mnesia, dirty_delete_object,
+		     [#muc_online_room{name_host = RoomHost,
+				       pid = Pid}]);
+	_ ->
+	    ok
+    end,
+    {noreply, State};
+handle_info(_Info, State) ->
+    {noreply, State}.
+
+%%--------------------------------------------------------------------
+%% Function: terminate(Reason, State) -> void()
+%% Description: This function is called by a gen_server when it is about to
+%% terminate. It should be the opposite of Module:init/1 and do any necessary
+%% cleaning up. When it returns, the gen_server terminates with Reason.
+%% The return value is ignored.
+%%--------------------------------------------------------------------
+terminate(_Reason, State) ->
+    ejabberd_hooks:delete(node_up, ?MODULE, node_up, 100),
+    ejabberd_hooks:delete(node_down, ?MODULE, node_down, 100),
+    ejabberd_hooks:delete(node_hash_update, ?MODULE, migrate, 100),
+    ejabberd_router:unregister_route(State#state.host),
+    ok.
+
+%%--------------------------------------------------------------------
+%% Func: code_change(OldVsn, State, Extra) -> {ok, NewState}
+%% Description: Convert process state when code is changed
+%%--------------------------------------------------------------------
+code_change(_OldVsn, State, _Extra) ->
+    {ok, State}.
+
+%%--------------------------------------------------------------------
+%%% Internal functions
+%%--------------------------------------------------------------------
+start_supervisor(Host) ->
+    Proc = gen_mod:get_module_proc(Host, ejabberd_mod_muc_sup),
+    ChildSpec =
+	{Proc,
+	 {ejabberd_tmp_sup, start_link,
+	  [Proc, mod_muc_room]},
+	 permanent,
+	 infinity,
+	 supervisor,
+	 [ejabberd_tmp_sup]},
+    supervisor:start_child(ejabberd_sup, ChildSpec).
+
+stop_supervisor(Host) ->
+    Proc = gen_mod:get_module_proc(Host, ejabberd_mod_muc_sup),
+    supervisor:terminate_child(ejabberd_sup, Proc),
+    supervisor:delete_child(ejabberd_sup, Proc).
+
+do_route(Host, ServerHost, Access, HistorySize, PersistHistory, RoomShaper,
+	 From, To, Packet, DefRoomOpts) ->
+    {AccessRoute, _AccessCreate, _AccessAdmin, _AccessPersistent} = Access,
+    case acl:match_rule(ServerHost, AccessRoute, From) of
+	allow ->
+	    do_route1(Host, ServerHost, Access, HistorySize, PersistHistory, RoomShaper,
+		      From, To, Packet, DefRoomOpts);
+	_ ->
+	    {xmlelement, _Name, Attrs, _Els} = Packet,
+	    Lang = xml:get_attr_s("xml:lang", Attrs),
+	    ErrText = "Access denied by service policy",
+	    Err = jlib:make_error_reply(Packet,
+					?ERRT_FORBIDDEN(Lang, ErrText)),
+	    ejabberd_router:route_error(To, From, Err, Packet)
+    end.
+
+
+do_route1(Host, ServerHost, Access, HistorySize, PersistHistory, RoomShaper,
+	  From, To, Packet, DefRoomOpts) ->
+    {_AccessRoute, AccessCreate, AccessAdmin, _AccessPersistent} = Access,
+    {Room, _, Nick} = jlib:jid_tolower(To),
+    {xmlelement, Name, Attrs, _Els} = Packet,
+    case Room of
+	"" ->
+	    case Nick of
+		"" ->
+		    case Name of
+			"iq" ->
+			    case jlib:iq_query_info(Packet) of
+				#iq{type = get, xmlns = ?NS_DISCO_INFO = XMLNS,
+ 				    sub_el = _SubEl, lang = Lang} = IQ ->
+				    Info = ejabberd_hooks:run_fold(
+					     disco_info, ServerHost, [],
+					     [ServerHost, ?MODULE, "", ""]),
+				    Res = IQ#iq{type = result,
+						sub_el = [{xmlelement, "query",
+							   [{"xmlns", XMLNS}],
+							   iq_disco_info(Lang)
+							   ++Info}]},
+				    ejabberd_router:route(To,
+							  From,
+							  jlib:iq_to_xml(Res));
+				#iq{type = get,
+				    xmlns = ?NS_DISCO_ITEMS} = IQ ->
+				    spawn(?MODULE,
+					  process_iq_disco_items,
+					  [Host, From, To, IQ]);
+				#iq{type = get,
+				    xmlns = ?NS_REGISTER = XMLNS,
+				    lang = Lang,
+				    sub_el = _SubEl} = IQ ->
+				    Res = IQ#iq{type = result,
+						sub_el =
+						[{xmlelement, "query",
+						  [{"xmlns", XMLNS}],
+						  iq_get_register_info(
+						    Host, From, Lang)}]},
+				    ejabberd_router:route(To,
+							  From,
+							  jlib:iq_to_xml(Res));
+				#iq{type = set,
+				    xmlns = ?NS_REGISTER = XMLNS,
+				    lang = Lang,
+				    sub_el = SubEl} = IQ ->
+				    case process_iq_register_set(Host, From, SubEl, Lang) of
+					{result, IQRes} ->
+					    Res = IQ#iq{type = result,
+							sub_el =
+							[{xmlelement, "query",
+							  [{"xmlns", XMLNS}],
+							  IQRes}]},
+					    ejabberd_router:route(
+					      To, From, jlib:iq_to_xml(Res));
+					{error, Error} ->
+					    Err = jlib:make_error_reply(
+						    Packet, Error),
+					    ejabberd_router:route(
+					      To, From, Err)
+				    end;
+				#iq{type = get,
+				    xmlns = ?NS_VCARD = XMLNS,
+				    lang = Lang,
+				    sub_el = _SubEl} = IQ ->
+				    Res = IQ#iq{type = result,
+						sub_el =
+						[{xmlelement, "vCard",
+						  [{"xmlns", XMLNS}],
+						  iq_get_vcard(Lang)}]},
+				    ejabberd_router:route(To,
+							  From,
+							  jlib:iq_to_xml(Res));
+				#iq{type = get,
+				   xmlns = ?NS_MUC_UNIQUE
+				   } = IQ ->
+				   Res = IQ#iq{type = result,
+						sub_el =
+						[{xmlelement, "unique",
+						   [{"xmlns", ?NS_MUC_UNIQUE}],
+						   [iq_get_unique(From)]}]},
+				   ejabberd_router:route(To,
+				   			 From,
+							 jlib:iq_to_xml(Res));
+				#iq{} ->
+				    Err = jlib:make_error_reply(
+					    Packet,
+					    ?ERR_FEATURE_NOT_IMPLEMENTED),
+				    ejabberd_router:route(To, From, Err);
+				_ ->
+				    ok
+			    end;
+			"message" ->
+			    case xml:get_attr_s("type", Attrs) of
+				"error" ->
+				    ok;
+				_ ->
+				    case acl:match_rule(ServerHost, AccessAdmin, From) of
+					allow ->
+					    Msg = xml:get_path_s(
+						    Packet,
+						    [{elem, "body"}, cdata]),
+					    broadcast_service_message(Host, Msg);
+					_ ->
+					    Lang = xml:get_attr_s("xml:lang", Attrs),
+					    ErrText = "Only service administrators "
+						      "are allowed to send service messages",
+					    Err = jlib:make_error_reply(
+						    Packet,
+						    ?ERRT_FORBIDDEN(Lang, ErrText)),
+					    ejabberd_router:route(
+					      To, From, Err)
+				    end
+			    end;
+			"presence" ->
+			    ok
+		    end;
+		_ ->
+		    case xml:get_attr_s("type", Attrs) of
+			"error" ->
+			    ok;
+			"result" ->
+			    ok;
+			_ ->
+			    Err = jlib:make_error_reply(
+				    Packet, ?ERR_ITEM_NOT_FOUND),
+			    ejabberd_router:route(To, From, Err)
+		    end
+	    end;
+	_ ->
+	    case mnesia:dirty_read(muc_online_room, {Room, Host}) of
+		[] ->
+		    Type = xml:get_attr_s("type", Attrs),
+		    case {Name, Type} of
+			{"presence", ""} ->
+			    case check_user_can_create_room(ServerHost,
+							    AccessCreate, From,
+							    Room) of
+				true ->
+				    case start_new_room(
+					   Host, ServerHost, Access,
+					   Room, HistorySize, PersistHistory,
+					   RoomShaper, From,
+					   Nick, DefRoomOpts) of
+					{ok, Pid} ->
+					    mod_muc_room:route(Pid, From, Nick, Packet),
+					    register_room(Host, Room, Pid),
+					    ok;
+					_Err ->
+					    Err = jlib:make_error_reply(
+						    Packet, ?ERR_INTERNAL_SERVER_ERROR),
+					    ejabberd_router:route(To, From, Err)
+				    end;
+				false ->
+				    Lang = xml:get_attr_s("xml:lang", Attrs),
+				    ErrText = "Room creation is denied by service policy",
+				    Err = jlib:make_error_reply(
+					    Packet, ?ERRT_FORBIDDEN(Lang, ErrText)),
+				    ejabberd_router:route(To, From, Err)
+			    end;
+			_ ->
+			    Lang = xml:get_attr_s("xml:lang", Attrs),
+			    ErrText = "Conference room does not exist",
+			    Err = jlib:make_error_reply(
+				    Packet, ?ERRT_ITEM_NOT_FOUND(Lang, ErrText)),
+			    ejabberd_router:route(To, From, Err)
+		    end;
+		[R] ->
+		    Pid = R#muc_online_room.pid,
+		    ?DEBUG("MUC: send to process ~p~n", [Pid]),
+		    mod_muc_room:route(Pid, From, Nick, Packet),
+		    ok
+	    end
+    end.
+
+check_user_can_create_room(ServerHost, AccessCreate, From, RoomID) ->
+    case acl:match_rule(ServerHost, AccessCreate, From) of
+	allow ->
+	    (length(RoomID) =< gen_mod:get_module_opt(ServerHost, ?MODULE,
+						      max_room_id, infinite));
+	_ ->
+	    false
+    end.
+
+
+load_permanent_rooms(Host, ServerHost, Access, HistorySize, PersistHistory, RoomShaper) ->
+    case catch mnesia:dirty_select(
+		 muc_room, [{#muc_room{name_host = {'_', Host}, _ = '_'},
+			     [],
+			     ['$_']}]) of
+	{'EXIT', Reason} ->
+	    ?ERROR_MSG("~p", [Reason]),
+	    ok;
+	Rs ->
+	    lists:foreach(
+	      fun(R) ->
+		      {Room, Host} = R#muc_room.name_host,
+		      case get_node({Room, Host}) of
+			  Node when Node == node() ->
+			      case mnesia:dirty_read(muc_online_room, {Room, Host}) of
+				  [] ->
+                                      case get_room_state_if_broadcasted(
+                                             {Room, Host}) of
+                                          {ok, RoomState} ->
+                                              mod_muc_room:start(
+                                                normal_state, RoomState);
+                                          error ->
+                                              {ok, Pid} = mod_muc_room:start(
+                                                            Host,
+                                                            ServerHost,
+                                                            Access,
+                                                            Room,
+                                                            HistorySize,
+							    PersistHistory,
+                                                            RoomShaper,
+                                                            R#muc_room.opts,
+                                                            ?MODULE),
+                                              register_room(Host, Room, Pid)
+                                      end;
+				  _ ->
+				      ok
+			      end;
+			  _ ->
+			      ok
+		      end
+	      end, Rs)
+    end.
+
+start_new_room(Host, ServerHost, Access, Room,
+	       HistorySize, PersistHistory, RoomShaper, From,
+	       Nick, DefRoomOpts) ->
+    case get_room_state_if_broadcasted({Room, Host}) of
+        {ok, RoomState} ->
+            ?DEBUG("MUC: restore room '~s' from other node~n", [Room]),
+            mod_muc_room:start(normal_state, RoomState);
+        error ->
+            case mnesia:dirty_read(muc_room, {Room, Host}) of
+                [] ->
+                    ?DEBUG("MUC: open new room '~s'~n", [Room]),
+                    mod_muc_room:start(Host, ServerHost, Access,
+                                       Room, HistorySize, PersistHistory,
+                                       RoomShaper, From,
+                                       Nick, DefRoomOpts, ?MODULE);
+                [#muc_room{opts = Opts}|_] ->
+                    ?DEBUG("MUC: restore room '~s'~n", [Room]),
+                    mod_muc_room:start(Host, ServerHost, Access,
+                                       Room, HistorySize, PersistHistory,
+                                       RoomShaper, Opts, ?MODULE)
+            end
+    end.
+
+register_room(Host, Room, Pid) ->
+    F = fun() ->
+    		mnesia:write(#muc_online_room{name_host = {Room, Host},
+    					      pid = Pid})
+    	end,
+    mnesia:async_dirty(F),
+    case get_node_new({Room, Host}) of
+	Node when Node /= node() ->
+	    %% New node has just been added. But we may miss MUC records
+            %% copy procedure, so we copy the MUC record manually just
+            %% to make sure
+	    rpc:cast(Node, mnesia, dirty_write,
+		     [#muc_online_room{name_host = {Room, Host},
+				       pid = Pid}]),
+	    case get_node({Room, Host}) of
+                Node when node() /= Node ->
+                    %% Migration to new node has completed, and seems like
+                    %% we missed it, so we migrate the MUC room pid manually.
+                    %% It is not a problem if we have already got migration
+                    %% notification: dups are just ignored by the MUC room pid.
+                    mod_muc_room:migrate(Pid, Node, 0);
+                _ ->
+                    ok
+            end;
+	_ ->
+	    ok
+    end.
+
+iq_disco_info(Lang) ->
+    [{xmlelement, "identity",
+      [{"category", "conference"},
+       {"type", "text"},
+       {"name", translate:translate(Lang, "Chatrooms")}], []},
+     {xmlelement, "feature", [{"var", ?NS_DISCO_INFO}], []},
+     {xmlelement, "feature", [{"var", ?NS_DISCO_ITEMS}], []},
+     {xmlelement, "feature", [{"var", ?NS_MUC}], []},
+     {xmlelement, "feature", [{"var", ?NS_MUC_UNIQUE}], []},
+     {xmlelement, "feature", [{"var", ?NS_REGISTER}], []},
+     {xmlelement, "feature", [{"var", ?NS_RSM}], []},
+     {xmlelement, "feature", [{"var", ?NS_VCARD}], []}].
+
+
+iq_disco_items(Host, From, Lang, none) ->
+    lists:zf(fun(#muc_online_room{name_host = {Name, _Host}, pid = Pid}) ->
+		     case catch gen_fsm:sync_send_all_state_event(
+				  Pid, {get_disco_item, From, Lang}, 100) of
+			 {item, Desc} ->
+			     flush(),
+			     {true,
+			      {xmlelement, "item",
+			       [{"jid", jlib:jid_to_string({Name, Host, ""})},
+				{"name", Desc}], []}};
+			 _ ->
+			     false
+		     end
+	     end, get_vh_rooms_all_nodes(Host));
+
+iq_disco_items(Host, From, Lang, Rsm) ->
+    {Rooms, RsmO} = get_vh_rooms(Host, Rsm),
+    RsmOut = jlib:rsm_encode(RsmO),
+    lists:zf(fun(#muc_online_room{name_host = {Name, _Host}, pid = Pid}) ->
+		     case catch gen_fsm:sync_send_all_state_event(
+				  Pid, {get_disco_item, From, Lang}, 100) of
+			 {item, Desc} ->
+			     flush(),
+			     {true,
+			      {xmlelement, "item",
+			       [{"jid", jlib:jid_to_string({Name, Host, ""})},
+				{"name", Desc}], []}};
+			 _ ->
+			     false
+		     end
+	     end, Rooms) ++ RsmOut.
+
+get_vh_rooms(Host, #rsm_in{max=M, direction=Direction, id=I, index=Index})->
+    AllRooms = get_vh_rooms_all_nodes(Host),
+    Count = erlang:length(AllRooms),
+    L = get_vh_rooms_direction(Direction, I, Index, AllRooms),
+    L2 = if
+	     Index == undefined andalso Direction == before ->
+		 lists:reverse(lists:sublist(lists:reverse(L), 1, M));
+	     Index == undefined ->
+		 lists:sublist(L, 1, M);
+	     Index > Count  orelse Index < 0 ->
+		 [];
+	     true ->
+		 lists:sublist(L, Index+1, M)
+	 end,
+    if
+	L2 == [] ->
+	    {L2, #rsm_out{count=Count}};
+	true ->
+	    H = hd(L2),
+	    NewIndex = get_room_pos(H, AllRooms),
+	    T=lists:last(L2),
+	    {F, _}=H#muc_online_room.name_host,
+	    {Last, _}=T#muc_online_room.name_host,
+	    {L2, #rsm_out{first=F, last=Last, count=Count, index=NewIndex}}
+    end.
+
+get_vh_rooms_direction(_Direction, _I, Index, AllRooms) when Index =/= undefined ->
+		AllRooms;
+get_vh_rooms_direction(aft, I, _Index, AllRooms) ->
+    {_Before, After} =
+	lists:splitwith(
+	  fun(#muc_online_room{name_host = {Na, _}}) ->
+		  Na < I end, AllRooms),
+    case After of
+	[] -> [];
+	[#muc_online_room{name_host = {I, _Host}} | AfterTail] -> AfterTail;
+	_ -> After
+    end;
+get_vh_rooms_direction(before, I, _Index, AllRooms) when I =/= []->
+    {Before, _} =
+	lists:splitwith(
+	  fun(#muc_online_room{name_host = {Na, _}}) ->
+		  Na < I end, AllRooms),
+    Before;
+get_vh_rooms_direction(_Direction, _I, _Index, AllRooms) ->
+    AllRooms.
+
+%% @doc Return the position of desired room in the list of rooms.
+%% The room must exist in the list. The count starts in 0.
+%% @spec (Desired::muc_online_room(), Rooms::[muc_online_room()]) -> integer()
+get_room_pos(Desired, Rooms) ->
+    get_room_pos(Desired, Rooms, 0).
+get_room_pos(Desired, [HeadRoom | _], HeadPosition)
+  when (Desired#muc_online_room.name_host ==
+	HeadRoom#muc_online_room.name_host) ->
+    HeadPosition;
+get_room_pos(Desired, [_ | Rooms], HeadPosition) ->
+    get_room_pos(Desired, Rooms, HeadPosition + 1).
+
+flush() ->
+    receive
+	_ ->
+	    flush()
+    after 0 ->
+	    ok
+    end.
+
+-define(XFIELD(Type, Label, Var, Val),
+	{xmlelement, "field", [{"type", Type},
+			       {"label", translate:translate(Lang, Label)},
+			       {"var", Var}],
+	 [{xmlelement, "value", [], [{xmlcdata, Val}]}]}).
+
+%% @doc Get a pseudo unique Room Name. The Room Name is generated as a hash of 
+%%      the requester JID, the local time and a random salt.
+%%
+%%      "pseudo" because we don't verify that there is not a room
+%%       with the returned Name already created, nor mark the generated Name 
+%%       as "already used".  But in practice, it is unique enough. See
+%%       http://xmpp.org/extensions/xep-0045.html#createroom-unique
+iq_get_unique(From) ->
+	{xmlcdata, sha:sha(term_to_binary([From, now(), randoms:get_string()]))}.
+
+iq_get_register_info(Host, From, Lang) ->
+    {LUser, LServer, _} = jlib:jid_tolower(From),
+    LUS = {LUser, LServer},
+    {Nick, Registered} =
+	case catch mnesia:dirty_read(muc_registered, {LUS, Host}) of
+	    {'EXIT', _Reason} ->
+		{"", []};
+	    [] ->
+		{"", []};
+	    [#muc_registered{nick = N}] ->
+		{N, [{xmlelement, "registered", [], []}]}
+	end,
+    Registered ++
+	[{xmlelement, "instructions", [],
+	  [{xmlcdata,
+	    translate:translate(
+	      Lang, "You need a client that supports x:data to register the nickname")}]},
+	 {xmlelement, "x",
+	  [{"xmlns", ?NS_XDATA}],
+	  [{xmlelement, "title", [],
+	    [{xmlcdata,
+	      translate:translate(
+		Lang, "Nickname Registration at ") ++ Host}]},
+	   {xmlelement, "instructions", [],
+	    [{xmlcdata,
+	      translate:translate(
+		Lang, "Enter nickname you want to register")}]},
+	   ?XFIELD("text-single", "Nickname", "nick", Nick)]}].
+
+iq_set_register_info(Host, From, Nick, Lang) ->
+    {LUser, LServer, _} = jlib:jid_tolower(From),
+    LUS = {LUser, LServer},
+    F = fun() ->
+		case Nick of
+		    "" ->
+			mnesia:delete({muc_registered, {LUS, Host}}),
+			ok;
+		    _ ->
+			Allow =
+			    case mnesia:select(
+				   muc_registered,
+				   [{#muc_registered{us_host = '$1',
+						     nick = Nick,
+						     _ = '_'},
+				     [{'==', {element, 2, '$1'}, Host}],
+				     ['$_']}]) of
+				[] ->
+				    true;
+				[#muc_registered{us_host = {U, _Host}}] ->
+				    U == LUS
+			    end,
+			if
+			    Allow ->
+				mnesia:write(
+				  #muc_registered{us_host = {LUS, Host},
+						  nick = Nick}),
+				ok;
+			    true ->
+				false
+			end
+		end
+	end,
+    case mnesia:transaction(F) of
+	{atomic, ok} ->
+	    {result, []};
+	{atomic, false} ->
+	    ErrText = "That nickname is registered by another person",
+	    {error, ?ERRT_CONFLICT(Lang, ErrText)};
+	_ ->
+	    {error, ?ERR_INTERNAL_SERVER_ERROR}
+    end.
+
+process_iq_register_set(Host, From, SubEl, Lang) ->
+    {xmlelement, _Name, _Attrs, Els} = SubEl,
+    case xml:get_subtag(SubEl, "remove") of
+	false ->
+	    case xml:remove_cdata(Els) of
+		[{xmlelement, "x", _Attrs1, _Els1} = XEl] ->
+		    case {xml:get_tag_attr_s("xmlns", XEl),
+			  xml:get_tag_attr_s("type", XEl)} of
+			{?NS_XDATA, "cancel"} ->
+			    {result, []};
+			{?NS_XDATA, "submit"} ->
+			    XData = jlib:parse_xdata_submit(XEl),
+			    case XData of
+				invalid ->
+				    {error, ?ERR_BAD_REQUEST};
+				_ ->
+				    case lists:keysearch("nick", 1, XData) of
+					{value, {_, [Nick]}} when Nick /= "" ->
+					    iq_set_register_info(Host, From, Nick, Lang);
+					_ ->
+					    ErrText = "You must fill in field \"Nickname\" in the form",
+					    {error, ?ERRT_NOT_ACCEPTABLE(Lang, ErrText)}
+				    end
+			    end;
+			_ ->
+			    {error, ?ERR_BAD_REQUEST}
+		    end;
+		_ ->
+		    {error, ?ERR_BAD_REQUEST}
+	    end;
+	_ ->
+	    iq_set_register_info(Host, From, "", Lang)
+    end.
+
+iq_get_vcard(Lang) ->
+    [{xmlelement, "FN", [],
+      [{xmlcdata, "ejabberd/mod_muc"}]},
+     {xmlelement, "URL", [],
+      [{xmlcdata, ?EJABBERD_URI}]},
+     {xmlelement, "DESC", [],
+      [{xmlcdata, translate:translate(Lang, "ejabberd MUC module") ++
+	  "\nCopyright (c) 2003-2012 ProcessOne"}]}].
+
+
+broadcast_service_message(Host, Msg) ->
+    lists:foreach(
+      fun(#muc_online_room{pid = Pid}) ->
+	      gen_fsm:send_all_state_event(
+		Pid, {service_message, Msg})
+      end, get_vh_rooms_all_nodes(Host)).
+
+get_vh_rooms_all_nodes(Host) ->
+    Rooms = lists:foldl(
+	      fun(Node, Acc) when Node == node() ->
+		      get_vh_rooms(Host) ++ Acc;
+		 (Node, Acc) ->
+		      case catch rpc:call(Node, ?MODULE, get_vh_rooms,
+					  [Host], 5000) of
+			  Res when is_list(Res) ->
+			      Res ++ Acc;
+			  _ ->
+			      Acc
+		      end
+	      end, [], get_nodes(Host)),
+    lists:ukeysort(#muc_online_room.name_host, Rooms).
+
+get_vh_rooms(Host) ->
+    mnesia:dirty_select(muc_online_room,
+			[{#muc_online_room{name_host = '$1', _ = '_'},
+			  [{'==', {element, 2, '$1'}, Host}],
+			  ['$_']}]).
+
+update_tables(Host) ->
+    update_muc_room_table(Host),
+    update_muc_registered_table(Host).
+
+update_muc_online_table() ->
+    case catch mnesia:table_info(muc_online_room, local_content) of
+	false ->
+	    mnesia:delete_table(muc_online_room);
+	_ ->
+	    ok
+    end.
+
+update_muc_room_table(Host) ->
+    Fields = record_info(fields, muc_room),
+    case mnesia:table_info(muc_room, attributes) of
+	Fields ->
+	    ok;
+	[name, opts] ->
+	    ?INFO_MSG("Converting muc_room table from "
+		      "{name, opts} format", []),
+	    {atomic, ok} = mnesia:create_table(
+			     mod_muc_tmp_table,
+			     [{disc_only_copies, [node()]},
+			      {type, bag},
+			      {local_content, true},
+			      {record_name, muc_room},
+			      {attributes, record_info(fields, muc_room)}]),
+	    mnesia:transform_table(muc_room, ignore, Fields),
+	    F1 = fun() ->
+			 mnesia:write_lock_table(mod_muc_tmp_table),
+			 mnesia:foldl(
+			   fun(#muc_room{name_host = Name} = R, _) ->
+				   mnesia:dirty_write(
+				     mod_muc_tmp_table,
+				     R#muc_room{name_host = {Name, Host}})
+			   end, ok, muc_room)
+		 end,
+	    mnesia:transaction(F1),
+	    mnesia:clear_table(muc_room),
+	    F2 = fun() ->
+			 mnesia:write_lock_table(muc_room),
+			 mnesia:foldl(
+			   fun(R, _) ->
+				   mnesia:dirty_write(R)
+			   end, ok, mod_muc_tmp_table)
+		 end,
+	    mnesia:transaction(F2),
+	    mnesia:delete_table(mod_muc_tmp_table);
+	_ ->
+	    ?INFO_MSG("Recreating muc_room table", []),
+	    mnesia:transform_table(muc_room, ignore, Fields)
+    end.
+
+
+update_muc_registered_table(Host) ->
+    Fields = record_info(fields, muc_registered),
+    case mnesia:table_info(muc_registered, attributes) of
+	Fields ->
+	    ok;
+	[user, nick] ->
+	    ?INFO_MSG("Converting muc_registered table from "
+		      "{user, nick} format", []),
+	    {atomic, ok} = mnesia:create_table(
+			     mod_muc_tmp_table,
+			     [{disc_only_copies, [node()]},
+			      {type, bag},
+			      {local_content, true},
+			      {record_name, muc_registered},
+			      {attributes, record_info(fields, muc_registered)}]),
+	    mnesia:del_table_index(muc_registered, nick),
+	    mnesia:transform_table(muc_registered, ignore, Fields),
+	    F1 = fun() ->
+			 mnesia:write_lock_table(mod_muc_tmp_table),
+			 mnesia:foldl(
+			   fun(#muc_registered{us_host = US} = R, _) ->
+				   mnesia:dirty_write(
+				     mod_muc_tmp_table,
+				     R#muc_registered{us_host = {US, Host}})
+			   end, ok, muc_registered)
+		 end,
+	    mnesia:transaction(F1),
+	    mnesia:clear_table(muc_registered),
+	    F2 = fun() ->
+			 mnesia:write_lock_table(muc_registered),
+			 mnesia:foldl(
+			   fun(R, _) ->
+				   mnesia:dirty_write(R)
+			   end, ok, mod_muc_tmp_table)
+		 end,
+	    mnesia:transaction(F2),
+	    mnesia:delete_table(mod_muc_tmp_table);
+	_ ->
+	    ?INFO_MSG("Recreating muc_registered table", []),
+	    mnesia:transform_table(muc_registered, ignore, Fields)
+    end.
+
+is_broadcasted(RoomHost) ->
+    case ejabberd_config:get_local_option({domain_balancing, RoomHost}) of
+        broadcast ->
+            true;
+        _ ->
+            false
+    end.
+
+get_node({_, RoomHost} = Key) ->
+    case is_broadcasted(RoomHost) of
+        true ->
+            node();
+        false ->
+            ejabberd_cluster:get_node(Key)
+    end;
+get_node(RoomHost) ->
+    get_node({"", RoomHost}).
+
+get_node_new({_, RoomHost} = Key) ->
+    case is_broadcasted(RoomHost) of
+        true ->
+            node();
+        false ->
+            ejabberd_cluster:get_node_new(Key)
+    end;
+get_node_new(RoomHost) ->
+    get_node_new({"", RoomHost}).
+
+get_nodes(RoomHost) ->
+    case is_broadcasted(RoomHost) of
+        true ->
+            [node()];
+        false ->
+            ejabberd_cluster:get_nodes()
+    end.
+
+get_room_state_if_broadcasted({Room, Host}) ->
+    case is_broadcasted(Host) of
+        true ->
+            lists:foldl(
+              fun(_, {ok, StateData}) ->
+                      {ok, StateData};
+                 (Node, _) when Node /= node() ->
+                      case catch rpc:call(
+                                   Node, mnesia, dirty_read,
+                                   [muc_online_room, {Room, Host}], 5000) of
+                          [#muc_online_room{pid = Pid}] ->
+                              case catch gen_fsm:sync_send_all_state_event(
+                                           Pid, get_state, 5000) of
+                                  {ok, StateData} ->
+                                      {ok, StateData};
+                                  _ ->
+                                      error
+                              end;
+                          _ ->
+                              error
+                      end;
+                 (_, Acc) ->
+                      Acc
+              end, error, ejabberd_cluster:get_nodes());
+        false ->
+            error
+    end.
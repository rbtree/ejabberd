--- conflicted
+++ resolved
@@ -326,18 +326,10 @@
 %% Description: Initiates the server
 %%--------------------------------------------------------------------
 init([Host, Opts]) ->
-<<<<<<< HEAD
-    update_muc_online_table(),
-    mnesia:create_table(muc_room,
-			[{disc_copies, [node()]},
-			 {attributes, record_info(fields, muc_room)}]),
-    mnesia:create_table(muc_registered,
-			[{disc_copies, [node()]},
-			 {attributes, record_info(fields, muc_registered)}]),
-=======
     MyHost = gen_mod:get_opt_host(Host, Opts, "conference.@HOST@"),
     case gen_mod:db_type(Opts) of
         mnesia ->
+            update_muc_online_table(),
             update_tables(MyHost),
             mnesia:create_table(muc_room,
                                 [{disc_copies, [node()]},
@@ -351,21 +343,13 @@
         _ ->
             ok
     end,
->>>>>>> 6c94d040
     mnesia:create_table(muc_online_room,
 			[{ram_copies, [node()]},
 			 {local_content, true},
 			 {attributes, record_info(fields, muc_online_room)}]),
     mnesia:add_table_copy(muc_online_room, node(), ram_copies),
     catch ets:new(muc_online_users, [bag, named_table, public, {keypos, 2}]),
-<<<<<<< HEAD
-    MyHost = gen_mod:get_opt_host(Host, Opts, "conference.@HOST@"),
-    update_tables(MyHost),
-    mnesia:add_table_index(muc_registered, nick),
-=======
-    clean_table_from_bad_node(node(), MyHost),
     mnesia:subscribe(system),
->>>>>>> 6c94d040
     Access = gen_mod:get_opt(access, Opts, all),
     AccessCreate = gen_mod:get_opt(access_create, Opts, all),
     AccessAdmin = gen_mod:get_opt(access_admin, Opts, none),
@@ -729,11 +713,7 @@
     LServer = jlib:nameprep(ServerHost),
     get_rooms(LServer, Host, gen_mod:db_type(LServer, ?MODULE)).
 
-<<<<<<< HEAD
-load_permanent_rooms(Host, ServerHost, Access, HistorySize, PersistHistory, RoomShaper) ->
-=======
 get_rooms(_LServer, Host, mnesia) ->
->>>>>>> 6c94d040
     case catch mnesia:dirty_select(
 		 muc_room, [{#muc_room{name_host = {'_', Host}, _ = '_'},
 			     [],
@@ -742,40 +722,6 @@
 	    ?ERROR_MSG("~p", [Reason]),
 	    [];
 	Rs ->
-<<<<<<< HEAD
-	    lists:foreach(
-	      fun(R) ->
-		      {Room, Host} = R#muc_room.name_host,
-		      case get_node({Room, Host}) of
-			  Node when Node == node() ->
-			      case mnesia:dirty_read(muc_online_room, {Room, Host}) of
-				  [] ->
-                                      case get_room_state_if_broadcasted(
-                                             {Room, Host}) of
-                                          {ok, RoomState} ->
-                                              mod_muc_room:start(
-                                                normal_state, RoomState);
-                                          error ->
-                                              {ok, Pid} = mod_muc_room:start(
-                                                            Host,
-                                                            ServerHost,
-                                                            Access,
-                                                            Room,
-                                                            HistorySize,
-							    PersistHistory,
-                                                            RoomShaper,
-                                                            R#muc_room.opts,
-                                                            ?MODULE),
-                                              register_room(Host, Room, Pid)
-                                      end;
-				  _ ->
-				      ok
-			      end;
-			  _ ->
-			      ok
-		      end
-	      end, Rs)
-=======
             Rs
     end;
 get_rooms(LServer, Host, odbc) ->
@@ -792,24 +738,38 @@
                       #muc_room{name_host = {Room, Host},
                                 opts = ejabberd_odbc:decode_term(Opts)}
               end, RoomOpts)
->>>>>>> 6c94d040
-    end.
-
-load_permanent_rooms(Host, ServerHost, Access, HistorySize, RoomShaper) ->
+    end.
+
+load_permanent_rooms(Host, ServerHost, Access, HistorySize, PersistHistory, RoomShaper) ->
     lists:foreach(
       fun(R) ->
               {Room, Host} = R#muc_room.name_host,
-              case mnesia:dirty_read(muc_online_room, {Room, Host}) of
-                  [] ->
-                      {ok, Pid} = mod_muc_room:start(
-                                    Host,
-                                    ServerHost,
-                                    Access,
-                                    Room,
-                                    HistorySize,
-                                    RoomShaper,
-                                    R#muc_room.opts),
-                      register_room(Host, Room, Pid);
+              case get_node({Room, Host}) of
+                  Node when Node == node() ->
+                      case mnesia:dirty_read(muc_online_room, {Room, Host}) of
+                          [] ->
+                              case get_room_state_if_broadcasted(
+                                     {Room, Host}) of
+                                  {ok, RoomState} ->
+                                      mod_muc_room:start(
+                                        normal_state, RoomState);
+                                  error ->
+                                      {ok, Pid} = mod_muc_room:start(
+                                                    Host,
+                                                    ServerHost,
+                                                    Access,
+                                                    Room,
+                                                    HistorySize,
+                                                    PersistHistory,
+                                                    RoomShaper,
+                                                    R#muc_room.opts),
+                                      register_room(Host, Room, Pid);
+                                  _ ->
+                                      ok
+                              end;
+                          _ ->
+                              ok
+                      end;
                   _ ->
                       ok
               end
@@ -818,39 +778,24 @@
 start_new_room(Host, ServerHost, Access, Room,
 	       HistorySize, PersistHistory, RoomShaper, From,
 	       Nick, DefRoomOpts) ->
-<<<<<<< HEAD
     case get_room_state_if_broadcasted({Room, Host}) of
         {ok, RoomState} ->
             ?DEBUG("MUC: restore room '~s' from other node~n", [Room]),
             mod_muc_room:start(normal_state, RoomState);
         error ->
-            case mnesia:dirty_read(muc_room, {Room, Host}) of
-                [] ->
+            case restore_room(ServerHost, Room, Host) of
+                error ->
                     ?DEBUG("MUC: open new room '~s'~n", [Room]),
                     mod_muc_room:start(Host, ServerHost, Access,
                                        Room, HistorySize, PersistHistory,
                                        RoomShaper, From,
-                                       Nick, DefRoomOpts, ?MODULE);
-                [#muc_room{opts = Opts}|_] ->
+                                       Nick, DefRoomOpts);
+                Opts ->
                     ?DEBUG("MUC: restore room '~s'~n", [Room]),
                     mod_muc_room:start(Host, ServerHost, Access,
                                        Room, HistorySize, PersistHistory,
-                                       RoomShaper, Opts, ?MODULE)
+                                       RoomShaper, Opts)
             end
-=======
-    case restore_room(ServerHost, Room, Host) of
-        error ->
-	    ?DEBUG("MUC: open new room '~s'~n", [Room]),
-	    mod_muc_room:start(Host, ServerHost, Access,
-			       Room, HistorySize,
-			       RoomShaper, From,
-			       Nick, DefRoomOpts);
-        Opts ->
-	    ?DEBUG("MUC: restore room '~s'~n", [Room]),
-	    mod_muc_room:start(Host, ServerHost, Access,
-			       Room, HistorySize,
-			       RoomShaper, Opts)
->>>>>>> 6c94d040
     end.
 
 register_room(Host, Room, Pid) ->

--- conflicted
+++ resolved
@@ -1668,11 +1668,7 @@
 		    To = jlib:jid_replace_resource(RoomJID, Nick),
                     Limiter = {From#jid.luser, From#jid.lserver},
 		    case ejabberd_captcha:create_captcha(
-<<<<<<< HEAD
-			   SID, RoomJID, To, Lang, From) of
-=======
 			   SID, RoomJID, To, Lang, Limiter, From) of
->>>>>>> 84c1cf80
 			{ok, ID, CaptchaEls} ->
 			    MsgPkt = {xmlelement, "message", [{"id", ID}], CaptchaEls},
 			    Robots = ?DICT:store(From,

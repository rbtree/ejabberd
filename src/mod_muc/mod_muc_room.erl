%%%----------------------------------------------------------------------
%%% File    : mod_muc_room.erl
%%% Author  : Alexey Shchepin <alexey@process-one.net>
%%% Purpose : MUC room stuff
%%% Created : 19 Mar 2003 by Alexey Shchepin <alexey@process-one.net>
%%%
%%%
%%% ejabberd, Copyright (C) 2002-2011   ProcessOne
%%%
%%% This program is free software; you can redistribute it and/or
%%% modify it under the terms of the GNU General Public License as
%%% published by the Free Software Foundation; either version 2 of the
%%% License, or (at your option) any later version.
%%%
%%% This program is distributed in the hope that it will be useful,
%%% but WITHOUT ANY WARRANTY; without even the implied warranty of
%%% MERCHANTABILITY or FITNESS FOR A PARTICULAR PURPOSE.  See the GNU
%%% General Public License for more details.
%%%
%%% You should have received a copy of the GNU General Public License
%%% along with this program; if not, write to the Free Software
%%% Foundation, Inc., 59 Temple Place, Suite 330, Boston, MA
%%% 02111-1307 USA
%%%
%%%----------------------------------------------------------------------

-module(mod_muc_room).
-author('alexey@process-one.net').

-define(GEN_FSM, p1_fsm).

-behaviour(?GEN_FSM).


%% External exports
-export([start_link/10,
	 start_link/8,
	 start_link/2,
	 start/10,
	 start/8,
	 start/2,
	 migrate/3,
	 route/4,
 	moderate_room_history/2]).

%% gen_fsm callbacks
-export([init/1,
	 normal_state/2,
	 handle_event/3,
	 handle_sync_event/4,
	 handle_info/3,
	 terminate/3,
	 print_state/1,
	 code_change/4]).

-include("ejabberd.hrl").
-include("jlib.hrl").
-include("mod_muc_room.hrl").

-define(MAX_USERS_DEFAULT_LIST,
	[5, 10, 20, 30, 50, 100, 200, 500, 1000, 2000, 5000]).

%-define(DBGFSM, true).

-ifdef(DBGFSM).
-define(FSMOPTS, [{debug, [trace]}]).
-else.
-define(FSMOPTS, []).
-endif.

%% Module start with or without supervisor:
-ifdef(NO_TRANSIENT_SUPERVISORS).
-define(SUPERVISOR_START(Args), 
	?GEN_FSM:start(?MODULE, Args, ?FSMOPTS)).
-else.
-define(SUPERVISOR_START(Args), 
	Supervisor = gen_mod:get_module_proc(ServerHost, ejabberd_mod_muc_sup),
	supervisor:start_child(Supervisor, Args)).
-endif.

%%%----------------------------------------------------------------------
%%% API
%%%----------------------------------------------------------------------
start(Host, ServerHost, Access, Room, HistorySize, PersistHistory, RoomShaper,
      Creator, Nick, DefRoomOpts) ->
    ?SUPERVISOR_START([Host, ServerHost, Access, Room, HistorySize, PersistHistory,
		       RoomShaper, Creator, Nick, DefRoomOpts]).

start(Host, ServerHost, Access, Room, HistorySize, PersistHistory, RoomShaper, Opts) ->
    Supervisor = gen_mod:get_module_proc(ServerHost, ejabberd_mod_muc_sup),
    supervisor:start_child(
      Supervisor, [Host, ServerHost, Access, Room, HistorySize, PersistHistory, RoomShaper,
		   Opts]).

start(StateName, StateData) ->
    ServerHost = StateData#state.server_host,
    ?SUPERVISOR_START([StateName, StateData]).

start_link(Host, ServerHost, Access, Room, HistorySize, PersistHistory, RoomShaper,
	   Creator, Nick, DefRoomOpts) ->
    ?GEN_FSM:start_link(?MODULE, [Host, ServerHost, Access, Room, HistorySize, PersistHistory,
				  RoomShaper, Creator, Nick, DefRoomOpts],
			?FSMOPTS).

start_link(Host, ServerHost, Access, Room, HistorySize, PersistHistory, RoomShaper, Opts) ->
    ?GEN_FSM:start_link(?MODULE, [Host, ServerHost, Access, Room, HistorySize, PersistHistory,
				  RoomShaper, Opts],
			?FSMOPTS).

start_link(StateName, StateData) ->
    ?GEN_FSM:start_link(?MODULE, [StateName, StateData], ?FSMOPTS).

migrate(FsmRef, Node, After) ->
    erlang:send_after(After, FsmRef, {migrate, Node}).

moderate_room_history(FsmRef, Nick) ->
	?GEN_FSM:sync_send_all_state_event(FsmRef, {moderate_room_history, Nick}).

%%%----------------------------------------------------------------------
%%% Callback functions from gen_fsm
%%%----------------------------------------------------------------------

%%----------------------------------------------------------------------
%% Func: init/1
%% Returns: {ok, StateName, StateData}          |
%%          {ok, StateName, StateData, Timeout} |
%%          ignore                              |
%%          {stop, StopReason}
%%----------------------------------------------------------------------
init([Host, ServerHost, Access, Room, HistorySize, PersistHistory, RoomShaper, Creator, _Nick, DefRoomOpts]) ->
    process_flag(trap_exit, true),
    Shaper = shaper:new(RoomShaper),
    State = set_affiliation(Creator, owner,
			    #state{host = Host,
				   server_host = ServerHost,
				   access = Access,
				   room = Room,
				   history = lqueue_new(HistorySize),
				   persist_history = PersistHistory,
				   jid = jlib:make_jid(Room, Host, ""),
				   just_created = true,
				   room_shaper = Shaper}),
    State1 = set_opts(DefRoomOpts, State),
    ?INFO_MSG("Created MUC room ~s@~s by ~s", 
	      [Room, Host, jlib:jid_to_string(Creator)]),
    add_to_log(room_existence, created, State1),
    add_to_log(room_existence, started, State1),
    {ok, normal_state, State1};
init([Host, ServerHost, Access, Room, HistorySize, PersistHistory, RoomShaper, Opts]) ->
    process_flag(trap_exit, true),
    Shaper = shaper:new(RoomShaper),
    State = set_opts(Opts, #state{host = Host,
				  server_host = ServerHost,
				  access = Access,
				  room = Room,
				  history = load_history(ServerHost, Room, PersistHistory, lqueue_new(HistorySize)),
				  persist_history = PersistHistory,
				  jid = jlib:make_jid(Room, Host, ""),
				  room_shaper = Shaper}),
    add_to_log(room_existence, started, State),
    {ok, normal_state, State};
init([StateName, #state{room = Room, host = Host} = StateData]) ->
    process_flag(trap_exit, true),
    mod_muc:register_room(Host, Room, self()),
    {ok, StateName, StateData}.

%%----------------------------------------------------------------------
%% Func: StateName/2
%% Returns: {next_state, NextStateName, NextStateData}          |
%%          {next_state, NextStateName, NextStateData, Timeout} |
%%          {stop, Reason, NewStateData}
%%----------------------------------------------------------------------
normal_state({route, From, "",
	      {xmlelement, "message", Attrs, Els} = Packet},
	     StateData) ->
    Lang = xml:get_attr_s("xml:lang", Attrs),
    case is_user_online(From, StateData) orelse
	is_user_allowed_message_nonparticipant(From, StateData) of
	true ->
	    case xml:get_attr_s("type", Attrs) of
		"groupchat" ->
		    Activity = get_user_activity(From, StateData),
		    Now = now_to_usec(now()),
		    MinMessageInterval =
			trunc(gen_mod:get_module_opt(
				StateData#state.server_host,
				mod_muc, min_message_interval, 0) * 1000000),
		    Size = element_size(Packet),
		    {MessageShaper, MessageShaperInterval} =
			shaper:update(Activity#activity.message_shaper, Size),
		    if
			Activity#activity.message /= undefined ->
			    ErrText = "Traffic rate limit is exceeded",
			    Err = jlib:make_error_reply(
				    Packet, ?ERRT_RESOURCE_CONSTRAINT(Lang, ErrText)),
			    route_stanza(
			      StateData#state.jid,
			      From, Err),
			    {next_state, normal_state, StateData};
			Now >= Activity#activity.message_time + MinMessageInterval,
			MessageShaperInterval == 0 ->
			    {RoomShaper, RoomShaperInterval} =
				shaper:update(StateData#state.room_shaper, Size),
			    RoomQueueEmpty = queue:is_empty(
					       StateData#state.room_queue),
			    if
				RoomShaperInterval == 0,
				RoomQueueEmpty ->
				    NewActivity = Activity#activity{
						    message_time = Now,
						    message_shaper = MessageShaper},
				    StateData1 =
					store_user_activity(
					  From, NewActivity, StateData),
				    StateData2 =
					StateData1#state{
					  room_shaper = RoomShaper},
				    process_groupchat_message(From, Packet, StateData2);
				true ->
				    StateData1 =
					if
					    RoomQueueEmpty ->
						erlang:send_after(
						  RoomShaperInterval, self(),
						  process_room_queue),
						StateData#state{
						  room_shaper = RoomShaper};
					    true ->
						StateData
					end,
				    NewActivity = Activity#activity{
						    message_time = Now,
						    message_shaper = MessageShaper,
						    message = Packet},
				    RoomQueue = queue:in(
						  {message, From},
						  StateData#state.room_queue),
				    StateData2 =
					store_user_activity(
					  From, NewActivity, StateData1),
				    StateData3 =
					StateData2#state{
					  room_queue = RoomQueue},
				    {next_state, normal_state, StateData3}
			    end;
			true ->
			    MessageInterval =
				(Activity#activity.message_time +
				 MinMessageInterval - Now) div 1000,
			    Interval = lists:max([MessageInterval,
						  MessageShaperInterval]),
			    erlang:send_after(
			      Interval, self(), {process_user_message, From}),
			    NewActivity = Activity#activity{
					    message = Packet,
					    message_shaper = MessageShaper},
			    StateData1 =
				store_user_activity(
				  From, NewActivity, StateData),
			    {next_state, normal_state, StateData1}
		    end;
		"error" ->
		    case is_user_online(From, StateData) of
			true ->
			    ErrorText = "This participant is kicked from the room because "
				"he sent an error message",
			    NewState = expulse_participant(Packet, From, StateData, 
					 translate:translate(Lang, ErrorText)),
			    {next_state, normal_state, NewState};
			_ ->
			    {next_state, normal_state, StateData}
		    end;
		"chat" ->
		    ErrText = "It is not allowed to send private messages to the conference",
		    Err = jlib:make_error_reply(
			    Packet, ?ERRT_NOT_ACCEPTABLE(Lang, ErrText)),
		    route_stanza(
		      StateData#state.jid,
		      From, Err),
		    {next_state, normal_state, StateData};
		Type when (Type == "") or (Type == "normal") ->
<<<<<<< HEAD
		    case catch check_invitation(From, Els, Lang, StateData) of
			{error, Error} ->
			    Err = jlib:make_error_reply(
				    Packet, Error),
			    route_stanza(
			      StateData#state.jid,
			      From, Err),
			    {next_state, normal_state, StateData};
			IJID ->
			    Config = StateData#state.config,
			    case Config#config.members_only of
				true ->
				    case get_affiliation(IJID, StateData) of
					none ->
					    NSD = set_affiliation(
						    IJID,
						    member,
						    StateData),
					    case (NSD#state.config)#config.persistent of
						true ->
						    mod_muc:store_room(
						      NSD#state.host,
						      NSD#state.room,
						      make_opts(NSD));
=======
                    IsInvitation = is_invitation(Els),
                    IsVoiceRequest = is_voice_request(Els)
                        and is_visitor(From, StateData),
                    IsVoiceApprovement = is_voice_approvement(Els)
                        and not is_visitor(From, StateData),
                    if IsInvitation ->
                            case catch check_invitation(From, Els, Lang, StateData) of
				{error, Error} ->
                                    Err = jlib:make_error_reply(
                                            Packet, Error),
                                    ejabberd_router:route(
                                      StateData#state.jid,
                                      From, Err),
                                    {next_state, normal_state, StateData};
				IJID ->
                                    Config = StateData#state.config,
                                    case Config#config.members_only of
					true ->
                                            case get_affiliation(IJID, StateData) of
						none ->
                                                    NSD = set_affiliation(
                                                            IJID,
                                                            member,
                                                            StateData),
                                                    case (NSD#state.config)#config.persistent of
							true ->
                                                            mod_muc:store_room(
                                                              NSD#state.host,
                                                              NSD#state.room,
                                                              make_opts(NSD));
							_ ->
                                                            ok
                                                    end,
                                                    {next_state, normal_state, NSD};
>>>>>>> 4be7984a
						_ ->
                                                    {next_state, normal_state,
                                                     StateData}
                                            end;
					false ->
                                            {next_state, normal_state, StateData}
                                    end
                            end;
			IsVoiceRequest ->
                            NewStateData =
                                case (StateData#state.config)#config.allow_voice_requests of
                                    true ->
                                        MinInterval = (StateData#state.config)
                                            #config.voice_request_min_interval,
                                        BareFrom = jlib:jid_remove_resource(
                                                     jlib:jid_tolower(From)),
                                        NowPriority = -now_to_usec(now()),
                                        CleanPriority =
                                            NowPriority + MinInterval*1000000,
                                        Times = clean_treap(
                                                  StateData#state.last_voice_request_time,
                                                  CleanPriority),
                                        case treap:lookup(BareFrom, Times) of
                                            error ->
                                                Times1 = treap:insert(
                                                           BareFrom,
                                                           NowPriority,
                                                           true, Times),
                                                NSD = StateData#state{
                                                        last_voice_request_time =
                                                            Times1},
                                                send_voice_request(From, NSD),
                                                NSD;
                                            {ok, _, _} ->
                                                ErrText = "Please, wait for "
                                                    "a while before sending "
                                                    "new voice request",
                                                Err = jlib:make_error_reply(
                                                        Packet,
                                                        ?ERRT_NOT_ACCEPTABLE(
                                                           Lang, ErrText)),
						ejabberd_router:route(
                                                  StateData#state.jid,
                                                  From, Err),
						StateData#state{
                                                  last_voice_request_time =
                                                      Times}
					end;
                                    false ->
					ErrText = "Voice requests are "
                                            "disabled in this conference",
					Err = jlib:make_error_reply(
						Packet,
                                                ?ERRT_FORBIDDEN(
                                                   Lang, ErrText)),
					ejabberd_router:route(
                                          StateData#state.jid, From, Err),
					StateData
				end,
                            {next_state, normal_state, NewStateData};
                       IsVoiceApprovement ->
                            NewStateData =
                                case is_moderator(From, StateData) of
                                    true ->
					case extract_jid_from_voice_approvement(Els) of
                                            error ->
						ErrText = "Failed to extract "
                                                    "JID from your voice "
                                                    "request approvement",
						Err = jlib:make_error_reply(
							Packet,
                                                        ?ERRT_BAD_REQUEST(
                                                           Lang, ErrText)),
						ejabberd_router:route(
                                                  StateData#state.jid,
                                                  From, Err),
						StateData;
                                            {ok, TargetJid} ->
						case is_visitor(
                                                       TargetJid, StateData) of
                                                    true ->
							Reason = [],
							NSD = set_role(
                                                                TargetJid,
                                                                participant,
                                                                StateData),
							catch send_new_presence(
                                                                TargetJid,
                                                                Reason, NSD),
							NSD;
                                                    _ ->
							StateData
						end
					end;
                                    _ ->
					ErrText = "Only moderators can "
                                            "approve voice requests",
					Err = jlib:make_error_reply(
						Packet,
                                                ?ERRT_NOT_ALLOWED(
                                                   Lang, ErrText)),
					ejabberd_router:route(
                                          StateData#state.jid, From, Err),
					StateData
				end,
                            {next_state, normal_state, NewStateData};
                       true ->
                            {next_state, normal_state, StateData}
                    end;
		_ ->
		    ErrText = "Improper message type",
		    Err = jlib:make_error_reply(
			    Packet, ?ERRT_NOT_ACCEPTABLE(Lang, ErrText)),
		    route_stanza(
		      StateData#state.jid,
		      From, Err),
		    {next_state, normal_state, StateData}
	    end;
	_ ->
	    case xml:get_attr_s("type", Attrs) of
		"error" ->
		    ok;
		_ ->
		    handle_roommessage_from_nonparticipant(Packet, Lang, StateData, From)
	    end,
	    {next_state, normal_state, StateData}
    end;

normal_state({route, From, "",
	      {xmlelement, "iq", _Attrs, _Els} = Packet},
	     StateData) ->
    case jlib:iq_query_info(Packet) of
	#iq{type = Type, xmlns = XMLNS, lang = Lang, sub_el = SubEl} = IQ when
	      (XMLNS == ?NS_MUC_ADMIN) or
	      (XMLNS == ?NS_MUC_OWNER) or
	      (XMLNS == ?NS_DISCO_INFO) or
	      (XMLNS == ?NS_DISCO_ITEMS) or
	      (XMLNS == ?NS_CAPTCHA) ->
	    Res1 = case XMLNS of
		       ?NS_MUC_ADMIN ->
			   process_iq_admin(From, Type, Lang, SubEl, StateData);
		       ?NS_MUC_OWNER ->
			   process_iq_owner(From, Type, Lang, SubEl, StateData);
		       ?NS_DISCO_INFO ->
			   process_iq_disco_info(From, Type, Lang, StateData);
		       ?NS_DISCO_ITEMS ->
			   process_iq_disco_items(From, Type, Lang, StateData);
		       ?NS_CAPTCHA ->
			   process_iq_captcha(From, Type, Lang, SubEl, StateData)
		   end,
	    {IQRes, NewStateData} =
		case Res1 of
		    {result, Res, SD} ->
			{IQ#iq{type = result,
			       sub_el = [{xmlelement, "query",
					  [{"xmlns", XMLNS}],
					  Res
					 }]},
			 SD};
		    {error, Error} ->
			{IQ#iq{type = error,
			       sub_el = [SubEl, Error]},
			 StateData}
		end,
	    route_stanza(StateData#state.jid,
				  From,
				  jlib:iq_to_xml(IQRes)),
	    case NewStateData of
		stop ->
		    {stop, normal, StateData};
		_ ->
		    {next_state, normal_state, NewStateData}
	    end;
	reply ->
	    {next_state, normal_state, StateData};
	_ ->
	    Err = jlib:make_error_reply(
		    Packet, ?ERR_FEATURE_NOT_IMPLEMENTED),
	    route_stanza(StateData#state.jid, From, Err),
	    {next_state, normal_state, StateData}
    end;

normal_state({route, From, Nick,
	      {xmlelement, "presence", _Attrs, _Els} = Packet},
	     StateData) ->
    Activity = get_user_activity(From, StateData),
    Now = now_to_usec(now()),
    MinPresenceInterval =
	trunc(gen_mod:get_module_opt(
		StateData#state.server_host,
		mod_muc, min_presence_interval, 0) * 1000000),
    if
	(Now >= Activity#activity.presence_time + MinPresenceInterval) and
	(Activity#activity.presence == undefined) ->
	    NewActivity = Activity#activity{presence_time = Now},
	    StateData1 = store_user_activity(From, NewActivity, StateData),
	    process_presence(From, Nick, Packet, StateData1);
	true ->
	    if
		Activity#activity.presence == undefined ->
		    Interval = (Activity#activity.presence_time +
				MinPresenceInterval - Now) div 1000,
		    erlang:send_after(
		      Interval, self(), {process_user_presence, From});
		true ->
		    ok
	    end,
	    NewActivity = Activity#activity{presence = {Nick, Packet}},
	    StateData1 = store_user_activity(From, NewActivity, StateData),
	    {next_state, normal_state, StateData1}
    end;

normal_state({route, From, ToNick,
	      {xmlelement, "message", Attrs, _} = Packet},
	     StateData) ->
    Type = xml:get_attr_s("type", Attrs),
    Lang = xml:get_attr_s("xml:lang", Attrs),
    case decide_fate_message(Type, Packet, From, StateData) of
	{expulse_sender, Reason} ->
	    ?DEBUG(Reason, []),
	    ErrorText = "This participant is kicked from the room because "
		"he sent an error message to another participant",
	    NewState = expulse_participant(Packet, From, StateData, 
					   translate:translate(Lang, ErrorText)),
	    {next_state, normal_state, NewState};
	forget_message ->
	    {next_state, normal_state, StateData};
	continue_delivery ->
	    case {(StateData#state.config)#config.allow_private_messages,
		is_user_online(From, StateData)} of
		{true, true} ->
		    case Type of
			"groupchat" ->
			    ErrText = "It is not allowed to send private "
				"messages of type \"groupchat\"",
			    Err = jlib:make_error_reply(
				    Packet, ?ERRT_BAD_REQUEST(Lang, ErrText)),
			    route_stanza(
			      jlib:jid_replace_resource(
				StateData#state.jid,
				ToNick),
			      From, Err);
			_ ->
<<<<<<< HEAD
			    ToJIDs = find_jids_by_nick(ToNick, StateData),
			    SrcIsVisitor = is_visitor(From, StateData),
			    DstIsModerator = is_moderator(hd(ToJIDs), StateData),
			    PmFromVisitors = (StateData#state.config)#config.allow_private_messages_from_visitors,
			    if SrcIsVisitor == false;
			       PmFromVisitors == anyone;
			       (PmFromVisitors == moderators) and (DstIsModerator) ->
				    case ToJIDs of
					false ->
					    ErrText = "Recipient is not in the conference room",
					    Err = jlib:make_error_reply(
						    Packet, ?ERRT_ITEM_NOT_FOUND(Lang, ErrText)),
					    route_stanza(
					      jlib:jid_replace_resource(
						StateData#state.jid,
						ToNick),
					      From, Err);
					_ ->
					    {ok, #user{nick = FromNick}} =
						?DICT:find(jlib:jid_tolower(From),
							   StateData#state.users),
					    FromNickJID = jlib:jid_replace_resource(StateData#state.jid, FromNick),
					    [route_stanza(FromNickJID, ToJID, Packet) || ToJID <- ToJIDs]
				    end;
			       true ->
				    ErrText = "It is not allowed to send private messages",
				    Err = jlib:make_error_reply(
					    Packet, ?ERRT_FORBIDDEN(Lang, ErrText)),
				    route_stanza(
=======
			    case find_jids_by_nick(ToNick, StateData) of
				false ->
				    ErrText = "Recipient is not in the conference room",
				    Err = jlib:make_error_reply(
					    Packet, ?ERRT_ITEM_NOT_FOUND(Lang, ErrText)),
				    ejabberd_router:route(
>>>>>>> 4be7984a
				      jlib:jid_replace_resource(
					StateData#state.jid,
					ToNick),
				      From, Err);
				ToJIDs ->
				    SrcIsVisitor = is_visitor(From, StateData),
				    DstIsModerator = is_moderator(hd(ToJIDs), StateData),
				    PmFromVisitors = (StateData#state.config)#config.allow_private_messages_from_visitors,
				    if SrcIsVisitor == false;
				       PmFromVisitors == anyone;
				       (PmFromVisitors == moderators) and (DstIsModerator) ->
					    {ok, #user{nick = FromNick}} =
						?DICT:find(jlib:jid_tolower(From),
							   StateData#state.users),
					    FromNickJID = jlib:jid_replace_resource(StateData#state.jid, FromNick),
					    [ejabberd_router:route(FromNickJID, ToJID, Packet) || ToJID <- ToJIDs];
				       true ->
					    ErrText = "It is not allowed to send private messages",
					    Err = jlib:make_error_reply(
						    Packet, ?ERRT_FORBIDDEN(Lang, ErrText)),
					    ejabberd_router:route(
					      jlib:jid_replace_resource(
						StateData#state.jid,
						ToNick),
					      From, Err)
				    end
			    end
		    end;
		{true, false} ->
		    ErrText = "Only occupants are allowed to send messages to the conference",
		    Err = jlib:make_error_reply(
			    Packet, ?ERRT_NOT_ACCEPTABLE(Lang, ErrText)),
		    route_stanza(
		      jlib:jid_replace_resource(
			StateData#state.jid,
			ToNick),
		      From, Err);
		{false, _} ->
		    ErrText = "It is not allowed to send private messages",
		    Err = jlib:make_error_reply(
			    Packet, ?ERRT_FORBIDDEN(Lang, ErrText)),
		    route_stanza(
		      jlib:jid_replace_resource(
			StateData#state.jid,
			ToNick),
		      From, Err)
	    end,
	    {next_state, normal_state, StateData}
    end;

normal_state({route, From, ToNick,
	      {xmlelement, "iq", Attrs, _Els} = Packet},
	     StateData) ->
    Lang = xml:get_attr_s("xml:lang", Attrs),
    StanzaId = xml:get_attr_s("id", Attrs),
    case {(StateData#state.config)#config.allow_query_users,
	  is_user_online_iq(StanzaId, From, StateData)} of
	{true, {true, NewId, FromFull}} ->
	    case find_jid_by_nick(ToNick, StateData) of
		false ->
		    case jlib:iq_query_info(Packet) of
			reply ->
			    ok;
			_ ->
			    ErrText = "Recipient is not in the conference room",
			    Err = jlib:make_error_reply(
				    Packet, ?ERRT_ITEM_NOT_FOUND(Lang, ErrText)),
			    route_stanza(
			      jlib:jid_replace_resource(
				StateData#state.jid, ToNick),
			      From, Err)
		    end;
		ToJID ->
		    {ok, #user{nick = FromNick}} =
			?DICT:find(jlib:jid_tolower(FromFull),
				   StateData#state.users),
		    {ToJID2, Packet2} = handle_iq_vcard(FromFull, ToJID,
							StanzaId, NewId,Packet),
		    route_stanza(
		      jlib:jid_replace_resource(StateData#state.jid, FromNick),
		      ToJID2, Packet2)
	    end;
	{_, {false, _, _}} ->
	    case jlib:iq_query_info(Packet) of
		reply ->
		    ok;
		_ ->
		    ErrText = "Only occupants are allowed to send queries to the conference",
		    Err = jlib:make_error_reply(
			    Packet, ?ERRT_NOT_ACCEPTABLE(Lang, ErrText)),
		    route_stanza(
		      jlib:jid_replace_resource(StateData#state.jid, ToNick),
		      From, Err)
	    end;
	_ ->
	    case jlib:iq_query_info(Packet) of
		reply ->
		    ok;
		_ ->
		    ErrText = "Queries to the conference members are not allowed in this room",
		    Err = jlib:make_error_reply(
			    Packet, ?ERRT_NOT_ALLOWED(Lang, ErrText)),
		    route_stanza(
		      jlib:jid_replace_resource(StateData#state.jid, ToNick),
		      From, Err)
	    end
    end,
    {next_state, normal_state, StateData};

normal_state(_Event, StateData) ->
    {next_state, normal_state, StateData}.



%%----------------------------------------------------------------------
%% Func: handle_event/3
%% Returns: {next_state, NextStateName, NextStateData}          |
%%          {next_state, NextStateName, NextStateData, Timeout} |
%%          {stop, Reason, NewStateData}
%%----------------------------------------------------------------------
handle_event({service_message, Msg}, _StateName, StateData) ->
    MessagePkt = {xmlelement, "message",
		  [{"type", "groupchat"}],
		  [{xmlelement, "body", [], [{xmlcdata, Msg}]}]},
    lists:foreach(
      fun({_LJID, Info}) ->
	      route_stanza(
		StateData#state.jid,
		Info#user.jid,
		MessagePkt)
      end,
      ?DICT:to_list(StateData#state.users)),
    NSD = add_message_to_history("",
				 StateData#state.jid,
				 MessagePkt,
				 StateData),
    {next_state, normal_state, NSD};

handle_event({destroy, Reason}, _StateName, StateData) ->
    {result, [], stop} =
        destroy_room(
          {xmlelement, "destroy",
           [{"xmlns", ?NS_MUC_OWNER}],
           case Reason of
               none -> [];
               _Else ->
                   [{xmlelement, "reason",
                     [], [{xmlcdata, Reason}]}]
           end}, StateData),
    ?INFO_MSG("Destroyed MUC room ~s with reason: ~p", 
	      [jlib:jid_to_string(StateData#state.jid), Reason]),
    add_to_log(room_existence, destroyed, StateData),
    {stop, shutdown, StateData};
handle_event(destroy, StateName, StateData) ->
    ?INFO_MSG("Destroyed MUC room ~s", 
	      [jlib:jid_to_string(StateData#state.jid)]),
    handle_event({destroy, none}, StateName, StateData);

handle_event({set_affiliations, Affiliations}, StateName, StateData) ->
    {next_state, StateName, StateData#state{affiliations = Affiliations}};

handle_event(_Event, StateName, StateData) ->
    {next_state, StateName, StateData}.

%%----------------------------------------------------------------------
%% Func: handle_sync_event/4
%% Returns: {next_state, NextStateName, NextStateData}            |
%%          {next_state, NextStateName, NextStateData, Timeout}   |
%%          {reply, Reply, NextStateName, NextStateData}          |
%%          {reply, Reply, NextStateName, NextStateData, Timeout} |
%%          {stop, Reason, NewStateData}                          |
%%          {stop, Reason, Reply, NewStateData}
%%----------------------------------------------------------------------
handle_sync_event({moderate_room_history, Nick}, _From, StateName, #state{history = History} = StateData) ->
	NewHistory = lqueue_filter(fun({FromNick, _TSPacket, _HaveSubject, _Timestamp, _Size}) -> 
				FromNick /= Nick 
		end, History),
	Moderated = History#lqueue.len - NewHistory#lqueue.len,
	{reply, {ok, integer_to_list(Moderated)}, StateName, StateData#state{history = NewHistory}};

handle_sync_event({get_disco_item, JID, Lang}, _From, StateName, StateData) ->
    Reply = get_roomdesc_reply(JID, StateData,
			       get_roomdesc_tail(StateData, Lang)),
    {reply, Reply, StateName, StateData};
handle_sync_event(get_config, _From, StateName, StateData) ->
    {reply, {ok, StateData#state.config}, StateName, StateData};
handle_sync_event(get_state, _From, StateName, StateData) ->
    {reply, {ok, StateData}, StateName, StateData};
handle_sync_event({change_config, Config}, _From, StateName, StateData) ->
    {result, [], NSD} = change_config(Config, StateData),
    {reply, {ok, NSD#state.config}, StateName, NSD};
handle_sync_event({change_state, NewStateData}, _From, StateName, _StateData) ->
    {reply, {ok, NewStateData}, StateName, NewStateData};
handle_sync_event(_Event, _From, StateName, StateData) ->
    Reply = ok,
    {reply, Reply, StateName, StateData}.

code_change(_OldVsn, StateName, StateData, _Extra) ->
    {ok, StateName, StateData}.

print_state(StateData) ->
    StateData.

%%----------------------------------------------------------------------
%% Func: handle_info/3
%% Returns: {next_state, NextStateName, NextStateData}          |
%%          {next_state, NextStateName, NextStateData, Timeout} |
%%          {stop, Reason, NewStateData}
%%----------------------------------------------------------------------
handle_info({process_user_presence, From}, normal_state = _StateName, StateData) ->
    RoomQueueEmpty = queue:is_empty(StateData#state.room_queue),
    RoomQueue = queue:in({presence, From}, StateData#state.room_queue),
    StateData1 = StateData#state{room_queue = RoomQueue},
    if
	RoomQueueEmpty ->
	    StateData2 = prepare_room_queue(StateData1),
	    {next_state, normal_state, StateData2};
	true ->
	    {next_state, normal_state, StateData1}
    end;
handle_info({process_user_message, From}, normal_state = _StateName, StateData) ->
    RoomQueueEmpty = queue:is_empty(StateData#state.room_queue),
    RoomQueue = queue:in({message, From}, StateData#state.room_queue),
    StateData1 = StateData#state{room_queue = RoomQueue},
    if
	RoomQueueEmpty ->
	    StateData2 = prepare_room_queue(StateData1),
	    {next_state, normal_state, StateData2};
	true ->
	    {next_state, normal_state, StateData1}
    end;
handle_info(process_room_queue, normal_state = StateName, StateData) ->
    case queue:out(StateData#state.room_queue) of
	{{value, {message, From}}, RoomQueue} ->
	    Activity = get_user_activity(From, StateData),
	    Packet = Activity#activity.message,
	    NewActivity = Activity#activity{message = undefined},
	    StateData1 =
		store_user_activity(
		  From, NewActivity, StateData),
	    StateData2 =
		StateData1#state{
		  room_queue = RoomQueue},
	    StateData3 = prepare_room_queue(StateData2),
	    process_groupchat_message(From, Packet, StateData3);
	{{value, {presence, From}}, RoomQueue} ->
	    Activity = get_user_activity(From, StateData),
	    {Nick, Packet} = Activity#activity.presence,
	    NewActivity = Activity#activity{presence = undefined},
	    StateData1 =
		store_user_activity(
		  From, NewActivity, StateData),
	    StateData2 =
		StateData1#state{
		  room_queue = RoomQueue},
	    StateData3 = prepare_room_queue(StateData2),
	    process_presence(From, Nick, Packet, StateData3);
	{empty, _} ->
	    {next_state, StateName, StateData}
    end;
handle_info({captcha_succeed, From}, normal_state, StateData) ->
    NewState = case ?DICT:find(From, StateData#state.robots) of
		   {ok, {Nick, Packet}} ->
		       Robots = ?DICT:store(From, passed, StateData#state.robots),
		       add_new_user(From, Nick, Packet, StateData#state{robots=Robots});
		   _ ->
		       StateData
	       end,
    {next_state, normal_state, NewState};
handle_info({captcha_failed, From}, normal_state, StateData) ->
    NewState = case ?DICT:find(From, StateData#state.robots) of
		   {ok, {Nick, Packet}} ->
		       Robots = ?DICT:erase(From, StateData#state.robots),
		       Err = jlib:make_error_reply(
			       Packet, ?ERR_NOT_AUTHORIZED),
		       route_stanza( % TODO: s/Nick/""/
			 jlib:jid_replace_resource(
			   StateData#state.jid, Nick),
			 From, Err),
		       StateData#state{robots=Robots};
		   _ ->
		       StateData
	       end,
    {next_state, normal_state, NewState};
handle_info({migrate, Node}, StateName, StateData) ->
    if Node /= node() ->
	    {migrate, StateData,
	     {Node, ?MODULE, start, [StateName, StateData]}, 0};
       true ->
	    {next_state, StateName, StateData}
    end;
handle_info(_Info, StateName, StateData) ->
    {next_state, StateName, StateData}.

%%----------------------------------------------------------------------
%% Func: terminate/3
%% Purpose: Shutdown the fsm
%% Returns: any
%%----------------------------------------------------------------------
terminate({migrated, Clone}, _StateName, StateData) ->
    ?INFO_MSG("Migrating room ~s@~s to ~p on node ~p",
	      [StateData#state.room, StateData#state.host,
	       Clone, node(Clone)]),
    mod_muc:room_destroyed(StateData#state.host, StateData#state.room,
			   self(), StateData#state.server_host),
    ok;
terminate(Reason, _StateName, StateData) ->
    ?INFO_MSG("Stopping MUC room ~s@~s",
	      [StateData#state.room, StateData#state.host]),
    ReasonT = case Reason of
		  shutdown -> "You are being removed from the room because"
				  " of a system shutdown";
		  _ -> "Room terminates"
	      end,
    ItemAttrs = [{"affiliation", "none"}, {"role", "none"}],
    ReasonEl = {xmlelement, "reason", [], [{xmlcdata, ReasonT}]},
    Packet = {xmlelement, "presence", [{"type", "unavailable"}],
	      [{xmlelement, "x", [{"xmlns", ?NS_MUC_USER}],
		[{xmlelement, "item", ItemAttrs, [ReasonEl]},
		 {xmlelement, "status", [{"code", "332"}], []}
		]}]},
    ?DICT:fold(
       fun(LJID, Info, _) ->
	       Nick = Info#user.nick,
	       case Reason of
		   shutdown ->
		       route_stanza(
			 jlib:jid_replace_resource(StateData#state.jid, Nick),
			 Info#user.jid,
			 Packet);
		   _ -> ok
	       end,
	       tab_remove_online_user(LJID, StateData)
       end, [], StateData#state.users),
    add_to_log(room_existence, stopped, StateData),
    if
	    Reason == 'shutdown' ->
		    persist_muc_history(StateData);
	    true ->
		    ok
    end,
	    
    mod_muc:room_destroyed(StateData#state.host, StateData#state.room, self(),
			   StateData#state.server_host),
    ok.

%%%----------------------------------------------------------------------
%%% Internal functions
%%%----------------------------------------------------------------------

load_history(_Host, _Room, false, Queue) ->
	Queue;
load_history(Host, Room, true, Queue) ->
	?INFO_MSG("Loading history for room ~s on host ~s", [Room, Host]),
	case odbc_queries:load_and_clear_roomhistory(Host, ejabberd_odbc:escape(Room)) of
		{selected, ["nick", "packet", "have_subject", "timestamp", "size"], Items} ->
			?DEBUG("Found ~p messages on history for ~s", [length(Items), Room]),
			lists:foldl(fun(I, Q) -> 
						{Nick, XML, HS, Ts, Size} = I,
						Item = {Nick, 
							xml_stream:parse_element(XML), 
							HS /= "0", 
							calendar:gregorian_seconds_to_datetime(list_to_integer(Ts)), 
							list_to_integer(Size)},
						lqueue_in(Item, Q) 
				end, Queue, Items);
		_ ->
			Queue
	end.


persist_muc_history(#state{room = Room, server_host = Server, config = #config{persistent = true} ,persist_history = true, history = Q}) ->
	?INFO_MSG("Persisting history for room ~s on host ~s", [Room, Server]),
	Queries = lists:map(fun({FromNick, Packet, HaveSubject, Timestamp, Size}) ->
				odbc_queries:add_roomhistory_sql(
						ejabberd_odbc:escape(Room), 
						ejabberd_odbc:escape(FromNick), 
						ejabberd_odbc:escape(xml:element_to_binary(Packet)),
					       	atom_to_list(HaveSubject), 
						integer_to_list(calendar:datetime_to_gregorian_seconds(Timestamp)), 
						integer_to_list(Size)) 
		end, lqueue_to_list(Q)),
	odbc_queries:clear_and_add_roomhistory(Server,ejabberd_odbc:escape(Room), Queries);
	%% en mod_muc, cuando se levantan los muc persistentes, si se crea, y el flag persist_history esta en true,
	%% se levantan los mensajes persistentes tb.

persist_muc_history(_) ->
	ok.

route(Pid, From, ToNick, Packet) ->
    ?GEN_FSM:send_event(Pid, {route, From, ToNick, Packet}).

process_groupchat_message(From, {xmlelement, "message", Attrs, _Els} = Packet,
			  StateData) ->
    Lang = xml:get_attr_s("xml:lang", Attrs),
    case is_user_online(From, StateData) orelse
	is_user_allowed_message_nonparticipant(From, StateData) of
	true ->
	    {FromNick, Role} = get_participant_data(From, StateData),
	    if
		(Role == moderator) or (Role == participant) 
		or ((StateData#state.config)#config.moderated == false) ->
		    {NewStateData1, IsAllowed} =
			case check_subject(Packet) of
			    false ->
				{StateData, true};
			    Subject ->
				case can_change_subject(Role,
							StateData) of
				    true ->
					NSD =
					    StateData#state{
					      subject = Subject,
					      subject_author =
					      FromNick},
					case (NSD#state.config)#config.persistent of
					    true ->
						mod_muc:store_room(
						  NSD#state.host,
						  NSD#state.room,
						  make_opts(NSD));
					    _ ->
						ok
					end,
					{NSD, true};
				    _ ->
					{StateData, false}
				end
			end,
		    case IsAllowed of
			true ->
			    lists:foreach(
			      fun({_LJID, Info}) ->
				      route_stanza(
					jlib:jid_replace_resource(
					  StateData#state.jid,
					  FromNick),
					Info#user.jid,
					Packet)
			      end,
			      ?DICT:to_list(StateData#state.users)),
			    NewStateData2 =
				add_message_to_history(FromNick,
						       From,
						       Packet,
						       NewStateData1),
			    {next_state, normal_state, NewStateData2};
			_ ->
			    Err =
				case (StateData#state.config)#config.allow_change_subj of
				    true ->
					?ERRT_FORBIDDEN(
					   Lang,
					   "Only moderators and participants "
					   "are allowed to change the subject in this room");
				    _ ->
					?ERRT_FORBIDDEN(
					   Lang,
					   "Only moderators "
					   "are allowed to change the subject in this room")
				end,
			    route_stanza(
			      StateData#state.jid,
			      From,
			      jlib:make_error_reply(Packet, Err)),
			    {next_state, normal_state, StateData}
		    end;
		true ->
		    ErrText = "Visitors are not allowed to send messages to all occupants",
		    Err = jlib:make_error_reply(
			    Packet, ?ERRT_FORBIDDEN(Lang, ErrText)),
		    route_stanza(
		      StateData#state.jid,
		      From, Err),
		    {next_state, normal_state, StateData}
	    end;
	false ->
	    ErrText = "Only occupants are allowed to send messages to the conference",
	    Err = jlib:make_error_reply(
		    Packet, ?ERRT_NOT_ACCEPTABLE(Lang, ErrText)),
	    route_stanza(StateData#state.jid, From, Err),
	    {next_state, normal_state, StateData}
    end.

%% @doc Check if this non participant can send message to room.
%%
%% XEP-0045 v1.23:
%% 7.9 Sending a Message to All Occupants
%% an implementation MAY allow users with certain privileges
%% (e.g., a room owner, room admin, or service-level admin)
%% to send messages to the room even if those users are not occupants.
is_user_allowed_message_nonparticipant(JID, StateData) ->
    case get_service_affiliation(JID, StateData) of
	owner ->
	    true;
	_ -> false
    end.

%% @doc Get information of this participant, or default values.
%% If the JID is not a participant, return values for a service message.
get_participant_data(From, StateData) ->
    case ?DICT:find(jlib:jid_tolower(From), StateData#state.users) of
	{ok, #user{nick = FromNick, role = Role}} ->
	    {FromNick, Role};
	error ->
	    {"", moderator}
    end.


process_presence(From, Nick, {xmlelement, "presence", Attrs, _Els} = Packet,
		 StateData) ->
    Type = xml:get_attr_s("type", Attrs),
    Lang = xml:get_attr_s("xml:lang", Attrs),
    StateData1 =
	case Type of
	    "unavailable" ->
		case is_user_online(From, StateData) of
		    true ->
			NewPacket = case {(StateData#state.config)#config.allow_visitor_status,
					  is_visitor(From, StateData)} of
					{false, true} ->
					    strip_status(Packet);
					_ ->
					    Packet
				    end,
			NewState =
			    add_user_presence_un(From, NewPacket, StateData),
			case ?DICT:find(Nick, StateData#state.nicks) of
			    {ok, [_, _ | _]} -> ok;
			    _ -> send_new_presence(From, NewState)
			end,
			Reason = case xml:get_subtag(NewPacket, "status") of
				false -> "";
				Status_el -> xml:get_tag_cdata(Status_el)
			end,
			remove_online_user(From, NewState, Reason);
		    _ ->
			StateData
		end;
	    "error" ->
		case is_user_online(From, StateData) of
		    true ->
			ErrorText = "This participant is kicked from the room because "
			    "he sent an error presence",
			expulse_participant(Packet, From, StateData,
					    translate:translate(Lang, ErrorText));
		    _ ->
			StateData
		end;
	    "" ->
		case is_user_online(From, StateData) of
		    true ->
			case is_nick_change(From, Nick, StateData) of
			    true ->
				case {nick_collision(From, Nick, StateData),
				      mod_muc:can_use_nick(
					StateData#state.host, From, Nick),
                                      {(StateData#state.config)#config.allow_visitor_nickchange,
                                       is_visitor(From, StateData)}} of
                                    {_, _, {false, true}} ->
					ErrText = "Visitors are not allowed to change their nicknames in this room",
					Err = jlib:make_error_reply(
						Packet,
						?ERRT_NOT_ALLOWED(Lang, ErrText)),
					route_stanza(
					  % TODO: s/Nick/""/
					  jlib:jid_replace_resource(
					    StateData#state.jid,
					    Nick),
					  From, Err),
					StateData;
				    {true, _, _} ->
					Lang = xml:get_attr_s("xml:lang", Attrs),
					ErrText = "That nickname is already in use by another occupant",
					Err = jlib:make_error_reply(
						Packet,
						?ERRT_CONFLICT(Lang, ErrText)),
					route_stanza(
					  jlib:jid_replace_resource(
					    StateData#state.jid,
					    Nick), % TODO: s/Nick/""/
					  From, Err),
					StateData;
				    {_, false, _} ->
					ErrText = "That nickname is registered by another person",
					Err = jlib:make_error_reply(
						Packet,
						?ERRT_CONFLICT(Lang, ErrText)),
					route_stanza(
					  % TODO: s/Nick/""/
					  jlib:jid_replace_resource(
					    StateData#state.jid,
					    Nick),
					  From, Err),
					StateData;
				    _ ->
					change_nick(From, Nick, StateData)
				end;
			    _NotNickChange ->
                                Stanza = case {(StateData#state.config)#config.allow_visitor_status,
                                               is_visitor(From, StateData)} of
                                             {false, true} ->
                                                 strip_status(Packet);
                                             _Allowed ->
                                                 Packet
                                         end,
                                NewState = add_user_presence(From, Stanza, StateData),
                                send_new_presence(From, NewState),
                                NewState
			end;
		    _ ->
			add_new_user(From, Nick, Packet, StateData)
		end;
	    _ ->
		StateData
	end,
    case (not (StateData1#state.config)#config.persistent) andalso
	(?DICT:to_list(StateData1#state.users) == []) of
	true ->
	    ?INFO_MSG("Destroyed MUC room ~s because it's temporary and empty", 
		      [jlib:jid_to_string(StateData#state.jid)]),
	    add_to_log(room_existence, destroyed, StateData),
	    {stop, normal, StateData1};
	_ ->
	    {next_state, normal_state, StateData1}
    end.

is_user_online(JID, StateData) ->
    LJID = jlib:jid_tolower(JID),
    ?DICT:is_key(LJID, StateData#state.users).

%% Check if the user is occupant of the room, or at least is an admin or owner.
is_occupant_or_admin(JID, StateData) ->
    FAffiliation = get_affiliation(JID, StateData),
    FRole = get_role(JID, StateData),
    case (FRole /= none) orelse
	(FAffiliation == admin) orelse
	(FAffiliation == owner) of
        true ->
	    true;
        _ ->
	    false
    end.

%%%
%%% Handle IQ queries of vCard
%%%
is_user_online_iq(StanzaId, JID, StateData) when JID#jid.lresource /= "" ->
    {is_user_online(JID, StateData), StanzaId, JID};
is_user_online_iq(StanzaId, JID, StateData) when JID#jid.lresource == "" ->
    try stanzaid_unpack(StanzaId) of
	{OriginalId, Resource} ->
	    JIDWithResource = jlib:jid_replace_resource(JID, Resource),
	    {is_user_online(JIDWithResource, StateData),
	     OriginalId, JIDWithResource}
    catch
	_:_ ->
	    {is_user_online(JID, StateData), StanzaId, JID}
    end.

handle_iq_vcard(FromFull, ToJID, StanzaId, NewId, Packet) ->
    ToBareJID = jlib:jid_remove_resource(ToJID),
    IQ = jlib:iq_query_info(Packet),
    handle_iq_vcard2(FromFull, ToJID, ToBareJID, StanzaId, NewId, IQ, Packet).
handle_iq_vcard2(_FromFull, ToJID, ToBareJID, StanzaId, _NewId,
		 #iq{type = get, xmlns = ?NS_VCARD}, Packet)
  when ToBareJID /= ToJID ->
    {ToBareJID, change_stanzaid(StanzaId, ToJID, Packet)};
handle_iq_vcard2(_FromFull, ToJID, _ToBareJID, _StanzaId, NewId, _IQ, Packet) ->
    {ToJID, change_stanzaid(NewId, Packet)}.

stanzaid_pack(OriginalId, Resource) ->
    "berd"++base64:encode_to_string("ejab\0" ++ OriginalId ++ "\0" ++ Resource).
stanzaid_unpack("berd"++StanzaIdBase64) ->
    StanzaId = base64:decode_to_string(StanzaIdBase64),
    ["ejab", OriginalId, Resource] = string:tokens(StanzaId, "\0"),
    {OriginalId, Resource}.

change_stanzaid(NewId, Packet) ->
    {xmlelement, Name, Attrs, Els} = jlib:remove_attr("id", Packet),
    {xmlelement, Name, [{"id", NewId} | Attrs], Els}.
change_stanzaid(PreviousId, ToJID, Packet) ->
    NewId = stanzaid_pack(PreviousId, ToJID#jid.lresource),
    change_stanzaid(NewId, Packet).
%%%
%%%

role_to_list(Role) ->
    case Role of
	moderator ->   "moderator";
	participant -> "participant";
	visitor ->     "visitor";
	none ->        "none"
    end.

affiliation_to_list(Affiliation) ->
    case Affiliation of
	owner ->   "owner";
	admin ->   "admin";
	member ->  "member";
	outcast -> "outcast";
	none ->    "none"
    end.

list_to_role(Role) ->
    case Role of
	"moderator" ->   moderator;
	"participant" -> participant;
	"visitor" ->     visitor;
	"none" ->        none
    end.

list_to_affiliation(Affiliation) ->
    case Affiliation of
	"owner" ->   owner;
	"admin" ->   admin;
	"member" ->  member;
	"outcast" -> outcast;
	"none" ->    none
    end.

%% Decide the fate of the message and its sender
%% Returns: continue_delivery | forget_message | {expulse_sender, Reason}
decide_fate_message("error", Packet, From, StateData) ->
    %% Make a preliminary decision
    PD = case check_error_kick(Packet) of
	     %% If this is an error stanza and its condition matches a criteria
	     true ->
		 Reason = io_lib:format("This participant is considered a ghost and is expulsed: ~s",
					[jlib:jid_to_string(From)]),
		 {expulse_sender, Reason};
	     false ->
		 continue_delivery
	 end,
    case PD of
	{expulse_sender, R} ->
	    case is_user_online(From, StateData) of
		true ->
		    {expulse_sender, R};
		false ->
		    forget_message
	    end;
	Other ->
	    Other
    end;

decide_fate_message(_, _, _, _) ->
    continue_delivery.

%% Check if the elements of this error stanza indicate
%% that the sender is a dead participant.
%% If so, return true to kick the participant.
check_error_kick(Packet) ->
    case get_error_condition(Packet) of
	"gone" -> true;
	"internal-server-error" -> true;
	"item-not-found" -> true;
	"jid-malformed" -> true;
	"recipient-unavailable" -> true;
	"redirect" -> true;
	"remote-server-not-found" -> true;
	"remote-server-timeout" -> true;
	"service-unavailable" -> true;
	_ -> false
    end.

get_error_condition(Packet) ->
	case catch get_error_condition2(Packet) of
	     {condition, ErrorCondition} ->
		ErrorCondition;
	     {'EXIT', _} ->
		"badformed error stanza"
	end.
get_error_condition2(Packet) ->
	{xmlelement, _, _, EEls} = xml:get_subtag(Packet, "error"),
	[Condition] = [Name || {xmlelement, Name, [{"xmlns", ?NS_STANZAS}], []} <- EEls],
	{condition, Condition}.

expulse_participant(Packet, From, StateData, Reason1) ->
	ErrorCondition = get_error_condition(Packet),
	Reason2 = io_lib:format(Reason1 ++ ": " ++ "~s", [ErrorCondition]),
	NewState = add_user_presence_un(
		From,
		{xmlelement, "presence",
		[{"type", "unavailable"}],
		[{xmlelement, "status", [],
		[{xmlcdata, Reason2}]
		}]},
	StateData),
	send_new_presence(From, NewState),
	remove_online_user(From, NewState).


set_affiliation(JID, Affiliation, StateData) ->
    set_affiliation(JID, Affiliation, StateData, "").

set_affiliation(JID, Affiliation, StateData, Reason) ->
    LJID = jlib:jid_remove_resource(jlib:jid_tolower(JID)),
    Affiliations = case Affiliation of
		       none ->
			   ?DICT:erase(LJID,
				       StateData#state.affiliations);
		       _ ->
			   ?DICT:store(LJID,
				       {Affiliation, Reason},
				       StateData#state.affiliations)
		   end,
    StateData#state{affiliations = Affiliations}.

get_affiliation(JID, StateData) ->
    {_AccessRoute, _AccessCreate, AccessAdmin, _AccessPersistent} = StateData#state.access,
    Res =
	case acl:match_rule(StateData#state.server_host, AccessAdmin, JID) of
	    allow ->
		owner;
	    _ ->
		LJID = jlib:jid_tolower(JID),
		case ?DICT:find(LJID, StateData#state.affiliations) of
		    {ok, Affiliation} ->
			Affiliation;
		    _ ->
			LJID1 = jlib:jid_remove_resource(LJID),
			case ?DICT:find(LJID1, StateData#state.affiliations) of
			    {ok, Affiliation} ->
				Affiliation;
			    _ ->
				LJID2 = setelement(1, LJID, ""),
				case ?DICT:find(LJID2, StateData#state.affiliations) of
				    {ok, Affiliation} ->
					Affiliation;
				    _ ->
					LJID3 = jlib:jid_remove_resource(LJID2),
					case ?DICT:find(LJID3, StateData#state.affiliations) of
					    {ok, Affiliation} ->
						Affiliation;
					    _ ->
						none
					end
				end
			end
		end
	end,
    case Res of
	{A, _Reason} ->
	    A;
	_ ->
	    Res
    end.

get_service_affiliation(JID, StateData) ->
    {_AccessRoute, _AccessCreate, AccessAdmin, _AccessPersistent} =
	StateData#state.access,
    case acl:match_rule(StateData#state.server_host, AccessAdmin, JID) of
	allow ->
	    owner;
	_ ->
	    none
    end.

set_role(JID, Role, StateData) ->
    LJID = jlib:jid_tolower(JID),
    LJIDs = case LJID of
		{U, S, ""} ->
		    ?DICT:fold(
		       fun(J, _, Js) ->
			       case J of
				   {U, S, _} ->
				       [J | Js];
				   _ ->
				       Js
			       end
		       end, [], StateData#state.users);
		_ ->
		    case ?DICT:is_key(LJID, StateData#state.users) of
			true ->
			    [LJID];
			_ ->
			    []
		    end
	    end,
    {Users, Nicks}
	= case Role of
	      none ->
		  lists:foldl(fun(J, {Us, Ns}) ->
				      NewNs =
					  case ?DICT:find(J, Us) of
					      {ok, #user{nick = Nick}} ->
						  ?DICT:erase(Nick, Ns);
					      _ ->
						  Ns
					  end,
				      {?DICT:erase(J, Us), NewNs}
			      end,
			      {StateData#state.users, StateData#state.nicks},
			      LJIDs);
	      _ ->
		  {lists:foldl(fun(J, Us) ->
				       {ok, User} = ?DICT:find(J, Us),
				       ?DICT:store(J,
						   User#user{role = Role},
						   Us)
			       end, StateData#state.users, LJIDs),
		   StateData#state.nicks}
	  end,
    StateData#state{users = Users, nicks = Nicks}.

get_role(JID, StateData) ->
    LJID = jlib:jid_tolower(JID),
    case ?DICT:find(LJID, StateData#state.users) of
	{ok, #user{role = Role}} ->
	    Role;
	_ ->
	    none
    end.

get_default_role(Affiliation, StateData) ->
    case Affiliation of
	owner ->   moderator;
	admin ->   moderator;
	member ->  participant;
	outcast -> none;
	none ->
	    case (StateData#state.config)#config.members_only of
		true ->
		    none;
		_ ->
		    case (StateData#state.config)#config.members_by_default of
			true ->
			    participant;
			_ ->
			    visitor
		    end
	    end
    end.

is_visitor(Jid, StateData) ->
    get_role(Jid, StateData) =:= visitor.

is_moderator(Jid, StateData) ->
    get_role(Jid, StateData) =:= moderator.

get_max_users(StateData) ->
    MaxUsers = (StateData#state.config)#config.max_users,
    ServiceMaxUsers = get_service_max_users(StateData),
    if
	MaxUsers =< ServiceMaxUsers -> MaxUsers;
	true -> ServiceMaxUsers
    end.

get_service_max_users(StateData) ->
    gen_mod:get_module_opt(StateData#state.server_host,
			   mod_muc, max_users, ?MAX_USERS_DEFAULT).

get_max_users_admin_threshold(StateData) ->
    gen_mod:get_module_opt(StateData#state.server_host,
			   mod_muc, max_users_admin_threshold, 5).

get_user_activity(JID, StateData) ->
    case treap:lookup(jlib:jid_tolower(JID),
		      StateData#state.activity) of
	{ok, _P, A} -> A;
	error ->
	    MessageShaper =
		shaper:new(gen_mod:get_module_opt(
			     StateData#state.server_host,
			     mod_muc, user_message_shaper, none)),
	    PresenceShaper =
		shaper:new(gen_mod:get_module_opt(
			     StateData#state.server_host,
			     mod_muc, user_presence_shaper, none)),
	    #activity{message_shaper = MessageShaper,
		      presence_shaper = PresenceShaper}
    end.

store_user_activity(JID, UserActivity, StateData) ->
    MinMessageInterval =
	gen_mod:get_module_opt(
	  StateData#state.server_host,
	  mod_muc, min_message_interval, 0),
    MinPresenceInterval =
	gen_mod:get_module_opt(
	  StateData#state.server_host,
	  mod_muc, min_presence_interval, 0),
    Key = jlib:jid_tolower(JID),
    Now = now_to_usec(now()),
    Activity1 = clean_treap(StateData#state.activity, {1, -Now}),
    Activity =
	case treap:lookup(Key, Activity1) of
	    {ok, _P, _A} ->
		treap:delete(Key, Activity1);
	    error ->
		Activity1
	end,
    StateData1 =
	case (MinMessageInterval == 0) andalso
	    (MinPresenceInterval == 0) andalso
	    (UserActivity#activity.message_shaper == none) andalso
	    (UserActivity#activity.presence_shaper == none) andalso
	    (UserActivity#activity.message == undefined) andalso
	    (UserActivity#activity.presence == undefined) of
	    true ->
		StateData#state{activity = Activity};
	    false ->
		case (UserActivity#activity.message == undefined) andalso
		    (UserActivity#activity.presence == undefined) of
		    true ->
			{_, MessageShaperInterval} =
			    shaper:update(UserActivity#activity.message_shaper,
					  100000),
			{_, PresenceShaperInterval} =
			    shaper:update(UserActivity#activity.presence_shaper,
					  100000),
			Delay = lists:max([MessageShaperInterval,
					   PresenceShaperInterval,
					   MinMessageInterval * 1000,
					   MinPresenceInterval * 1000]) * 1000,
			Priority = {1, -(Now + Delay)},
			StateData#state{
			  activity = treap:insert(
				       Key,
				       Priority,
				       UserActivity,
				       Activity)};
		    false ->
			Priority = {0, 0},
			StateData#state{
			  activity = treap:insert(
				       Key,
				       Priority,
				       UserActivity,
				       Activity)}
		end
	end,
    StateData1.

clean_treap(Treap, CleanPriority) ->
    case treap:is_empty(Treap) of
	true ->
	    Treap;
	false ->
	    {_Key, Priority, _Value} = treap:get_root(Treap),
	    if
		Priority > CleanPriority ->
		    clean_treap(treap:delete_root(Treap), CleanPriority);
		true ->
		    Treap
	    end
    end.


prepare_room_queue(StateData) ->
    case queue:out(StateData#state.room_queue) of
	{{value, {message, From}}, _RoomQueue} ->
	    Activity = get_user_activity(From, StateData),
	    Packet = Activity#activity.message,
	    Size = element_size(Packet),
	    {RoomShaper, RoomShaperInterval} =
		shaper:update(StateData#state.room_shaper, Size),
	    erlang:send_after(
	      RoomShaperInterval, self(),
	      process_room_queue),
	    StateData#state{
	      room_shaper = RoomShaper};
	{{value, {presence, From}}, _RoomQueue} ->
	    Activity = get_user_activity(From, StateData),
	    {_Nick, Packet} = Activity#activity.presence,
	    Size = element_size(Packet),
	    {RoomShaper, RoomShaperInterval} =
		shaper:update(StateData#state.room_shaper, Size),
	    erlang:send_after(
	      RoomShaperInterval, self(),
	      process_room_queue),
	    StateData#state{
	      room_shaper = RoomShaper};
	{empty, _} ->
	    StateData
    end.


add_online_user(JID, Nick, Role, StateData) ->
    LJID = jlib:jid_tolower(JID),
    Users = ?DICT:store(LJID,
			#user{jid = JID,
			      nick = Nick,
			      role = Role},
			StateData#state.users),
    add_to_log(join, Nick, StateData),
    Nicks = ?DICT:update(Nick,
			 fun(Entry) ->
				 case lists:member(LJID, Entry) of
				     true ->
					 Entry;
				     false ->
					 [LJID|Entry]
				 end
			 end,
			 [LJID],
			 StateData#state.nicks),
    tab_add_online_user(JID, StateData),
    StateData#state{users = Users, nicks = Nicks}.

remove_online_user(JID, StateData) ->
	remove_online_user(JID, StateData, "").

remove_online_user(JID, StateData, Reason) ->
    LJID = jlib:jid_tolower(JID),
    {ok, #user{nick = Nick}} =
    	?DICT:find(LJID, StateData#state.users),
    add_to_log(leave, {Nick, Reason}, StateData),
    tab_remove_online_user(JID, StateData),
    Users = ?DICT:erase(LJID, StateData#state.users),
    Nicks = case ?DICT:find(Nick, StateData#state.nicks) of
		{ok, [LJID]} ->
		    ?DICT:erase(Nick, StateData#state.nicks);
		{ok, U} ->
		    ?DICT:store(Nick, U -- [LJID], StateData#state.nicks);
		error ->
		    StateData#state.nicks
	    end,
    StateData#state{users = Users, nicks = Nicks}.


filter_presence({xmlelement, "presence", Attrs, Els}) ->
    FEls = lists:filter(
	     fun(El) ->
		     case El of
			 {xmlcdata, _} ->
			     false;
			 {xmlelement, _Name1, Attrs1, _Els1} ->
			     XMLNS = xml:get_attr_s("xmlns", Attrs1),
			     case XMLNS of
				 ?NS_MUC ++ _ ->
				     false;
				 _ ->
				     true
			     end
		     end
	     end, Els),
    {xmlelement, "presence", Attrs, FEls}.

strip_status({xmlelement, "presence", Attrs, Els}) ->
    FEls = lists:filter(
	     fun({xmlelement, "status", _Attrs1, _Els1}) ->
                     false;
                (_) -> true
	     end, Els),
    {xmlelement, "presence", Attrs, FEls}.

add_user_presence(JID, Presence, StateData) ->
    LJID = jlib:jid_tolower(JID),
    FPresence = filter_presence(Presence),
    Users =
	?DICT:update(
	   LJID,
	   fun(#user{} = User) ->
		   User#user{last_presence = FPresence}
	   end, StateData#state.users),
    StateData#state{users = Users}.

add_user_presence_un(JID, Presence, StateData) ->
    LJID = jlib:jid_tolower(JID),
    FPresence = filter_presence(Presence),
    Users =
	?DICT:update(
	   LJID,
	   fun(#user{} = User) ->
		   User#user{last_presence = FPresence,
			     role = none}
	   end, StateData#state.users),
    StateData#state{users = Users}.


%% Find and return a list of the full JIDs of the users of Nick.
%% Return jid record.
find_jids_by_nick(Nick, StateData) ->
    case ?DICT:find(Nick, StateData#state.nicks) of
	{ok, [User]} ->
	    [jlib:make_jid(User)];
	{ok, Users} ->
	    [jlib:make_jid(LJID) || LJID <- Users];
	error ->
	    false
    end.

%% Find and return the full JID of the user of Nick with
%% highest-priority presence.  Return jid record.
find_jid_by_nick(Nick, StateData) ->
    case ?DICT:find(Nick, StateData#state.nicks) of
	{ok, [User]} ->
	    jlib:make_jid(User);
	{ok, [FirstUser|Users]} ->
	    #user{last_presence = FirstPresence} =
		?DICT:fetch(FirstUser, StateData#state.users),
	    {LJID, _} =
		lists:foldl(fun(Compare, {HighestUser, HighestPresence}) ->
				    #user{last_presence = P1} =
					?DICT:fetch(Compare, StateData#state.users),
				    case higher_presence(P1, HighestPresence) of
					true ->
					    {Compare, P1};
					false ->
					    {HighestUser, HighestPresence}
				    end
			    end, {FirstUser, FirstPresence}, Users),
	    jlib:make_jid(LJID);
	error ->
	    false
    end.

higher_presence(Pres1, Pres2) ->
    Pri1 = get_priority_from_presence(Pres1),
    Pri2 = get_priority_from_presence(Pres2),
    Pri1 > Pri2.

get_priority_from_presence(PresencePacket) ->
    case xml:get_subtag(PresencePacket, "priority") of
	false ->
	    0;
	SubEl ->
	    case catch list_to_integer(xml:get_tag_cdata(SubEl)) of
		P when is_integer(P) ->
		    P;
		_ ->
		    0
	    end
    end.

find_nick_by_jid(Jid, StateData) ->
	[{_, #user{nick = Nick}}] = lists:filter(
		fun({_, #user{jid = FJid}}) -> FJid == Jid end,
		?DICT:to_list(StateData#state.users)),
	Nick.

is_nick_change(JID, Nick, StateData) ->
    LJID = jlib:jid_tolower(JID),
    case Nick of
	"" ->
	    false;
	_ ->
	    {ok, #user{nick = OldNick}} =
		?DICT:find(LJID, StateData#state.users),
	    Nick /= OldNick
    end.

nick_collision(User, Nick, StateData) ->
    UserOfNick = find_jid_by_nick(Nick, StateData),
    %% if nick is not used, or is used by another resource of the same
    %% user, it's ok.
    UserOfNick /= false andalso
	jlib:jid_remove_resource(jlib:jid_tolower(UserOfNick)) /=
	jlib:jid_remove_resource(jlib:jid_tolower(User)).

add_new_user(From, Nick, {xmlelement, _, Attrs, Els} = Packet, StateData) ->
    Lang = xml:get_attr_s("xml:lang", Attrs),
    MaxUsers = get_max_users(StateData),
    MaxAdminUsers = MaxUsers + get_max_users_admin_threshold(StateData),
    NUsers = dict:fold(fun(_, _, Acc) -> Acc + 1 end, 0,
		       StateData#state.users),
    Affiliation = get_affiliation(From, StateData),
    ServiceAffiliation = get_service_affiliation(From, StateData),
    NConferences = tab_count_user(From),
    MaxConferences = gen_mod:get_module_opt(
		       StateData#state.server_host,
		       mod_muc, max_user_conferences, 10),
    Collision = nick_collision(From, Nick, StateData),
    case {(ServiceAffiliation == owner orelse
	   ((Affiliation == admin orelse Affiliation == owner) andalso
	    NUsers < MaxAdminUsers) orelse
	   NUsers < MaxUsers) andalso
	  NConferences < MaxConferences,
	  Collision,
	  mod_muc:can_use_nick(StateData#state.host, From, Nick),
	  get_default_role(Affiliation, StateData)} of
	{false, _, _, _} ->
	    % max user reached and user is not admin or owner
	    Err = jlib:make_error_reply(
		    Packet,
		    ?ERR_SERVICE_UNAVAILABLE),
	    route_stanza( % TODO: s/Nick/""/
	      jlib:jid_replace_resource(StateData#state.jid, Nick),
	      From, Err),
	    StateData;
	{_, _, _, none} ->
	    Err = jlib:make_error_reply(
		    Packet,
		    case Affiliation of
			outcast ->
			    ErrText = "You have been banned from this room",
			    ?ERRT_FORBIDDEN(Lang, ErrText);
			_ ->
			    ErrText = "Membership is required to enter this room",
			    ?ERRT_REGISTRATION_REQUIRED(Lang, ErrText)
		    end),
	    route_stanza( % TODO: s/Nick/""/
	      jlib:jid_replace_resource(StateData#state.jid, Nick),
	      From, Err),
	    StateData;
	{_, true, _, _} ->
	    ErrText = "That nickname is already in use by another occupant",
	    Err = jlib:make_error_reply(Packet, ?ERRT_CONFLICT(Lang, ErrText)),
	    route_stanza(
	      % TODO: s/Nick/""/
	      jlib:jid_replace_resource(StateData#state.jid, Nick),
	      From, Err),
	    StateData;
	{_, _, false, _} ->
	    ErrText = "That nickname is registered by another person",
	    Err = jlib:make_error_reply(Packet, ?ERRT_CONFLICT(Lang, ErrText)),
	    route_stanza(
	      % TODO: s/Nick/""/
	      jlib:jid_replace_resource(StateData#state.jid, Nick),
	      From, Err),
	    StateData;
	{_, _, _, Role} ->
	    case check_password(ServiceAffiliation, Affiliation,
				Els, From, StateData) of
		true ->
		    NewState =
			add_user_presence(
			  From, Packet,
			  add_online_user(From, Nick, Role, StateData)),
		    if not (NewState#state.config)#config.anonymous ->
			    WPacket = {xmlelement, "message", [{"type", "groupchat"}],
				       [{xmlelement, "body", [],
					 [{xmlcdata, translate:translate(
						       Lang,
						       "This room is not anonymous")}]},
					{xmlelement, "x", [{"xmlns", ?NS_MUC_USER}],
					 [{xmlelement, "status", [{"code", "100"}], []}]}]},
			    route_stanza(
			      StateData#state.jid,
			      From, WPacket);
			true ->
			    ok
		    end,
		    send_existing_presences(From, NewState),
		    send_new_presence(From, NewState),
		    Shift = count_stanza_shift(Nick, Els, NewState),
		    case send_history(From, Shift, NewState) of
			true ->
			    ok;
			_ ->
			    send_subject(From, Lang, StateData)
		    end,
		    case NewState#state.just_created of
			true ->
			    NewState#state{just_created = false};
			false ->
			    Robots = ?DICT:erase(From, StateData#state.robots),
			    NewState#state{robots = Robots}
		    end;
		nopass ->
		    ErrText = "A password is required to enter this room",
		    Err = jlib:make_error_reply(
			    Packet, ?ERRT_NOT_AUTHORIZED(Lang, ErrText)),
		    route_stanza( % TODO: s/Nick/""/
		      jlib:jid_replace_resource(
			StateData#state.jid, Nick),
		      From, Err),
		    StateData;
		captcha_required ->
		    SID = xml:get_attr_s("id", Attrs),
		    RoomJID = StateData#state.jid,
		    To = jlib:jid_replace_resource(RoomJID, Nick),
                    Limiter = {From#jid.luser, From#jid.lserver},
		    case ejabberd_captcha:create_captcha(
			   SID, RoomJID, To, Lang, Limiter, From) of
			{ok, ID, CaptchaEls} ->
			    MsgPkt = {xmlelement, "message", [{"id", ID}], CaptchaEls},
			    Robots = ?DICT:store(From,
						 {Nick, Packet}, StateData#state.robots),
			    route_stanza(RoomJID, From, MsgPkt),
			    StateData#state{robots = Robots};
                        {error, limit} ->
                            ErrText = "Too many CAPTCHA requests",
                            Err = jlib:make_error_reply(
				    Packet, ?ERRT_RESOURCE_CONSTRAINT(Lang, ErrText)),
                            route_stanza( % TODO: s/Nick/""/
                              jlib:jid_replace_resource(
				StateData#state.jid, Nick),
			      From, Err),
			    StateData;
                        _ ->
			    ErrText = "Unable to generate a captcha",
			    Err = jlib:make_error_reply(
				    Packet, ?ERRT_INTERNAL_SERVER_ERROR(Lang, ErrText)),
			    route_stanza( % TODO: s/Nick/""/
			      jlib:jid_replace_resource(
				StateData#state.jid, Nick),
			      From, Err),
			    StateData
		    end;
		_ ->
		    ErrText = "Incorrect password",
		    Err = jlib:make_error_reply(
			    Packet, ?ERRT_NOT_AUTHORIZED(Lang, ErrText)),
		    route_stanza( % TODO: s/Nick/""/
		      jlib:jid_replace_resource(
			StateData#state.jid, Nick),
		      From, Err),
		    StateData
	   end
    end.

check_password(owner, _Affiliation, _Els, _From, _StateData) ->
    %% Don't check pass if user is owner in MUC service (access_admin option)
    true;
check_password(_ServiceAffiliation, Affiliation, Els, From, StateData) ->
    case (StateData#state.config)#config.password_protected of
	false ->
	    check_captcha(Affiliation, From, StateData);
	true ->
	    Pass = extract_password(Els),
	    case Pass of
		false ->
		    nopass;
		_ ->
		    case (StateData#state.config)#config.password of
			Pass ->
			    true;
			_ ->
			    false
		    end
	    end
    end.

check_captcha(Affiliation, From, StateData) ->
    case (StateData#state.config)#config.captcha_protected
	andalso ejabberd_captcha:is_feature_available() of
	true when Affiliation == none ->
	    case ?DICT:find(From, StateData#state.robots) of
		{ok, passed} ->
		    true;
		_ ->
                    WList = (StateData#state.config)#config.captcha_whitelist,
                    #jid{luser = U, lserver = S, lresource = R} = From,
                    case ?SETS:is_element({U, S, R}, WList) of
                        true ->
                            true;
                        false ->
                            case ?SETS:is_element({U, S, ""}, WList) of
                                true ->
                                    true;
                                false ->
                                    case ?SETS:is_element({"", S, ""}, WList) of
                                        true ->
                                            true;
                                        false ->
                                            captcha_required
                                    end
                            end
                    end
	    end;
	_ ->
	    true
    end.

extract_password([]) ->
    false;
extract_password([{xmlelement, _Name, Attrs, _SubEls} = El | Els]) ->
    case xml:get_attr_s("xmlns", Attrs) of
	?NS_MUC ->
	    case xml:get_subtag(El, "password") of
		false ->
		    false;
		SubEl ->
		    xml:get_tag_cdata(SubEl)
	    end;
	_ ->
	    extract_password(Els)
    end;
extract_password([_ | Els]) ->
    extract_password(Els).

count_stanza_shift(Nick, Els, StateData) ->
    HL = lqueue_to_list(StateData#state.history),
    Since = extract_history(Els, "since"),
    Shift0 = case Since of
		 false ->
		     0;
		 _ ->
		     Sin = calendar:datetime_to_gregorian_seconds(Since),
		     count_seconds_shift(Sin, HL)
	     end,
    Seconds = extract_history(Els, "seconds"),
    Shift1 = case Seconds of
		 false ->
		     0;
		 _ ->
		     Sec = calendar:datetime_to_gregorian_seconds(
			     calendar:now_to_universal_time(now())) - Seconds,
		     count_seconds_shift(Sec, HL)
	     end,
    MaxStanzas = extract_history(Els, "maxstanzas"),
    Shift2 = case MaxStanzas of
		 false ->
		     0;
		 _ ->
		     count_maxstanzas_shift(MaxStanzas, HL)
	     end,
    MaxChars = extract_history(Els, "maxchars"),
    Shift3 = case MaxChars of
		 false ->
		     0;
		 _ ->
		     count_maxchars_shift(Nick, MaxChars, HL)
	     end,
    lists:max([Shift0, Shift1, Shift2, Shift3]).

count_seconds_shift(Seconds, HistoryList) ->
    lists:sum(
      lists:map(
	fun({_Nick, _Packet, _HaveSubject, TimeStamp, _Size}) ->
	    T = calendar:datetime_to_gregorian_seconds(TimeStamp),
	    if
		T < Seconds ->
		    1;
		true ->
		    0
	    end
	end, HistoryList)).

count_maxstanzas_shift(MaxStanzas, HistoryList) ->
    S = length(HistoryList) - MaxStanzas,
    if
	S =< 0 ->
	    0;
	true ->
	    S
    end.

count_maxchars_shift(Nick, MaxSize, HistoryList) ->
    NLen = string:len(Nick) + 1,
    Sizes = lists:map(
	      fun({_Nick, _Packet, _HaveSubject, _TimeStamp, Size}) ->
		  Size + NLen
	      end, HistoryList),
    calc_shift(MaxSize, Sizes).

calc_shift(MaxSize, Sizes) ->
    Total = lists:sum(Sizes),
    calc_shift(MaxSize, Total, 0, Sizes).

calc_shift(_MaxSize, _Size, Shift, []) ->
    Shift;
calc_shift(MaxSize, Size, Shift, [S | TSizes]) ->
    if
	MaxSize >= Size ->
	    Shift;
	true ->
	    calc_shift(MaxSize, Size - S, Shift + 1, TSizes)
    end.

extract_history([], _Type) ->
    false;
extract_history([{xmlelement, _Name, Attrs, _SubEls} = El | Els], Type) ->
    case xml:get_attr_s("xmlns", Attrs) of
	?NS_MUC ->
	    AttrVal = xml:get_path_s(El,
		       [{elem, "history"}, {attr, Type}]),
	    case Type of
		"since" ->
		    case jlib:datetime_string_to_timestamp(AttrVal) of
			undefined ->
			    false;
			TS ->
			    calendar:now_to_universal_time(TS)
		    end;
		_ ->
		    case catch list_to_integer(AttrVal) of
			IntVal when is_integer(IntVal) and (IntVal >= 0) ->
			    IntVal;
			_ ->
			    false
		    end
	    end;
	_ ->
	    extract_history(Els, Type)
    end;
extract_history([_ | Els], Type) ->
    extract_history(Els, Type).


send_update_presence(JID, StateData) ->
    send_update_presence(JID, "", StateData).

send_update_presence(JID, Reason, StateData) ->
    LJID = jlib:jid_tolower(JID),
    LJIDs = case LJID of
		{U, S, ""} ->
		    ?DICT:fold(
		       fun(J, _, Js) ->
			       case J of
				   {U, S, _} ->
				       [J | Js];
				   _ ->
				       Js
			       end
		       end, [], StateData#state.users);
		_ ->
		    case ?DICT:is_key(LJID, StateData#state.users) of
			true ->
			    [LJID];
			_ ->
			    []
		    end
	    end,
    lists:foreach(fun(J) ->
			  send_new_presence(J, Reason, StateData)
		  end, LJIDs).

send_new_presence(NJID, StateData) ->
    send_new_presence(NJID, "", StateData).

send_new_presence(NJID, Reason, StateData) ->
    %% First, find the nick associated with this JID.
    #user{nick = Nick} = ?DICT:fetch(jlib:jid_tolower(NJID), StateData#state.users),
    %% Then find the JID using this nick with highest priority.
    LJID = find_jid_by_nick(Nick, StateData),
    %% Then we get the presence data we're supposed to send.
    {ok, #user{jid = RealJID,
	       role = Role,
	       last_presence = Presence}} =
	?DICT:find(jlib:jid_tolower(LJID), StateData#state.users),
    Affiliation = get_affiliation(LJID, StateData),
    SAffiliation = affiliation_to_list(Affiliation),
    SRole = role_to_list(Role),
    lists:foreach(
      fun({_LJID, Info}) ->
	      ItemAttrs =
		  case (Info#user.role == moderator) orelse
		      ((StateData#state.config)#config.anonymous == false) of
		      true ->
			  [{"jid", jlib:jid_to_string(RealJID)},
			   {"affiliation", SAffiliation},
			   {"role", SRole}];
		      _ ->
			  [{"affiliation", SAffiliation},
			   {"role", SRole}]
		  end,
	      ItemEls = case Reason of
			    "" ->
				[];
			    _ ->
				[{xmlelement, "reason", [],
				  [{xmlcdata, Reason}]}]
			end,
	      Status = case StateData#state.just_created of
			   true ->
			       [{xmlelement, "status", [{"code", "201"}], []}];
			   false ->
			       []
		       end,
	      Status2 = case ((StateData#state.config)#config.anonymous==false)
			    andalso (NJID == Info#user.jid) of
			    true ->
				[{xmlelement, "status", [{"code", "100"}], []}
				 | Status];
			    false ->
				Status
			end,
	      Status3 = case NJID == Info#user.jid of
			    true ->
				[{xmlelement, "status", [{"code", "110"}], []}
				 | Status2];
			    false ->
				Status2
			end,
	      Packet = xml:append_subtags(
			 Presence,
			 [{xmlelement, "x", [{"xmlns", ?NS_MUC_USER}],
			   [{xmlelement, "item", ItemAttrs, ItemEls} | Status3]}]),
	      route_stanza(
		jlib:jid_replace_resource(StateData#state.jid, Nick),
		Info#user.jid,
		Packet)
      end, ?DICT:to_list(StateData#state.users)).


send_existing_presences(ToJID, StateData) ->
    LToJID = jlib:jid_tolower(ToJID),
    {ok, #user{jid = RealToJID,
	       role = Role}} =
	?DICT:find(LToJID, StateData#state.users),
    lists:foreach(
      fun({FromNick, _Users}) ->
	      LJID = find_jid_by_nick(FromNick, StateData),
	      #user{jid = FromJID,
		    role = FromRole,
		    last_presence = Presence
		   } = ?DICT:fetch(jlib:jid_tolower(LJID), StateData#state.users),
	      case RealToJID of
		  FromJID ->
		      ok;
		  _ ->
		      FromAffiliation = get_affiliation(LJID, StateData),
		      ItemAttrs =
			  case (Role == moderator) orelse
			      ((StateData#state.config)#config.anonymous ==
			       false) of
			      true ->
				  [{"jid", jlib:jid_to_string(FromJID)},
				   {"affiliation",
				    affiliation_to_list(FromAffiliation)},
				   {"role", role_to_list(FromRole)}];
			      _ ->
				  [{"affiliation",
				    affiliation_to_list(FromAffiliation)},
				   {"role", role_to_list(FromRole)}]
			  end,
		      Packet = xml:append_subtags(
				 Presence,
				 [{xmlelement, "x", [{"xmlns", ?NS_MUC_USER}],
				   [{xmlelement, "item", ItemAttrs, []}]}]),
		      route_stanza(
			jlib:jid_replace_resource(
			  StateData#state.jid, FromNick),
			RealToJID,
			Packet)
	      end
      end, ?DICT:to_list(StateData#state.nicks)).


now_to_usec({MSec, Sec, USec}) ->
    (MSec*1000000 + Sec)*1000000 + USec.


change_nick(JID, Nick, StateData) ->
    LJID = jlib:jid_tolower(JID),
    {ok, #user{nick = OldNick}} =
	?DICT:find(LJID, StateData#state.users),
    Users =
	?DICT:update(
	   LJID,
	   fun(#user{} = User) ->
		   User#user{nick = Nick}
	   end, StateData#state.users),
    OldNickUsers = ?DICT:fetch(OldNick, StateData#state.nicks),
    NewNickUsers = case ?DICT:find(Nick, StateData#state.nicks) of
		       {ok, U} -> U;
		       error -> []
		   end,
    %% Send unavailable presence from the old nick if it's no longer
    %% used.
    SendOldUnavailable = length(OldNickUsers) == 1,
    %% If we send unavailable presence from the old nick, we should
    %% probably send presence from the new nick, in order not to
    %% confuse clients.  Otherwise, do it only if the new nick was
    %% unused.
    SendNewAvailable = SendOldUnavailable orelse
	NewNickUsers == [],
    Nicks =
	case OldNickUsers of
	    [LJID] ->
		?DICT:store(Nick, [LJID|NewNickUsers],
			     ?DICT:erase(OldNick, StateData#state.nicks));
	    [_|_] ->
		?DICT:store(Nick, [LJID|NewNickUsers],
			     ?DICT:store(OldNick, OldNickUsers -- [LJID],
					 StateData#state.nicks))
	end,
	NewStateData = StateData#state{users = Users, nicks = Nicks},
    send_nick_changing(JID, OldNick, NewStateData, SendOldUnavailable, SendNewAvailable),
    add_to_log(nickchange, {OldNick, Nick}, StateData),
    NewStateData.

send_nick_changing(JID, OldNick, StateData,
		  SendOldUnavailable, SendNewAvailable) ->
    {ok, #user{jid = RealJID,
	       nick = Nick,
	       role = Role,
	       last_presence = Presence}} =
	?DICT:find(jlib:jid_tolower(JID), StateData#state.users),
    Affiliation = get_affiliation(JID, StateData),
    SAffiliation = affiliation_to_list(Affiliation),
    SRole = role_to_list(Role),
    lists:foreach(
      fun({_LJID, Info}) ->
	      ItemAttrs1 =
		  case (Info#user.role == moderator) orelse
		      ((StateData#state.config)#config.anonymous == false) of
		      true ->
			  [{"jid", jlib:jid_to_string(RealJID)},
			   {"affiliation", SAffiliation},
			   {"role", SRole},
			   {"nick", Nick}];
		      _ ->
			  [{"affiliation", SAffiliation},
			   {"role", SRole},
			   {"nick", Nick}]
		  end,
	      ItemAttrs2 =
		  case (Info#user.role == moderator) orelse
		      ((StateData#state.config)#config.anonymous == false) of
		      true ->
			  [{"jid", jlib:jid_to_string(RealJID)},
			   {"affiliation", SAffiliation},
			   {"role", SRole}];
		      _ ->
			  [{"affiliation", SAffiliation},
			   {"role", SRole}]
		  end,
	      Packet1 =
		  {xmlelement, "presence", [{"type", "unavailable"}],
		   [{xmlelement, "x", [{"xmlns", ?NS_MUC_USER}],
		     [{xmlelement, "item", ItemAttrs1, []},
		      {xmlelement, "status", [{"code", "303"}], []}]}]},
	      Packet2 = xml:append_subtags(
			  Presence,
			  [{xmlelement, "x", [{"xmlns", ?NS_MUC_USER}],
			    [{xmlelement, "item", ItemAttrs2, []}]}]),
	      if SendOldUnavailable ->
		      route_stanza(
			jlib:jid_replace_resource(StateData#state.jid, OldNick),
			Info#user.jid,
			Packet1);
		 true ->
		      ok
	      end,
	      if SendNewAvailable ->
		      route_stanza(
			jlib:jid_replace_resource(StateData#state.jid, Nick),
			Info#user.jid,
			Packet2);
		 true ->
		      ok
	      end
      end, ?DICT:to_list(StateData#state.users)).


lqueue_new(Max) ->
    #lqueue{queue = queue:new(),
	    len = 0,
	    max = Max}.

%% If the message queue limit is set to 0, do not store messages.
lqueue_in(_Item, LQ = #lqueue{max = 0}) ->
    LQ;
%% Otherwise, rotate messages in the queue store.
lqueue_in(Item, #lqueue{queue = Q1, len = Len, max = Max}) ->
    Q2 = queue:in(Item, Q1),
    if
	Len >= Max ->
	    Q3 = lqueue_cut(Q2, Len - Max + 1),
	    #lqueue{queue = Q3, len = Max, max = Max};
	true ->
	    #lqueue{queue = Q2, len = Len + 1, max = Max}
    end.

lqueue_cut(Q, 0) ->
    Q;
lqueue_cut(Q, N) ->
    {_, Q1} = queue:out(Q),
    lqueue_cut(Q1, N - 1).

lqueue_to_list(#lqueue{queue = Q1}) ->
    queue:to_list(Q1).

lqueue_filter(F, #lqueue{queue = Q1} = LQ) ->
	Q2 = queue:filter(F, Q1),
	LQ#lqueue{queue = Q2, len = queue:len(Q2)}.

add_message_to_history(FromNick, FromJID, Packet, StateData) ->
    HaveSubject = case xml:get_subtag(Packet, "subject") of
		      false ->
			  false;
		      _ ->
			  true
		  end,
    TimeStamp = calendar:now_to_universal_time(now()),
    %% Chatroom history is stored as XMPP packets, so
    %% the decision to include the original sender's JID or not is based on the
    %% chatroom configuration when the message was originally sent.
    %% Also, if the chatroom is anonymous, even moderators will not get the real JID
    SenderJid = case ((StateData#state.config)#config.anonymous) of
	true -> StateData#state.jid;
	false -> FromJID
    end,
    TSPacket = xml:append_subtags(Packet,
			      [jlib:timestamp_to_xml(TimeStamp, utc, SenderJid, ""),
			       %% TODO: Delete the next line once XEP-0091 is Obsolete
			       jlib:timestamp_to_xml(TimeStamp)]),
    SPacket = jlib:replace_from_to(
		jlib:jid_replace_resource(StateData#state.jid, FromNick),
		StateData#state.jid,
		TSPacket),
    Size = element_size(SPacket),
    Q1 = lqueue_in({FromNick, TSPacket, HaveSubject, TimeStamp, Size},
		   StateData#state.history),
    add_to_log(text, {FromNick, Packet}, StateData),
    StateData#state{history = Q1}.

send_history(JID, Shift, StateData) ->
    lists:foldl(
      fun({Nick, Packet, HaveSubject, _TimeStamp, _Size}, B) ->
	      route_stanza(
		jlib:jid_replace_resource(StateData#state.jid, Nick),
		JID,
		Packet),
	      B or HaveSubject
      end, false, lists:nthtail(Shift, lqueue_to_list(StateData#state.history))).


send_subject(JID, Lang, StateData) ->
    case StateData#state.subject_author of
	"" ->
	    ok;
	Nick ->
	    Subject = StateData#state.subject,
	    Packet = {xmlelement, "message", [{"type", "groupchat"}],
		      [{xmlelement, "subject", [], [{xmlcdata, Subject}]},
		       {xmlelement, "body", [],
			[{xmlcdata,
			  Nick ++
			  translate:translate(Lang,
					      " has set the subject to: ") ++
			  Subject}]}]},
	    route_stanza(
	      StateData#state.jid,
	      JID,
	      Packet)
    end.

check_subject(Packet) ->
    case xml:get_subtag(Packet, "subject") of
	false ->
	    false;
	SubjEl ->
	    xml:get_tag_cdata(SubjEl)
    end.

can_change_subject(Role, StateData) ->
    case (StateData#state.config)#config.allow_change_subj of
	true ->
	    (Role == moderator) orelse (Role == participant);
	_ ->
	    Role == moderator
    end.

%%%%%%%%%%%%%%%%%%%%%%%%%%%%%%%%%%%%%%%%%%%%%%%%%%%%%%%%%%%%%%%%%%%%%%%%%%%%%%%
% Admin stuff

process_iq_admin(From, set, Lang, SubEl, StateData) ->
    {xmlelement, _, _, Items} = SubEl,
    process_admin_items_set(From, Items, Lang, StateData);

process_iq_admin(From, get, Lang, SubEl, StateData) ->
    case xml:get_subtag(SubEl, "item") of
	false ->
	    {error, ?ERR_BAD_REQUEST};
	Item ->
	    FAffiliation = get_affiliation(From, StateData),
	    FRole = get_role(From, StateData),
	    case xml:get_tag_attr("role", Item) of
		false ->
		    case xml:get_tag_attr("affiliation", Item) of
			false ->
			    {error, ?ERR_BAD_REQUEST};
			{value, StrAffiliation} ->
			    case catch list_to_affiliation(StrAffiliation) of
				{'EXIT', _} ->
				    {error, ?ERR_BAD_REQUEST};
				SAffiliation ->
				    if
					(FAffiliation == owner) or
					(FAffiliation == admin) ->
					    Items = items_with_affiliation(
						      SAffiliation, StateData),
					    {result, Items, StateData};
					true ->
					    ErrText = "Administrator privileges required",
					    {error, ?ERRT_FORBIDDEN(Lang, ErrText)}
				    end
			    end
		    end;
		{value, StrRole} ->
		    case catch list_to_role(StrRole) of
			{'EXIT', _} ->
			    {error, ?ERR_BAD_REQUEST};
			SRole ->
			    if
				FRole == moderator ->
				    Items = items_with_role(SRole, StateData),
				    {result, Items, StateData};
				true ->
				    ErrText = "Moderator privileges required",
				    {error, ?ERRT_FORBIDDEN(Lang, ErrText)}
			    end
		    end
	    end
    end.


items_with_role(SRole, StateData) ->
    lists:map(
      fun({_, U}) ->
	      user_to_item(U, StateData)
      end, search_role(SRole, StateData)).

items_with_affiliation(SAffiliation, StateData) ->
    lists:map(
      fun({JID, {Affiliation, Reason}}) ->
	      {xmlelement, "item",
	       [{"affiliation", affiliation_to_list(Affiliation)},
		{"jid", jlib:jid_to_string(JID)}],
	       [{xmlelement, "reason", [], [{xmlcdata, Reason}]}]};
	 ({JID, Affiliation}) ->
	      {xmlelement, "item",
	       [{"affiliation", affiliation_to_list(Affiliation)},
		{"jid", jlib:jid_to_string(JID)}],
	       []}
      end, search_affiliation(SAffiliation, StateData)).

user_to_item(#user{role = Role,
		   nick = Nick,
		   jid = JID
		  }, StateData) ->
    Affiliation = get_affiliation(JID, StateData),
    {xmlelement, "item",
     [{"role", role_to_list(Role)},
      {"affiliation", affiliation_to_list(Affiliation)},
      {"nick", Nick},
      {"jid", jlib:jid_to_string(JID)}],
     []}.

search_role(Role, StateData) ->
    lists:filter(
      fun({_, #user{role = R}}) ->
	      Role == R
      end, ?DICT:to_list(StateData#state.users)).

search_affiliation(Affiliation, StateData) ->
    lists:filter(
      fun({_, A}) ->
	      case A of
		  {A1, _Reason} ->
		      Affiliation == A1;
		  _ ->
		      Affiliation == A
	      end
      end, ?DICT:to_list(StateData#state.affiliations)).


process_admin_items_set(UJID, Items, Lang, StateData) ->
    UAffiliation = get_affiliation(UJID, StateData),
    URole = get_role(UJID, StateData),
    case find_changed_items(UJID, UAffiliation, URole, Items, Lang, StateData, []) of
	{result, Res} ->
	    ?INFO_MSG("Processing MUC admin query from ~s in room ~s:~n ~p",
		      [jlib:jid_to_string(UJID), jlib:jid_to_string(StateData#state.jid), Res]),
	    NSD =
		lists:foldl(
		  fun(E, SD) ->
			  case catch (
				 case E of
				     {JID, affiliation, owner, _} 
				     when (JID#jid.luser == "") ->
					 %% If the provided JID does not have username,
					 %% forget the affiliation completely
					 SD;
				     {JID, role, none, Reason} ->
					 catch send_kickban_presence(
						 JID, Reason, "307", SD),
					 set_role(JID, none, SD);
				     {JID, affiliation, none, Reason} ->
					 case (SD#state.config)#config.members_only of
					     true ->
						 catch send_kickban_presence(
							 JID, Reason, "321", none, SD),
						 SD1 = set_affiliation(JID, none, SD),
						 set_role(JID, none, SD1);
					     _ ->
						 SD1 = set_affiliation(JID, none, SD),
						 send_update_presence(JID, SD1),
						 SD1
					 end;
				     {JID, affiliation, outcast, Reason} ->
					 catch send_kickban_presence(
						 JID, Reason, "301", outcast, SD),
					 set_affiliation(
					   JID, outcast,
					   set_role(JID, none, SD), Reason);
				     {JID, affiliation, A, Reason} when
					   (A == admin) or (A == owner) ->
					 SD1 = set_affiliation(JID, A, SD, Reason),
					 SD2 = set_role(JID, moderator, SD1),
					 send_update_presence(JID, Reason, SD2),
					 SD2;
				     {JID, affiliation, member, Reason} ->
					 SD1 = set_affiliation(
						 JID, member, SD, Reason),
					 SD2 = set_role(JID, participant, SD1),
					 send_update_presence(JID, Reason, SD2),
					 SD2;
				     {JID, role, Role, Reason} ->
					 SD1 = set_role(JID, Role, SD),
					 catch send_new_presence(JID, Reason, SD1),
					 SD1;
				     {JID, affiliation, A, _Reason} ->
					 SD1 = set_affiliation(JID, A, SD),
					 send_update_presence(JID, SD1),
					 SD1
				       end
				) of
			      {'EXIT', ErrReason} ->
				  ?ERROR_MSG("MUC ITEMS SET ERR: ~p~n",
					     [ErrReason]),
				  SD;
			      NSD ->
				  NSD
			  end
		  end, StateData, lists:flatten(Res)),
	    case (NSD#state.config)#config.persistent of
		true ->
		    mod_muc:store_room(NSD#state.host, NSD#state.room,
				       make_opts(NSD));
		_ ->
		    ok
	    end,
	    {result, [], NSD};
	Err ->
	    Err
    end.


find_changed_items(_UJID, _UAffiliation, _URole, [], _Lang, _StateData, Res) ->
    {result, Res};
find_changed_items(UJID, UAffiliation, URole, [{xmlcdata, _} | Items],
		   Lang, StateData, Res) ->
    find_changed_items(UJID, UAffiliation, URole, Items, Lang, StateData, Res);
find_changed_items(UJID, UAffiliation, URole,
		   [{xmlelement, "item", Attrs, _Els} = Item | Items],
		   Lang, StateData, Res) ->
    TJID = case xml:get_attr("jid", Attrs) of
	       {value, S} ->
		   case jlib:string_to_jid(S) of
		       error ->
			   ErrText = io_lib:format(
				       translate:translate(
					 Lang,
					 "Jabber ID ~s is invalid"), [S]),
			   {error, ?ERRT_NOT_ACCEPTABLE(Lang, ErrText)};
		       J ->
			   {value, [J]}
		   end;
	       _ ->
		   case xml:get_attr("nick", Attrs) of
		       {value, N} ->
			   case find_jids_by_nick(N, StateData) of
			       false ->
				   ErrText =
				       io_lib:format(
					 translate:translate(
					   Lang,
					   "Nickname ~s does not exist in the room"),
					 [N]),
				   {error, ?ERRT_NOT_ACCEPTABLE(Lang, ErrText)};
			       J ->
				   {value, J}
			   end;
		       _ ->
			   {error, ?ERR_BAD_REQUEST}
		   end
	   end,
    case TJID of
	{value, [JID|_]=JIDs} ->
	    TAffiliation = get_affiliation(JID, StateData),
	    TRole = get_role(JID, StateData),
	    case xml:get_attr("role", Attrs) of
		false ->
		    case xml:get_attr("affiliation", Attrs) of
			false ->
			    {error, ?ERR_BAD_REQUEST};
			{value, StrAffiliation} ->
			    case catch list_to_affiliation(StrAffiliation) of
				{'EXIT', _} ->
				    ErrText1 =
					io_lib:format(
					  translate:translate(
					    Lang,
					    "Invalid affiliation: ~s"),
					    [StrAffiliation]),
				    {error, ?ERRT_NOT_ACCEPTABLE(Lang, ErrText1)};
				SAffiliation ->
				    ServiceAf = get_service_affiliation(JID, StateData),
				    CanChangeRA =
					case can_change_ra(
					       UAffiliation, URole,
					       TAffiliation, TRole,
					       affiliation, SAffiliation,
						   ServiceAf) of
					    nothing ->
						nothing;
					    true ->
						true;
					    check_owner ->
						case search_affiliation(
						       owner, StateData) of
						    [{OJID, _}] ->
							jlib:jid_remove_resource(OJID) /=
							    jlib:jid_tolower(jlib:jid_remove_resource(UJID));
						    _ ->
							true
						end;
					    _ ->
						false
					end,
				    case CanChangeRA of
					nothing ->
					    find_changed_items(
					      UJID,
					      UAffiliation, URole,
					      Items, Lang, StateData,
					      Res);
					true ->
					    Reason = xml:get_path_s(Item, [{elem, "reason"}, cdata]),
					    MoreRes = [{jlib:jid_remove_resource(Jidx), affiliation, SAffiliation, Reason} || Jidx <- JIDs],
					    find_changed_items(
					      UJID,
					      UAffiliation, URole,
					      Items, Lang, StateData,
					      [MoreRes | Res]);
					false ->
					    {error, ?ERR_NOT_ALLOWED}
				    end
			    end
		    end;
		{value, StrRole} ->
		    case catch list_to_role(StrRole) of
			{'EXIT', _} ->
			    ErrText1 =
				io_lib:format(
				  translate:translate(
				    Lang,
				    "Invalid role: ~s"),
				  [StrRole]),
			    {error, ?ERRT_BAD_REQUEST(Lang, ErrText1)};
			SRole ->
			    ServiceAf = get_service_affiliation(JID, StateData),
			    CanChangeRA =
				case can_change_ra(
				       UAffiliation, URole,
				       TAffiliation, TRole,
				       role, SRole,
					   ServiceAf) of
				    nothing ->
					nothing;
				    true ->
					true;
				    check_owner ->
					case search_affiliation(
					       owner, StateData) of
					    [{OJID, _}] ->
						jlib:jid_remove_resource(OJID) /=
						    jlib:jid_tolower(jlib:jid_remove_resource(UJID));
					    _ ->
						true
					end;
				    _ ->
					false
			    end,
			    case CanChangeRA of
				nothing ->
				    find_changed_items(
				      UJID,
				      UAffiliation, URole,
				      Items, Lang, StateData,
				      Res);
				true ->
				    Reason = xml:get_path_s(Item, [{elem, "reason"}, cdata]),
				    MoreRes = [{Jidx, role, SRole, Reason} || Jidx <- JIDs],
				    find_changed_items(
				      UJID,
				      UAffiliation, URole,
				      Items, Lang, StateData,
				      [MoreRes | Res]);
				_ ->
				    {error, ?ERR_NOT_ALLOWED}
			    end
		    end
	    end;
	Err ->
	    Err
    end;
find_changed_items(_UJID, _UAffiliation, _URole, _Items,
		   _Lang, _StateData, _Res) ->
    {error, ?ERR_BAD_REQUEST}.


can_change_ra(_FAffiliation, _FRole,
	      owner, _TRole,
	      affiliation, owner, owner) ->
    %% A room owner tries to add as persistent owner a
    %% participant that is already owner because he is MUC admin
    true;
can_change_ra(_FAffiliation, _FRole,
              _TAffiliation, _TRole,
              _RoleorAffiliation, _Value, owner) ->
    %% Nobody can decrease MUC admin's role/affiliation
    false;
can_change_ra(_FAffiliation, _FRole,
	      TAffiliation, _TRole,
	      affiliation, Value, _ServiceAf)
  when (TAffiliation == Value) ->
    nothing;
can_change_ra(_FAffiliation, _FRole,
	      _TAffiliation, TRole,
	      role, Value, _ServiceAf)
  when (TRole == Value) ->
    nothing;
can_change_ra(FAffiliation, _FRole,
	      outcast, _TRole,
	      affiliation, none, _ServiceAf)
  when (FAffiliation == owner) or (FAffiliation == admin) ->
    true;
can_change_ra(FAffiliation, _FRole,
	      outcast, _TRole,
	      affiliation, member, _ServiceAf)
  when (FAffiliation == owner) or (FAffiliation == admin) ->
    true;
can_change_ra(owner, _FRole,
	      outcast, _TRole,
	      affiliation, admin, _ServiceAf) ->
    true;
can_change_ra(owner, _FRole,
	      outcast, _TRole,
	      affiliation, owner, _ServiceAf) ->
    true;
can_change_ra(FAffiliation, _FRole,
	      none, _TRole,
	      affiliation, outcast, _ServiceAf)
  when (FAffiliation == owner) or (FAffiliation == admin) ->
    true;
can_change_ra(FAffiliation, _FRole,
	      none, _TRole,
	      affiliation, member, _ServiceAf)
  when (FAffiliation == owner) or (FAffiliation == admin) ->
    true;
can_change_ra(owner, _FRole,
	      none, _TRole,
	      affiliation, admin, _ServiceAf) ->
    true;
can_change_ra(owner, _FRole,
	      none, _TRole,
	      affiliation, owner, _ServiceAf) ->
    true;
can_change_ra(FAffiliation, _FRole,
	      member, _TRole,
	      affiliation, outcast, _ServiceAf)
  when (FAffiliation == owner) or (FAffiliation == admin) ->
    true;
can_change_ra(FAffiliation, _FRole,
	      member, _TRole,
	      affiliation, none, _ServiceAf)
  when (FAffiliation == owner) or (FAffiliation == admin) ->
    true;
can_change_ra(owner, _FRole,
	      member, _TRole,
	      affiliation, admin, _ServiceAf) ->
    true;
can_change_ra(owner, _FRole,
	      member, _TRole,
	      affiliation, owner, _ServiceAf) ->
    true;
can_change_ra(owner, _FRole,
	      admin, _TRole,
	      affiliation, _Affiliation, _ServiceAf) ->
    true;
can_change_ra(owner, _FRole,
	      owner, _TRole,
	      affiliation, _Affiliation, _ServiceAf) ->
    check_owner;
can_change_ra(_FAffiliation, _FRole,
	      _TAffiliation, _TRole,
	      affiliation, _Value, _ServiceAf) ->
    false;
can_change_ra(_FAffiliation, moderator,
	      _TAffiliation, visitor,
	      role, none, _ServiceAf) ->
    true;
can_change_ra(_FAffiliation, moderator,
	      _TAffiliation, visitor,
	      role, participant, _ServiceAf) ->
    true;
can_change_ra(FAffiliation, _FRole,
	      _TAffiliation, visitor,
	      role, moderator, _ServiceAf)
  when (FAffiliation == owner) or (FAffiliation == admin) ->
    true;
can_change_ra(_FAffiliation, moderator,
	      _TAffiliation, participant,
	      role, none, _ServiceAf) ->
    true;
can_change_ra(_FAffiliation, moderator,
	      _TAffiliation, participant,
	      role, visitor, _ServiceAf) ->
    true;
can_change_ra(FAffiliation, _FRole,
	      _TAffiliation, participant,
	      role, moderator, _ServiceAf)
  when (FAffiliation == owner) or (FAffiliation == admin) ->
    true;
can_change_ra(_FAffiliation, _FRole,
	      owner, moderator,
	      role, visitor, _ServiceAf) ->
    false;
can_change_ra(owner, _FRole,
	      _TAffiliation, moderator,
	      role, visitor, _ServiceAf) ->
    true;
can_change_ra(_FAffiliation, _FRole,
	      admin, moderator,
	      role, visitor, _ServiceAf) ->
    false;
can_change_ra(admin, _FRole,
	      _TAffiliation, moderator,
	      role, visitor, _ServiceAf) ->
    true;
can_change_ra(_FAffiliation, _FRole,
	      owner, moderator,
	      role, participant, _ServiceAf) ->
    false;
can_change_ra(owner, _FRole,
	      _TAffiliation, moderator,
	      role, participant, _ServiceAf) ->
    true;
can_change_ra(_FAffiliation, _FRole,
	      admin, moderator,
	      role, participant, _ServiceAf) ->
    false;
can_change_ra(admin, _FRole,
	      _TAffiliation, moderator,
	      role, participant, _ServiceAf) ->
    true;
can_change_ra(_FAffiliation, _FRole,
	      _TAffiliation, _TRole,
	      role, _Value, _ServiceAf) ->
    false.


send_kickban_presence(JID, Reason, Code, StateData) ->
    NewAffiliation = get_affiliation(JID, StateData),
    send_kickban_presence(JID, Reason, Code, NewAffiliation, StateData).

send_kickban_presence(JID, Reason, Code, NewAffiliation, StateData) ->
    LJID = jlib:jid_tolower(JID),
    LJIDs = case LJID of
		{U, S, ""} ->
		    ?DICT:fold(
		       fun(J, _, Js) ->
			       case J of
				   {U, S, _} ->
				       [J | Js];
				   _ ->
				       Js
			       end
		       end, [], StateData#state.users);
		_ ->
		    case ?DICT:is_key(LJID, StateData#state.users) of
			true ->
			    [LJID];
			_ ->
			    []
		    end
	    end,
    lists:foreach(fun(J) ->
			  {ok, #user{nick = Nick}} =
			      ?DICT:find(J, StateData#state.users),
			  add_to_log(kickban, {Nick, Reason, Code}, StateData),
			  tab_remove_online_user(J, StateData),
			  send_kickban_presence1(J, Reason, Code, NewAffiliation, StateData)
		  end, LJIDs).

send_kickban_presence1(UJID, Reason, Code, Affiliation, StateData) ->
    {ok, #user{jid = RealJID,
	       nick = Nick}} =
	?DICT:find(jlib:jid_tolower(UJID), StateData#state.users),
    SAffiliation = affiliation_to_list(Affiliation),
    BannedJIDString = jlib:jid_to_string(RealJID),
    lists:foreach(
      fun({_LJID, Info}) ->
	      JidAttrList = case (Info#user.role == moderator) orelse
				((StateData#state.config)#config.anonymous
				 == false) of
				true -> [{"jid", BannedJIDString}];
				false -> []
			    end,
	      ItemAttrs = [{"affiliation", SAffiliation},
			   {"role", "none"}] ++ JidAttrList,
	      ItemEls = case Reason of
			    "" ->
				[];
			    _ ->
				[{xmlelement, "reason", [],
				  [{xmlcdata, Reason}]}]
			end,
	      Packet = {xmlelement, "presence", [{"type", "unavailable"}],
			[{xmlelement, "x", [{"xmlns", ?NS_MUC_USER}],
			  [{xmlelement, "item", ItemAttrs, ItemEls},
			   {xmlelement, "status", [{"code", Code}], []}]}]},
	      route_stanza(
		jlib:jid_replace_resource(StateData#state.jid, Nick),
		Info#user.jid,
		Packet)
      end, ?DICT:to_list(StateData#state.users)).



%%%%%%%%%%%%%%%%%%%%%%%%%%%%%%%%%%%%%%%%%%%%%%%%%%%%%%%%%%%%%%%%%%%%%%%%%%%%%%%
% Owner stuff

process_iq_owner(From, set, Lang, SubEl, StateData) ->
    FAffiliation = get_affiliation(From, StateData),
    case FAffiliation of
	owner ->
	    {xmlelement, _Name, _Attrs, Els} = SubEl,
	    case xml:remove_cdata(Els) of
		[{xmlelement, "x", _Attrs1, _Els1} = XEl] ->
		    case {xml:get_tag_attr_s("xmlns", XEl),
			  xml:get_tag_attr_s("type", XEl)} of
			{?NS_XDATA, "cancel"} ->
			    {result, [], StateData};
			{?NS_XDATA, "submit"} ->
			    case is_allowed_log_change(XEl, StateData, From)
				andalso
				is_allowed_persistent_change(XEl, StateData,
							     From)
				andalso
				is_allowed_room_name_desc_limits(XEl,
								 StateData)
				andalso
				is_password_settings_correct(XEl, StateData) of
				true -> set_config(XEl, StateData);
				false -> {error, ?ERR_NOT_ACCEPTABLE}
			    end;
			_ ->
			    {error, ?ERR_BAD_REQUEST}
		    end;
		[{xmlelement, "destroy", _Attrs1, _Els1} = SubEl1] ->
		    ?INFO_MSG("Destroyed MUC room ~s by the owner ~s", 
			      [jlib:jid_to_string(StateData#state.jid), jlib:jid_to_string(From)]),
		    add_to_log(room_existence, destroyed, StateData),
		    destroy_room(SubEl1, StateData);
		Items ->
		    process_admin_items_set(From, Items, Lang, StateData)
	    end;
	_ ->
	    ErrText = "Owner privileges required",
	    {error, ?ERRT_FORBIDDEN(Lang, ErrText)}
    end;

process_iq_owner(From, get, Lang, SubEl, StateData) ->
    FAffiliation = get_affiliation(From, StateData),
    case FAffiliation of
	owner ->
	    {xmlelement, _Name, _Attrs, Els} = SubEl,
	    case xml:remove_cdata(Els) of
		[] ->
		    get_config(Lang, StateData, From);
		[Item] ->
		    case xml:get_tag_attr("affiliation", Item) of
			false ->
			    {error, ?ERR_BAD_REQUEST};
			{value, StrAffiliation} ->
			    case catch list_to_affiliation(StrAffiliation) of
				{'EXIT', _} ->
				    ErrText =
					io_lib:format(
					  translate:translate(
					    Lang,
					    "Invalid affiliation: ~s"),
					  [StrAffiliation]),
				    {error, ?ERRT_NOT_ACCEPTABLE(Lang, ErrText)};
				SAffiliation ->
				    Items = items_with_affiliation(
					      SAffiliation, StateData),
				    {result, Items, StateData}
			    end
		    end;
		_ ->
		    {error, ?ERR_FEATURE_NOT_IMPLEMENTED}
	    end;
	_ ->
	    ErrText = "Owner privileges required",
	    {error, ?ERRT_FORBIDDEN(Lang, ErrText)}
    end.

is_allowed_log_change(XEl, StateData, From) ->
    case lists:keymember("muc#roomconfig_enablelogging", 1,
			 jlib:parse_xdata_submit(XEl)) of
	false ->
	    true;
	true ->
	    (allow == mod_muc_log:check_access_log(
	      StateData#state.server_host, From))
    end.

is_allowed_persistent_change(XEl, StateData, From) ->
    case lists:keymember("muc#roomconfig_persistentroom", 1,
			 jlib:parse_xdata_submit(XEl)) of
	false ->
	    true;
	true ->
		{_AccessRoute, _AccessCreate, _AccessAdmin, AccessPersistent} = StateData#state.access,
		(allow == acl:match_rule(StateData#state.server_host, AccessPersistent, From))
    end.

%% Check if the Room Name and Room Description defined in the Data Form
%% are conformant to the configured limits
is_allowed_room_name_desc_limits(XEl, StateData) ->
    IsNameAccepted =
	case lists:keysearch("muc#roomconfig_roomname", 1,
			     jlib:parse_xdata_submit(XEl)) of
	    {value, {_, [N]}} ->
		length(N) =< gen_mod:get_module_opt(StateData#state.server_host,
						    mod_muc, max_room_name,
						    infinite);
	    _ ->
		true
	end,
    IsDescAccepted =
	case lists:keysearch("muc#roomconfig_roomdesc", 1,
			     jlib:parse_xdata_submit(XEl)) of
	    {value, {_, [D]}} ->
		length(D) =< gen_mod:get_module_opt(StateData#state.server_host,
						    mod_muc, max_room_desc,
						    infinite);
	    _ ->
		true
	end,
    IsNameAccepted and IsDescAccepted.

%% Return false if:
%% "the password for a password-protected room is blank"
is_password_settings_correct(XEl, StateData) ->
    Config = StateData#state.config,
    OldProtected = Config#config.password_protected,
    OldPassword = Config#config.password,
    NewProtected =
	case lists:keysearch("muc#roomconfig_passwordprotectedroom", 1,
			     jlib:parse_xdata_submit(XEl)) of
	    {value, {_, ["1"]}} ->
		true;
	    {value, {_, ["0"]}} ->
		false;
	    _ ->
		undefined
	end,
    NewPassword =
	case lists:keysearch("muc#roomconfig_roomsecret", 1,
			     jlib:parse_xdata_submit(XEl)) of
	    {value, {_, [P]}} ->
		P;
	    _ ->
		undefined
	end,
    case {OldProtected, NewProtected, OldPassword, NewPassword} of
	{true, undefined, "", undefined} ->
	    false;
	{true, undefined, _, ""} ->
	    false;
	{_, true , "", undefined} ->
	    false;
	{_, true, _, ""} ->
	    false;
	_ ->
	    true
    end.


-define(XFIELD(Type, Label, Var, Val),
	{xmlelement, "field", [{"type", Type},
			       {"label", translate:translate(Lang, Label)},
			       {"var", Var}],
	 [{xmlelement, "value", [], [{xmlcdata, Val}]}]}).

-define(BOOLXFIELD(Label, Var, Val),
	?XFIELD("boolean", Label, Var,
		case Val of
		    true -> "1";
		    _ -> "0"
		end)).

-define(STRINGXFIELD(Label, Var, Val),
	?XFIELD("text-single", Label, Var, Val)).

-define(PRIVATEXFIELD(Label, Var, Val),
	?XFIELD("text-private", Label, Var, Val)).

-define(JIDMULTIXFIELD(Label, Var, JIDList),
        {xmlelement, "field", [{"type", "jid-multi"},
			       {"label", translate:translate(Lang, Label)},
			       {"var", Var}],
         [{xmlelement, "value", [], [{xmlcdata, jlib:jid_to_string(JID)}]}
          || JID <- JIDList]}).

get_default_room_maxusers(RoomState) ->
    DefRoomOpts = gen_mod:get_module_opt(RoomState#state.server_host, mod_muc, default_room_options, []),
    RoomState2 = set_opts(DefRoomOpts, RoomState),
    (RoomState2#state.config)#config.max_users.

get_config(Lang, StateData, From) ->
    {_AccessRoute, _AccessCreate, _AccessAdmin, AccessPersistent} = StateData#state.access,
    ServiceMaxUsers = get_service_max_users(StateData),
    DefaultRoomMaxUsers = get_default_room_maxusers(StateData),
    Config = StateData#state.config,
    {MaxUsersRoomInteger, MaxUsersRoomString} =
	case get_max_users(StateData) of
	    N when is_integer(N) ->
		{N, erlang:integer_to_list(N)};
	    _ -> {0, "none"}
	end,
    Res =
	[{xmlelement, "title", [],
	  [{xmlcdata, io_lib:format(translate:translate(Lang, "Configuration of room ~s"), [jlib:jid_to_string(StateData#state.jid)])}]},
	 {xmlelement, "field", [{"type", "hidden"},
				{"var", "FORM_TYPE"}],
	  [{xmlelement, "value", [],
	    [{xmlcdata, "http://jabber.org/protocol/muc#roomconfig"}]}]},
	 ?STRINGXFIELD("Room title",
		       "muc#roomconfig_roomname",
		       Config#config.title),
	 ?STRINGXFIELD("Room description",
		       "muc#roomconfig_roomdesc",
		       Config#config.description)
	] ++
	 case acl:match_rule(StateData#state.server_host, AccessPersistent, From) of
		allow ->
			[?BOOLXFIELD(
			 "Make room persistent",
			 "muc#roomconfig_persistentroom",
			 Config#config.persistent)];
		_ -> []
	 end ++ [
	 ?BOOLXFIELD("Make room public searchable",
		     "muc#roomconfig_publicroom",
		     Config#config.public),
	 ?BOOLXFIELD("Make participants list public",
		     "public_list",
		     Config#config.public_list),
	 ?BOOLXFIELD("Make room password protected",
		     "muc#roomconfig_passwordprotectedroom",
		     Config#config.password_protected),
	 ?PRIVATEXFIELD("Password",
			"muc#roomconfig_roomsecret",
			case Config#config.password_protected of
			    true -> Config#config.password;
			    false -> ""
			end),
	 {xmlelement, "field",
	  [{"type", "list-single"},
	   {"label", translate:translate(Lang, "Maximum Number of Occupants")},
	   {"var", "muc#roomconfig_maxusers"}],
	  [{xmlelement, "value", [], [{xmlcdata, MaxUsersRoomString}]}] ++
	  if
	      is_integer(ServiceMaxUsers) -> [];
	      true ->
		  [{xmlelement, "option",
		    [{"label", translate:translate(Lang, "No limit")}],
		    [{xmlelement, "value", [], [{xmlcdata, "none"}]}]}]
	  end ++
	  [{xmlelement, "option", [{"label", erlang:integer_to_list(N)}],
	    [{xmlelement, "value", [],
	      [{xmlcdata, erlang:integer_to_list(N)}]}]} ||
	      N <- lists:usort([ServiceMaxUsers, DefaultRoomMaxUsers, MaxUsersRoomInteger |
			       ?MAX_USERS_DEFAULT_LIST]), N =< ServiceMaxUsers]
	 },
	 {xmlelement, "field",
	  [{"type", "list-single"},
	   {"label", translate:translate(Lang, "Present real Jabber IDs to")},
	   {"var", "muc#roomconfig_whois"}],
	  [{xmlelement, "value", [], [{xmlcdata,
				       if Config#config.anonymous ->
					       "moderators";
					  true ->
					       "anyone"
				       end}]},
	   {xmlelement, "option", [{"label", translate:translate(Lang, "moderators only")}],
	    [{xmlelement, "value", [], [{xmlcdata, "moderators"}]}]},
	   {xmlelement, "option", [{"label", translate:translate(Lang, "anyone")}],
	    [{xmlelement, "value", [], [{xmlcdata, "anyone"}]}]}]},
	 ?BOOLXFIELD("Make room members-only",
		     "muc#roomconfig_membersonly",
		     Config#config.members_only),
	 ?BOOLXFIELD("Make room moderated",
		     "muc#roomconfig_moderatedroom",
		     Config#config.moderated),
	 ?BOOLXFIELD("Default users as participants",
		     "members_by_default",
		     Config#config.members_by_default),
	 ?BOOLXFIELD("Allow users to change the subject",
		     "muc#roomconfig_changesubject",
		     Config#config.allow_change_subj),
	 ?BOOLXFIELD("Allow users to send private messages",
		     "allow_private_messages",
		     Config#config.allow_private_messages),
	 {xmlelement, "field",
	  [{"type", "list-single"},
	   {"label", translate:translate(Lang, "Allow visitors to send private messages to")},
	   {"var", "allow_private_messages_from_visitors"}],
	  [{xmlelement, "value", [], [{xmlcdata,
				       case Config#config.allow_private_messages_from_visitors of
					   anyone ->
					       "anyone";
					   moderators ->
					       "moderators";
					   nobody ->
					       "nobody"
				       end}]},
	   {xmlelement, "option", [{"label", translate:translate(Lang, "nobody")}],
	    [{xmlelement, "value", [], [{xmlcdata, "nobody"}]}]},
	   {xmlelement, "option", [{"label", translate:translate(Lang, "moderators only")}],
	    [{xmlelement, "value", [], [{xmlcdata, "moderators"}]}]},
	   {xmlelement, "option", [{"label", translate:translate(Lang, "anyone")}],
	    [{xmlelement, "value", [], [{xmlcdata, "anyone"}]}]}]},
	 ?BOOLXFIELD("Allow users to query other users",
		     "allow_query_users",
		     Config#config.allow_query_users),
	 ?BOOLXFIELD("Allow users to send invites",
		     "muc#roomconfig_allowinvites",
		     Config#config.allow_user_invites),
	 ?BOOLXFIELD("Allow visitors to send status text in presence updates",
		     "muc#roomconfig_allowvisitorstatus",
		     Config#config.allow_visitor_status),
	 ?BOOLXFIELD("Allow visitors to change nickname",
		     "muc#roomconfig_allowvisitornickchange",
		     Config#config.allow_visitor_nickchange),
	 ?BOOLXFIELD("Allow visitors to send voice requests",
		"muc#roomconfig_allowvoicerequests",
		Config#config.allow_voice_requests),
	 ?STRINGXFIELD("Minimum interval between voice requests (in seconds)",
		"muc#roomconfig_voicerequestmininterval",
		erlang:integer_to_list(Config#config.voice_request_min_interval))
	] ++
	case ejabberd_captcha:is_feature_available() of
	    true ->
	        [?BOOLXFIELD("Make room captcha protected",
			     "captcha_protected",
			     Config#config.captcha_protected)];
	    false -> []
	end ++
        [?JIDMULTIXFIELD("Exclude Jabber IDs from CAPTCHA challenge",
                         "muc#roomconfig_captcha_whitelist",
                         ?SETS:to_list(Config#config.captcha_whitelist))] ++
	case mod_muc_log:check_access_log(
	       StateData#state.server_host, From) of
	    allow ->
		[?BOOLXFIELD(
		    "Enable logging",
		    "muc#roomconfig_enablelogging",
		    Config#config.logging)];
	    _ -> []
	end,
    {result, [{xmlelement, "instructions", [],
	       [{xmlcdata,
		 translate:translate(
		   Lang, "You need an x:data capable client to configure room")}]},
	      {xmlelement, "x", [{"xmlns", ?NS_XDATA},
				 {"type", "form"}],
	       Res}],
     StateData}.



set_config(XEl, StateData) ->
    XData = jlib:parse_xdata_submit(XEl),
    case XData of
	invalid ->
	    {error, ?ERR_BAD_REQUEST};
	_ ->
	    case set_xoption(XData, StateData#state.config) of
		#config{} = Config ->
		    Res = change_config(Config, StateData),
		    {result, _, NSD} = Res,
		    Type = case {(StateData#state.config)#config.logging,
				 Config#config.logging} of
			       {true, false} ->
				   roomconfig_change_disabledlogging;
			       {false, true} ->
				   roomconfig_change_enabledlogging;
			       {_, _} ->
				   roomconfig_change
			   end,
		    Users = [{U#user.jid, U#user.nick, U#user.role} ||
				{_, U} <- ?DICT:to_list(StateData#state.users)],
		    add_to_log(Type, Users, NSD),
		    Res;
		Err ->
		    Err
	    end
    end.

-define(SET_BOOL_XOPT(Opt, Val),
	case Val of
	    "0" -> set_xoption(Opts, Config#config{Opt = false});
	    "false" -> set_xoption(Opts, Config#config{Opt = false});
	    "1" -> set_xoption(Opts, Config#config{Opt = true});
	    "true" -> set_xoption(Opts, Config#config{Opt = true});
	    _ -> {error, ?ERR_BAD_REQUEST}
	end).

-define(SET_NAT_XOPT(Opt, Val),
	case catch list_to_integer(Val) of
	    I when is_integer(I),
	           I > 0 ->
		set_xoption(Opts, Config#config{Opt = I});
	    _ ->
		{error, ?ERR_BAD_REQUEST}
	end).

-define(SET_STRING_XOPT(Opt, Val),
	set_xoption(Opts, Config#config{Opt = Val})).

-define(SET_JIDMULTI_XOPT(Opt, Vals),
        begin
            Set = lists:foldl(
                    fun({U, S, R}, Set1) ->
                            ?SETS:add_element({U, S, R}, Set1);
                       (#jid{luser = U, lserver = S, lresource = R}, Set1) ->
                            ?SETS:add_element({U, S, R}, Set1);
                       (_, Set1) ->
                            Set1
                    end, ?SETS:empty(), Vals),
            set_xoption(Opts, Config#config{Opt = Set})
        end).

set_xoption([], Config) ->
    Config;
set_xoption([{"muc#roomconfig_roomname", [Val]} | Opts], Config) ->
    ?SET_STRING_XOPT(title, Val);
set_xoption([{"muc#roomconfig_roomdesc", [Val]} | Opts], Config) ->
    ?SET_STRING_XOPT(description, Val);
set_xoption([{"muc#roomconfig_changesubject", [Val]} | Opts], Config) ->
    ?SET_BOOL_XOPT(allow_change_subj, Val);
set_xoption([{"allow_query_users", [Val]} | Opts], Config) ->
    ?SET_BOOL_XOPT(allow_query_users, Val);
set_xoption([{"allow_private_messages", [Val]} | Opts], Config) ->
    ?SET_BOOL_XOPT(allow_private_messages, Val);
set_xoption([{"allow_private_messages_from_visitors", [Val]} | Opts], Config) ->
    case Val of
	"anyone" ->
	    ?SET_STRING_XOPT(allow_private_messages_from_visitors, anyone);
	"moderators" ->
	    ?SET_STRING_XOPT(allow_private_messages_from_visitors, moderators);
	"nobody" ->
	    ?SET_STRING_XOPT(allow_private_messages_from_visitors, nobody);
	_ ->
	    {error, ?ERR_BAD_REQUEST}
    end;
set_xoption([{"muc#roomconfig_allowvisitorstatus", [Val]} | Opts], Config) ->
    ?SET_BOOL_XOPT(allow_visitor_status, Val);
set_xoption([{"muc#roomconfig_allowvisitornickchange", [Val]} | Opts], Config) ->
    ?SET_BOOL_XOPT(allow_visitor_nickchange, Val);
set_xoption([{"muc#roomconfig_publicroom", [Val]} | Opts], Config) ->
    ?SET_BOOL_XOPT(public, Val);
set_xoption([{"public_list", [Val]} | Opts], Config) ->
    ?SET_BOOL_XOPT(public_list, Val);
set_xoption([{"muc#roomconfig_persistentroom", [Val]} | Opts], Config) ->
    ?SET_BOOL_XOPT(persistent, Val);
set_xoption([{"muc#roomconfig_moderatedroom", [Val]} | Opts], Config) ->
    ?SET_BOOL_XOPT(moderated, Val);
set_xoption([{"members_by_default", [Val]} | Opts], Config) ->
    ?SET_BOOL_XOPT(members_by_default, Val);
set_xoption([{"muc#roomconfig_membersonly", [Val]} | Opts], Config) ->
    ?SET_BOOL_XOPT(members_only, Val);
set_xoption([{"captcha_protected", [Val]} | Opts], Config) ->
    ?SET_BOOL_XOPT(captcha_protected, Val);
set_xoption([{"muc#roomconfig_allowinvites", [Val]} | Opts], Config) ->
    ?SET_BOOL_XOPT(allow_user_invites, Val);
set_xoption([{"muc#roomconfig_passwordprotectedroom", [Val]} | Opts], Config) ->
    ?SET_BOOL_XOPT(password_protected, Val);
set_xoption([{"muc#roomconfig_roomsecret", [Val]} | Opts], Config) ->
    ?SET_STRING_XOPT(password, Val);
set_xoption([{"anonymous", [Val]} | Opts], Config) ->
    ?SET_BOOL_XOPT(anonymous, Val);
set_xoption([{"muc#roomconfig_allowvoicerequests", [Val]} | Opts], Config) ->
	?SET_BOOL_XOPT(allow_voice_requests, Val);
set_xoption([{"muc#roomconfig_voicerequestmininterval", [Val]} | Opts], Config) ->
	?SET_NAT_XOPT(voice_request_min_interval, Val);
set_xoption([{"muc#roomconfig_whois", [Val]} | Opts], Config) ->
    case Val of
	"moderators" ->
	    ?SET_BOOL_XOPT(anonymous, integer_to_list(1));
	"anyone" ->
	    ?SET_BOOL_XOPT(anonymous, integer_to_list(0));
	_ ->
	    {error, ?ERR_BAD_REQUEST}
    end;
set_xoption([{"muc#roomconfig_maxusers", [Val]} | Opts], Config) ->
    case Val of
	"none" ->
	    ?SET_STRING_XOPT(max_users, none);
	_ ->
	    ?SET_NAT_XOPT(max_users, Val)
    end;
set_xoption([{"muc#roomconfig_enablelogging", [Val]} | Opts], Config) ->
    ?SET_BOOL_XOPT(logging, Val);
set_xoption([{"muc#roomconfig_captcha_whitelist", Vals} | Opts], Config) ->
    JIDs = [jlib:string_to_jid(Val) || Val <- Vals],
    ?SET_JIDMULTI_XOPT(captcha_whitelist, JIDs);
set_xoption([{"FORM_TYPE", _} | Opts], Config) ->
    %% Ignore our FORM_TYPE
    set_xoption(Opts, Config);
set_xoption([_ | _Opts], _Config) ->
    {error, ?ERR_BAD_REQUEST}.


change_config(Config, StateData) ->
    NSD = StateData#state{config = Config},
    case {(StateData#state.config)#config.persistent,
	  Config#config.persistent} of
	{_, true} ->
	    mod_muc:store_room(NSD#state.host, NSD#state.room, make_opts(NSD));
	{true, false} ->
	    mod_muc:forget_room(NSD#state.host, NSD#state.room);
	{false, false} ->
	    ok
    end,
    case {(StateData#state.config)#config.members_only,
          Config#config.members_only} of
	{false, true} ->
	    NSD1 = remove_nonmembers(NSD),
	    {result, [], NSD1};
	_ ->
	    {result, [], NSD}
    end.

remove_nonmembers(StateData) ->
    lists:foldl(
      fun({_LJID, #user{jid = JID}}, SD) ->
	    Affiliation = get_affiliation(JID, SD),
	    case Affiliation of
		none ->
		    catch send_kickban_presence(
			    JID, "", "322", SD),
		    set_role(JID, none, SD);
		_ ->
		    SD
	    end
      end, StateData, ?DICT:to_list(StateData#state.users)).


-define(CASE_CONFIG_OPT(Opt),
	Opt -> StateData#state{
		 config = (StateData#state.config)#config{Opt = Val}}).

set_opts([], StateData) ->
    StateData;
set_opts([{Opt, Val} | Opts], StateData) ->
    NSD = case Opt of
	      title -> StateData#state{config = (StateData#state.config)#config{title = Val}};
	      description -> StateData#state{config = (StateData#state.config)#config{description = Val}};
	      allow_change_subj -> StateData#state{config = (StateData#state.config)#config{allow_change_subj = Val}};
	      allow_query_users -> StateData#state{config = (StateData#state.config)#config{allow_query_users = Val}};
	      allow_private_messages -> StateData#state{config = (StateData#state.config)#config{allow_private_messages = Val}};
	      allow_private_messages_from_visitors -> StateData#state{config = (StateData#state.config)#config{allow_private_messages_from_visitors = Val}};
	      allow_visitor_nickchange -> StateData#state{config = (StateData#state.config)#config{allow_visitor_nickchange = Val}};
	      allow_visitor_status -> StateData#state{config = (StateData#state.config)#config{allow_visitor_status = Val}};
	      public -> StateData#state{config = (StateData#state.config)#config{public = Val}};
	      public_list -> StateData#state{config = (StateData#state.config)#config{public_list = Val}};
	      persistent -> StateData#state{config = (StateData#state.config)#config{persistent = Val}};
	      moderated -> StateData#state{config = (StateData#state.config)#config{moderated = Val}};
	      members_by_default -> StateData#state{config = (StateData#state.config)#config{members_by_default = Val}};
	      members_only -> StateData#state{config = (StateData#state.config)#config{members_only = Val}};
	      allow_user_invites -> StateData#state{config = (StateData#state.config)#config{allow_user_invites = Val}};
	      password_protected -> StateData#state{config = (StateData#state.config)#config{password_protected = Val}};
	      captcha_protected -> StateData#state{config = (StateData#state.config)#config{captcha_protected = Val}};
	      password -> StateData#state{config = (StateData#state.config)#config{password = Val}};
	      anonymous -> StateData#state{config = (StateData#state.config)#config{anonymous = Val}};
	      logging -> StateData#state{config = (StateData#state.config)#config{logging = Val}};
              captcha_whitelist -> StateData#state{config = (StateData#state.config)#config{captcha_whitelist = ?SETS:from_list(Val)}};
	      allow_voice_requests -> StateData#state{config = (StateData#state.config)#config{allow_voice_requests = Val}};
	      voice_request_min_interval -> StateData#state{config = (StateData#state.config)#config{voice_request_min_interval = Val}};
	      max_users ->
		  ServiceMaxUsers = get_service_max_users(StateData),
		  MaxUsers = if
				 Val =< ServiceMaxUsers -> Val;
				 true -> ServiceMaxUsers
			     end,
		  StateData#state{
		    config = (StateData#state.config)#config{
			       max_users = MaxUsers}};
	      affiliations ->
		  StateData#state{affiliations = ?DICT:from_list(Val)};
	      subject ->
		  StateData#state{subject = Val};
	      subject_author ->
		  StateData#state{subject_author = Val};
	      _ -> StateData
	  end,
    set_opts(Opts, NSD).

-define(MAKE_CONFIG_OPT(Opt), {Opt, Config#config.Opt}).

make_opts(StateData) ->
    Config = StateData#state.config,
    [
     ?MAKE_CONFIG_OPT(title),
     ?MAKE_CONFIG_OPT(description),
     ?MAKE_CONFIG_OPT(allow_change_subj),
     ?MAKE_CONFIG_OPT(allow_query_users),
     ?MAKE_CONFIG_OPT(allow_private_messages),
     ?MAKE_CONFIG_OPT(allow_private_messages_from_visitors),
     ?MAKE_CONFIG_OPT(allow_visitor_status),
     ?MAKE_CONFIG_OPT(allow_visitor_nickchange),
     ?MAKE_CONFIG_OPT(public),
     ?MAKE_CONFIG_OPT(public_list),
     ?MAKE_CONFIG_OPT(persistent),
     ?MAKE_CONFIG_OPT(moderated),
     ?MAKE_CONFIG_OPT(members_by_default),
     ?MAKE_CONFIG_OPT(members_only),
     ?MAKE_CONFIG_OPT(allow_user_invites),
     ?MAKE_CONFIG_OPT(password_protected),
     ?MAKE_CONFIG_OPT(captcha_protected),
     ?MAKE_CONFIG_OPT(password),
     ?MAKE_CONFIG_OPT(anonymous),
     ?MAKE_CONFIG_OPT(logging),
     ?MAKE_CONFIG_OPT(max_users),
     ?MAKE_CONFIG_OPT(allow_voice_requests),
     ?MAKE_CONFIG_OPT(voice_request_min_interval),
     {captcha_whitelist,
      ?SETS:to_list((StateData#state.config)#config.captcha_whitelist)},
     {affiliations, ?DICT:to_list(StateData#state.affiliations)},
     {subject, StateData#state.subject},
     {subject_author, StateData#state.subject_author}
    ].



destroy_room(DEl, StateData) ->
    lists:foreach(
      fun({_LJID, Info}) ->
	      Nick = Info#user.nick,
	      ItemAttrs = [{"affiliation", "none"},
			   {"role", "none"}],
	      Packet = {xmlelement, "presence", [{"type", "unavailable"}],
			[{xmlelement, "x", [{"xmlns", ?NS_MUC_USER}],
			  [{xmlelement, "item", ItemAttrs, []}, DEl]}]},
	      route_stanza(
		jlib:jid_replace_resource(StateData#state.jid, Nick),
		Info#user.jid,
		Packet)
      end, ?DICT:to_list(StateData#state.users)),
    case (StateData#state.config)#config.persistent of
	true ->
	    mod_muc:forget_room(StateData#state.host, StateData#state.room);
	false ->
	    ok
	end,
    {result, [], stop}.




%%%%%%%%%%%%%%%%%%%%%%%%%%%%%%%%%%%%%%%%%%%%%%%%%%%%%%%%%%%%%%%%%%%%%%%%%%%%%%%
% Disco

-define(FEATURE(Var), {xmlelement, "feature", [{"var", Var}], []}).

-define(CONFIG_OPT_TO_FEATURE(Opt, Fiftrue, Fiffalse),
    case Opt of
	true ->
	    ?FEATURE(Fiftrue);
	false ->
	    ?FEATURE(Fiffalse)
    end).

process_iq_disco_info(_From, set, _Lang, _StateData) ->
    {error, ?ERR_NOT_ALLOWED};

process_iq_disco_info(_From, get, Lang, StateData) ->
    Config = StateData#state.config,
    {result, [{xmlelement, "identity",
	       [{"category", "conference"},
		{"type", "text"},
		{"name", get_title(StateData)}], []},
	      {xmlelement, "feature",
	       [{"var", ?NS_MUC}], []},
	      ?CONFIG_OPT_TO_FEATURE(Config#config.public,
				     "muc_public", "muc_hidden"),
	      ?CONFIG_OPT_TO_FEATURE(Config#config.persistent,
				     "muc_persistent", "muc_temporary"),
	      ?CONFIG_OPT_TO_FEATURE(Config#config.members_only,
				     "muc_membersonly", "muc_open"),
	      ?CONFIG_OPT_TO_FEATURE(Config#config.anonymous,
				     "muc_semianonymous", "muc_nonanonymous"),
	      ?CONFIG_OPT_TO_FEATURE(Config#config.moderated,
				     "muc_moderated", "muc_unmoderated"),
	      ?CONFIG_OPT_TO_FEATURE(Config#config.password_protected,
				     "muc_passwordprotected", "muc_unsecured")
	     ] ++ iq_disco_info_extras(Lang, StateData), StateData}.

-define(RFIELDT(Type, Var, Val),
	{xmlelement, "field", [{"type", Type}, {"var", Var}],
	 [{xmlelement, "value", [], [{xmlcdata, Val}]}]}).

-define(RFIELD(Label, Var, Val),
	{xmlelement, "field", [{"label", translate:translate(Lang, Label)},
			       {"var", Var}],
	 [{xmlelement, "value", [], [{xmlcdata, Val}]}]}).

iq_disco_info_extras(Lang, StateData) ->
    Len = ?DICT:size(StateData#state.users),
    RoomDescription = (StateData#state.config)#config.description,
    [{xmlelement, "x", [{"xmlns", ?NS_XDATA}, {"type", "result"}],
      [?RFIELDT("hidden", "FORM_TYPE",
		"http://jabber.org/protocol/muc#roominfo"),
       ?RFIELD("Room description", "muc#roominfo_description",
	       RoomDescription),
       ?RFIELD("Number of occupants", "muc#roominfo_occupants",
	       integer_to_list(Len))
      ]}].

process_iq_disco_items(_From, set, _Lang, _StateData) ->
    {error, ?ERR_NOT_ALLOWED};

process_iq_disco_items(From, get, _Lang, StateData) ->
    case (StateData#state.config)#config.public_list of
	true ->
	    {result, get_mucroom_disco_items(StateData), StateData};
	_ ->
	    case is_occupant_or_admin(From, StateData) of
		true ->
		    {result, get_mucroom_disco_items(StateData), StateData};
		_ ->
		    {error, ?ERR_FORBIDDEN}
	    end
    end.

process_iq_captcha(_From, get, _Lang, _SubEl, _StateData) ->
    {error, ?ERR_NOT_ALLOWED};

process_iq_captcha(_From, set, _Lang, SubEl, StateData) ->
    case ejabberd_captcha:process_reply(SubEl) of
	ok ->
	    {result, [], StateData};
	_ ->
	    {error, ?ERR_NOT_ACCEPTABLE}
    end.

get_title(StateData) ->
    case (StateData#state.config)#config.title of
	"" ->
	    StateData#state.room;
	Name ->
	    Name
    end.

get_roomdesc_reply(JID, StateData, Tail) ->
    IsOccupantOrAdmin = is_occupant_or_admin(JID, StateData),
    if (StateData#state.config)#config.public or IsOccupantOrAdmin ->
	    if (StateData#state.config)#config.public_list or IsOccupantOrAdmin ->
		    {item, get_title(StateData) ++ Tail};
	       true ->
		    {item, get_title(StateData)}
	    end;
       true ->
	    false
    end.

get_roomdesc_tail(StateData, Lang) ->
    Desc = case (StateData#state.config)#config.public of
	       true ->
		   "";
	       _ ->
		   translate:translate(Lang, "private, ")
	   end,
    Len = ?DICT:fold(fun(_, _, Acc) -> Acc + 1 end, 0, StateData#state.users),
    " (" ++ Desc ++ integer_to_list(Len) ++ ")".

get_mucroom_disco_items(StateData) ->
    lists:map(
      fun({_LJID, Info}) ->
	      Nick = Info#user.nick,
	      {xmlelement, "item",
	       [{"jid", jlib:jid_to_string({StateData#state.room,
					    StateData#state.host, Nick})},
		{"name", Nick}], []}
      end,
      ?DICT:to_list(StateData#state.users)).

%%%%%%%%%%%%%%%%%%%%%%%%%%%%%%%%%%%%%%%%%%%%%%%%%%%%%%%%%%%%%%%%%%%%%%%%%%%%%%%
% Voice request support

is_voice_request(Els) ->
    lists:foldl(
      fun({xmlelement, "x", Attrs, _} = El, false) ->
              case xml:get_attr_s("xmlns", Attrs) of
                  ?NS_XDATA ->
                      case jlib:parse_xdata_submit(El) of
                          [_|_] = Fields ->
                              case {lists:keysearch("FORM_TYPE", 1, Fields),
                                    lists:keysearch("muc#role", 1, Fields)} of
                                  {{value,
                                    {_, ["http://jabber.org/protocol/muc#request"]}},
                                   {value, {_, ["participant"]}}} ->
                                      true;
                                  _ ->
                                      false
                              end;
                          _ ->
                              false
                      end;
                  _ ->
                      false
              end;
         (_, Acc) ->
              Acc
      end, false, Els).

prepare_request_form(Requester, Nick, Lang) ->
    {xmlelement, "message", [{"type", "normal"}],
     [{xmlelement, "x", [{"xmlns", ?NS_XDATA}, {"type", "form"}],
       [{xmlelement, "title", [],
         [{xmlcdata, translate:translate(Lang, "Voice request")}]},
        {xmlelement, "instructions", [],
         [{xmlcdata,
           translate:translate(
             Lang, "Either approve or decline the voice request.")}]},
        {xmlelement, "field", [{"var", "FORM_TYPE"}, {"type", "hidden"}],
         [{xmlelement, "value", [],
           [{xmlcdata, "http://jabber.org/protocol/muc#request"}]}]},
        {xmlelement, "field", [{"var", "muc#role"}, {"type", "hidden"}],
         [{xmlelement, "value", [], [{xmlcdata, "participant"}]}]},
        ?STRINGXFIELD("User JID", "muc#jid", jlib:jid_to_string(Requester)),
        ?STRINGXFIELD("Nickname", "muc#roomnick", Nick),
        ?BOOLXFIELD("Grant voice to this person?", "muc#request_allow",
                    list_to_atom("false"))
       ]}]}.

send_voice_request(From, StateData) ->
    Moderators = search_role(moderator, StateData),
    FromNick = find_nick_by_jid(From, StateData),
    lists:foreach(
      fun({_, User}) ->
              ejabberd_router:route(
                StateData#state.jid,
                User#user.jid,
                prepare_request_form(From, FromNick, ""))
      end, Moderators).

is_voice_approvement(Els) ->
    lists:foldl(
      fun({xmlelement, "x", Attrs, _} = El, false) ->
              case xml:get_attr_s("xmlns", Attrs) of
                  ?NS_XDATA ->
                      case jlib:parse_xdata_submit(El) of
                          [_|_] = Fs ->
                              case {lists:keysearch("FORM_TYPE", 1, Fs),
                                    lists:keysearch("muc#role", 1, Fs),
                                    lists:keysearch("muc#request_allow", 1, Fs)} of
                                  {{value,
                                    {_, ["http://jabber.org/protocol/muc#request"]}},
                                   {value, {_, ["participant"]}},
                                   {value, {_, [Flag]}}}
                                    when Flag == "true"; Flag == "1" ->
                                      true;
                                  _ ->
                                      false
                              end;
                          _ ->
                              false
                      end;
                  _ ->
                      false
              end;
         (_, Acc) ->
              Acc
      end, false, Els).

extract_jid_from_voice_approvement(Els) ->
    lists:foldl(
      fun({xmlelement, "x", _, _} = El, error) ->
              Fields = case jlib:parse_xdata_submit(El) of
                           invalid -> [];
                           Res -> Res
                       end,
              lists:foldl(
                fun({"muc#jid", [JIDStr]}, error) ->
                        case jlib:string_to_jid(JIDStr) of
                            error -> error;
                            J -> {ok, J}
                        end;
                   (_, Acc) ->
                        Acc
                end, error, Fields);
         (_, Acc) ->
              Acc
      end, error, Els).

%%%%%%%%%%%%%%%%%%%%%%%%%%%%%%%%%%%%%%%%%%%%%%%%%%%%%%%%%%%%%%%%%%%%%%%%%%%%%%%
% Invitation support

is_invitation(Els) ->
    lists:foldl(
      fun({xmlelement, "x", Attrs, _} = El, false) ->
              case xml:get_attr_s("xmlns", Attrs) of
                  ?NS_MUC_USER ->
                      case xml:get_subtag(El, "invite") of
                          false ->
                              false;
                          _ ->
                              true
                      end;
                  _ ->
                      false
              end;
         (_, Acc) ->
              Acc
      end, false, Els).

check_invitation(From, Els, Lang, StateData) ->
    FAffiliation = get_affiliation(From, StateData),
    CanInvite = (StateData#state.config)#config.allow_user_invites
	orelse (FAffiliation == admin) orelse (FAffiliation == owner),
    InviteEl = case xml:remove_cdata(Els) of
		   [{xmlelement, "x", _Attrs1, Els1} = XEl] ->
		       case xml:get_tag_attr_s("xmlns", XEl) of
			   ?NS_MUC_USER ->
			       ok;
			   _ ->
			       throw({error, ?ERR_BAD_REQUEST})
		       end,
		       case xml:remove_cdata(Els1) of
			   [{xmlelement, "invite", _Attrs2, _Els2} = InviteEl1] ->
			       InviteEl1;
			   _ ->
			       throw({error, ?ERR_BAD_REQUEST})
		       end;
		   _ ->
		       throw({error, ?ERR_BAD_REQUEST})
	       end,
    JID = case jlib:string_to_jid(
		 xml:get_tag_attr_s("to", InviteEl)) of
	      error ->
		  throw({error, ?ERR_JID_MALFORMED});
	      JID1 ->
		  JID1
	  end,
    case CanInvite of
	false ->
	    throw({error, ?ERR_NOT_ALLOWED});
	true ->
	    Reason =
		xml:get_path_s(
		  InviteEl,
		  [{elem, "reason"}, cdata]),
	    ContinueEl =
		case xml:get_path_s(
		       InviteEl,
		       [{elem, "continue"}]) of
		    [] -> [];
		    Continue1 -> [Continue1]
		end,
	    IEl =
		[{xmlelement, "invite",
		  [{"from",
		    jlib:jid_to_string(From)}],
		  [{xmlelement, "reason", [],
		    [{xmlcdata, Reason}]}] ++ ContinueEl}],
	    PasswdEl =
		case (StateData#state.config)#config.password_protected of
		    true ->
			[{xmlelement, "password", [],
			  [{xmlcdata, (StateData#state.config)#config.password}]}];
		    _ ->
			[]
		end,
	    Body =
		{xmlelement, "body", [],
		 [{xmlcdata,
		   lists:flatten(
		     io_lib:format(
		       translate:translate(
			 Lang,
			 "~s invites you to the room ~s"),
		       [jlib:jid_to_string(From),
			jlib:jid_to_string({StateData#state.room,
					    StateData#state.host,
					    ""})
		       ])) ++
		   case (StateData#state.config)#config.password_protected of
		       true ->
			   ", " ++
			       translate:translate(Lang, "the password is") ++
			       " '" ++
			       (StateData#state.config)#config.password ++ "'";
		       _ ->
			   ""
		   end ++
		   case Reason of
		       "" -> "";
		       _ -> " (" ++ Reason ++ ") "
		   end
		  }]},
	    Msg =
		{xmlelement, "message",
		 [{"type", "normal"}],
		 [{xmlelement, "x", [{"xmlns", ?NS_MUC_USER}], IEl ++ PasswdEl},
		  {xmlelement, "x",
		   [{"xmlns", ?NS_XCONFERENCE},
		    {"jid", jlib:jid_to_string(
			      {StateData#state.room,
			       StateData#state.host,
			       ""})}],
		   [{xmlcdata, Reason}]},
		  Body]},
	    route_stanza(StateData#state.jid, JID, Msg),
	    JID
    end.

%% Handle a message sent to the room by a non-participant.
%% If it is a decline, send to the inviter.
%% Otherwise, an error message is sent to the sender.
handle_roommessage_from_nonparticipant(Packet, Lang, StateData, From) ->
    case catch check_decline_invitation(Packet) of
	{true, Decline_data} ->
	    send_decline_invitation(Decline_data, StateData#state.jid, From);
	_ ->
	    send_error_only_occupants(Packet, Lang, StateData#state.jid, From)
    end.

%% Check in the packet is a decline.
%% If so, also returns the splitted packet.
%% This function must be catched, 
%% because it crashes when the packet is not a decline message.
check_decline_invitation(Packet) ->
    {xmlelement, "message", _, _} = Packet,
    XEl = xml:get_subtag(Packet, "x"),
    ?NS_MUC_USER = xml:get_tag_attr_s("xmlns", XEl),
    DEl = xml:get_subtag(XEl, "decline"),
    ToString = xml:get_tag_attr_s("to", DEl),
    ToJID = jlib:string_to_jid(ToString),
    {true, {Packet, XEl, DEl, ToJID}}.

%% Send the decline to the inviter user.
%% The original stanza must be slightly modified.
send_decline_invitation({Packet, XEl, DEl, ToJID}, RoomJID, FromJID) ->
    FromString = jlib:jid_to_string(FromJID),
    {xmlelement, "decline", DAttrs, DEls} = DEl,
    DAttrs2 = lists:keydelete("to", 1, DAttrs),
    DAttrs3 = [{"from", FromString} | DAttrs2],
    DEl2 = {xmlelement, "decline", DAttrs3, DEls},
    XEl2 = replace_subelement(XEl, DEl2),
    Packet2 = replace_subelement(Packet, XEl2),
    route_stanza(RoomJID, ToJID, Packet2).

%% Given an element and a new subelement, 
%% replace the instance of the subelement in element with the new subelement.
replace_subelement({xmlelement, Name, Attrs, SubEls}, NewSubEl) ->
    {_, NameNewSubEl, _, _} = NewSubEl,
    SubEls2 = lists:keyreplace(NameNewSubEl, 2, SubEls, NewSubEl),
    {xmlelement, Name, Attrs, SubEls2}.

send_error_only_occupants(Packet, Lang, RoomJID, From) ->
    ErrText = "Only occupants are allowed to send messages to the conference",
    Err = jlib:make_error_reply(Packet, ?ERRT_NOT_ACCEPTABLE(Lang, ErrText)),
    route_stanza(RoomJID, From, Err).


%%%%%%%%%%%%%%%%%%%%%%%%%%%%%%%%%%%%%%%%%%%%%%%%%%%%%%%%%%%%%%%%%%%%%%%%%%%%%%%
% Logging

add_to_log(Type, Data, StateData)
  when Type == roomconfig_change_disabledlogging ->
    %% When logging is disabled, the config change message must be logged:
    mod_muc_log:add_to_log(
      StateData#state.server_host, roomconfig_change, Data,
      StateData#state.jid, make_opts(StateData));
add_to_log(Type, Data, StateData) ->
    case (StateData#state.config)#config.logging of
	true ->
	    mod_muc_log:add_to_log(
	      StateData#state.server_host, Type, Data,
	      StateData#state.jid, make_opts(StateData));
	false ->
	    ok
    end.

%%%%%%%%%%%%%%%%%%%%%%%%%%%%%%%%%%%%%%%%%%%%%%%%%%%%%%%%%%%%%%%%%%%%%%%%%%%%%%%
%% Users number checking

tab_add_online_user(JID, StateData) ->
    {LUser, LServer, LResource} = jlib:jid_tolower(JID),
    US = {LUser, LServer},
    Room = StateData#state.room,
    Host = StateData#state.host,
    catch ets:insert(
	    muc_online_users,
	    #muc_online_users{us = US, resource = LResource, room = Room, host = Host}).


tab_remove_online_user(JID, StateData) ->
    {LUser, LServer, LResource} = jlib:jid_tolower(JID),
    US = {LUser, LServer},
    Room = StateData#state.room,
    Host = StateData#state.host,
    catch ets:delete_object(
	    muc_online_users,
	    #muc_online_users{us = US, resource = LResource, room = Room, host = Host}).

tab_count_user(JID) ->
    {LUser, LServer, _} = jlib:jid_tolower(JID),
    US = {LUser, LServer},
    case catch ets:select(
		 muc_online_users,
		 [{#muc_online_users{us = US, _ = '_'}, [], [[]]}]) of
	Res when is_list(Res) ->
	    length(Res);
	_ ->
	    0
    end.

element_size(El) ->
    size(xml:element_to_binary(El)).

route_stanza(From, To, El) ->
    case mod_muc:is_broadcasted(From#jid.lserver) of
        true ->
            #jid{luser = LUser, lserver = LServer} = To,
            case ejabberd_cluster:get_node({LUser, LServer}) of
                Node when Node == node() ->
                    ejabberd_router:route(From, To, El);
                _ ->
                    ok
            end;
        false ->
            ejabberd_router:route(From, To, El)
    end.<|MERGE_RESOLUTION|>--- conflicted
+++ resolved
@@ -279,7 +279,6 @@
 		      From, Err),
 		    {next_state, normal_state, StateData};
 		Type when (Type == "") or (Type == "normal") ->
-<<<<<<< HEAD
 		    case catch check_invitation(From, Els, Lang, StateData) of
 			{error, Error} ->
 			    Err = jlib:make_error_reply(
@@ -304,151 +303,109 @@
 						      NSD#state.host,
 						      NSD#state.room,
 						      make_opts(NSD));
-=======
-                    IsInvitation = is_invitation(Els),
-                    IsVoiceRequest = is_voice_request(Els)
-                        and is_visitor(From, StateData),
-                    IsVoiceApprovement = is_voice_approvement(Els)
-                        and not is_visitor(From, StateData),
-                    if IsInvitation ->
-                            case catch check_invitation(From, Els, Lang, StateData) of
-				{error, Error} ->
-                                    Err = jlib:make_error_reply(
-                                            Packet, Error),
-                                    ejabberd_router:route(
-                                      StateData#state.jid,
-                                      From, Err),
-                                    {next_state, normal_state, StateData};
-				IJID ->
-                                    Config = StateData#state.config,
-                                    case Config#config.members_only of
-					true ->
-                                            case get_affiliation(IJID, StateData) of
-						none ->
-                                                    NSD = set_affiliation(
-                                                            IJID,
-                                                            member,
-                                                            StateData),
-                                                    case (NSD#state.config)#config.persistent of
-							true ->
-                                                            mod_muc:store_room(
-                                                              NSD#state.host,
-                                                              NSD#state.room,
-                                                              make_opts(NSD));
-							_ ->
-                                                            ok
-                                                    end,
-                                                    {next_state, normal_state, NSD};
->>>>>>> 4be7984a
 						_ ->
-                                                    {next_state, normal_state,
-                                                     StateData}
-                                            end;
+						    {next_state, normal_state, StateData}
+					    end;
 					false ->
-                                            {next_state, normal_state, StateData}
-                                    end
-                            end;
+					    {next_state, normal_state, StateData}
+				    end
+			    end;
 			IsVoiceRequest ->
-                            NewStateData =
-                                case (StateData#state.config)#config.allow_voice_requests of
-                                    true ->
-                                        MinInterval = (StateData#state.config)
-                                            #config.voice_request_min_interval,
-                                        BareFrom = jlib:jid_remove_resource(
-                                                     jlib:jid_tolower(From)),
-                                        NowPriority = -now_to_usec(now()),
-                                        CleanPriority =
-                                            NowPriority + MinInterval*1000000,
-                                        Times = clean_treap(
-                                                  StateData#state.last_voice_request_time,
-                                                  CleanPriority),
-                                        case treap:lookup(BareFrom, Times) of
-                                            error ->
-                                                Times1 = treap:insert(
-                                                           BareFrom,
-                                                           NowPriority,
-                                                           true, Times),
-                                                NSD = StateData#state{
-                                                        last_voice_request_time =
-                                                            Times1},
-                                                send_voice_request(From, NSD),
-                                                NSD;
-                                            {ok, _, _} ->
-                                                ErrText = "Please, wait for "
-                                                    "a while before sending "
-                                                    "new voice request",
-                                                Err = jlib:make_error_reply(
-                                                        Packet,
-                                                        ?ERRT_NOT_ACCEPTABLE(
-                                                           Lang, ErrText)),
-						ejabberd_router:route(
-                                                  StateData#state.jid,
-                                                  From, Err),
-						StateData#state{
-                                                  last_voice_request_time =
-                                                      Times}
-					end;
-                                    false ->
-					ErrText = "Voice requests are "
-                                            "disabled in this conference",
-					Err = jlib:make_error_reply(
+			    NewStateData =
+			    case (StateData#state.config)#config.allow_voice_requests of
+				true ->
+				    MinInterval = (StateData#state.config)
+				    #config.voice_request_min_interval,
+				    BareFrom = jlib:jid_remove_resource( jlib:jid_tolower(From)),
+				    NowPriority = -now_to_usec(now()),
+				    CleanPriority =
+				    NowPriority + MinInterval*1000000,
+				    Times = clean_treap(
+					StateData#state.last_voice_request_time,
+					CleanPriority),
+				    case treap:lookup(BareFrom, Times) of
+					error ->
+					    Times1 = treap:insert(
+						    BareFrom,
+						    NowPriority,
+						    true, Times),
+					    NSD = StateData#state{last_voice_request_time = Times1},
+					    send_voice_request(From, NSD),
+					    NSD;
+					{ok, _, _} ->
+					    ErrText = "Please, wait for "
+					    "a while before sending "
+					    "new voice request",
+					    Err = jlib:make_error_reply(
 						Packet,
-                                                ?ERRT_FORBIDDEN(
-                                                   Lang, ErrText)),
-					ejabberd_router:route(
-                                          StateData#state.jid, From, Err),
-					StateData
-				end,
-                            {next_state, normal_state, NewStateData};
-                       IsVoiceApprovement ->
-                            NewStateData =
-                                case is_moderator(From, StateData) of
-                                    true ->
-					case extract_jid_from_voice_approvement(Els) of
-                                            error ->
-						ErrText = "Failed to extract "
-                                                    "JID from your voice "
-                                                    "request approvement",
-						Err = jlib:make_error_reply(
-							Packet,
-                                                        ?ERRT_BAD_REQUEST(
-                                                           Lang, ErrText)),
-						ejabberd_router:route(
-                                                  StateData#state.jid,
-                                                  From, Err),
-						StateData;
-                                            {ok, TargetJid} ->
-						case is_visitor(
-                                                       TargetJid, StateData) of
-                                                    true ->
-							Reason = [],
-							NSD = set_role(
-                                                                TargetJid,
-                                                                participant,
-                                                                StateData),
-							catch send_new_presence(
-                                                                TargetJid,
-                                                                Reason, NSD),
-							NSD;
-                                                    _ ->
-							StateData
-						end
-					end;
-                                    _ ->
-					ErrText = "Only moderators can "
-                                            "approve voice requests",
-					Err = jlib:make_error_reply(
+						?ERRT_NOT_ACCEPTABLE(
+						    Lang, ErrText)),
+					    ejabberd_router:route(
+						StateData#state.jid,
+						From, Err),
+					    StateData#state{
+						last_voice_request_time =
+						Times}
+				    end;
+				false ->
+				    ErrText = "Voice requests are "
+				    "disabled in this conference",
+				    Err = jlib:make_error_reply(
+					Packet,
+					?ERRT_FORBIDDEN(
+					    Lang, ErrText)),
+				    ejabberd_router:route(StateData#state.jid, From, Err),
+				    StateData
+			    end,
+			    {next_state, normal_state, NewStateData};
+			IsVoiceApprovement ->
+			    NewStateData =
+			    case is_moderator(From, StateData) of
+				true ->
+				    case extract_jid_from_voice_approvement(Els) of
+					error ->
+					    ErrText = "Failed to extract "
+					    "JID from your voice "
+					    "request approvement",
+					    Err = jlib:make_error_reply(
 						Packet,
-                                                ?ERRT_NOT_ALLOWED(
-                                                   Lang, ErrText)),
-					ejabberd_router:route(
-                                          StateData#state.jid, From, Err),
-					StateData
-				end,
-                            {next_state, normal_state, NewStateData};
-                       true ->
-                            {next_state, normal_state, StateData}
-                    end;
+						?ERRT_BAD_REQUEST(
+						    Lang, ErrText)),
+					    ejabberd_router:route(
+						StateData#state.jid,
+						From, Err),
+					    StateData;
+					{ok, TargetJid} ->
+					    case is_visitor(
+						    TargetJid, StateData) of
+						true ->
+						    Reason = [],
+						    NSD = set_role(
+							TargetJid,
+							participant,
+							StateData),
+						    catch send_new_presence(
+							TargetJid,
+							Reason, NSD),
+						    NSD;
+						_ ->
+						    StateData
+					    end
+				    end;
+				_ ->
+				    ErrText = "Only moderators can "
+				    "approve voice requests",
+				    Err = jlib:make_error_reply(
+					Packet,
+					?ERRT_NOT_ALLOWED(
+					    Lang, ErrText)),
+				    ejabberd_router:route(StateData#state.jid, From, Err),
+				    StateData
+			    end,
+			    {next_state, normal_state, NewStateData};
+			true ->
+			    {next_state, normal_state, StateData}
+		    end;
 		_ ->
 		    ErrText = "Improper message type",
 		    Err = jlib:make_error_reply(
@@ -583,7 +540,6 @@
 				ToNick),
 			      From, Err);
 			_ ->
-<<<<<<< HEAD
 			    ToJIDs = find_jids_by_nick(ToNick, StateData),
 			    SrcIsVisitor = is_visitor(From, StateData),
 			    DstIsModerator = is_moderator(hd(ToJIDs), StateData),
@@ -613,14 +569,6 @@
 				    Err = jlib:make_error_reply(
 					    Packet, ?ERRT_FORBIDDEN(Lang, ErrText)),
 				    route_stanza(
-=======
-			    case find_jids_by_nick(ToNick, StateData) of
-				false ->
-				    ErrText = "Recipient is not in the conference room",
-				    Err = jlib:make_error_reply(
-					    Packet, ?ERRT_ITEM_NOT_FOUND(Lang, ErrText)),
-				    ejabberd_router:route(
->>>>>>> 4be7984a
 				      jlib:jid_replace_resource(
 					StateData#state.jid,
 					ToNick),

--- conflicted
+++ resolved
@@ -35,14 +35,9 @@
 -export([init/1, handle_call/3, handle_cast/2, handle_info/2,
 	 terminate/2, code_change/3]).
 
-<<<<<<< HEAD
 -export([create_captcha/5, build_captcha_html/2, check_captcha/2,
-	 process_reply/1, process/2, is_feature_available/0]).
-=======
--export([create_captcha/6, build_captcha_html/2, check_captcha/2,
 	 process_reply/1, process/2, is_feature_available/0,
 	 create_captcha_x/4, create_captcha_x/5]).
->>>>>>> fbcb9bb1
 
 -include("jlib.hrl").
 -include("ejabberd.hrl").
@@ -114,7 +109,7 @@
 create_captcha_x(SID, To, Lang, HeadEls, TailEls) ->
     case create_image() of
 	{ok, Type, Key, Image} ->
-	    Id = randoms:get_string(),
+	    Id = randoms:get_string() ++ "-" ++ ejabberd_cluster:node_id(),
 	    B64Image = jlib:encode_base64(binary_to_list(Image)),
 	    CID = "sha1+" ++ sha:sha(Image) ++ "@bob.xmpp.org",
 	    Data = {xmlelement, "data",
@@ -147,12 +142,8 @@
 		     [{xmlelement, "uri", [{"type", Type}],
 		       [{xmlcdata, "cid:" ++ CID}]}]}]}] ++ TailEls},
 	    Tref = erlang:send_after(?CAPTCHA_LIFETIME, ?MODULE, {remove_id, Id}),
-	    case ?T(mnesia:write(#captcha{id=Id, key=Key, tref=Tref})) of
-		ok ->
-		    {ok, [Captcha, Data]};
-		_Err ->
-		    error
-	    end;
+	    ets:insert(captcha, #captcha{id=Id, key=Key, tref=Tref}),
+	    {ok, [Captcha, Data]};
 	_ ->
 	    error
     end.
@@ -195,7 +186,6 @@
 
 %% @spec (Id::string(), ProvidedKey::string()) -> captcha_valid | captcha_non_valid | captcha_not_found
 check_captcha(Id, ProvidedKey) ->
-<<<<<<< HEAD
     case string:tokens(Id, "-") of
 	[_, NodeID] ->
 	    case ejabberd_cluster:get_node_by_id(NodeID) of
@@ -215,31 +205,6 @@
 	_ ->
 	    captcha_not_found
     end.
-=======
-    ?T(case mnesia:read(captcha, Id, write) of
-	   [#captcha{pid=Pid, args=Args, key=StoredKey, tref=Tref}] ->
-	       mnesia:delete({captcha, Id}),
-	       erlang:cancel_timer(Tref),
-	       if StoredKey == ProvidedKey ->
-		       if is_pid(Pid) ->
-			       Pid ! {captcha_succeed, Args};
-			  true ->
-			       ok
-		       end,
-		       captcha_valid;
-		  true ->
-		       if is_pid(Pid) ->
-			       Pid ! {captcha_failed, Args};
-			  true ->
-			       ok
-		       end,
-		       captcha_non_valid
-	       end;
-	   _ ->
-	       captcha_not_found
-       end).
-
->>>>>>> fbcb9bb1
 
 process_reply({xmlelement, _, _, _} = El) ->
     case xml:get_subtag(El, "x") of
@@ -250,7 +215,6 @@
 	    case catch {proplists:get_value("challenge", Fields),
 			proplists:get_value("ocr", Fields)} of
 		{[Id|_], [OCR|_]} ->
-<<<<<<< HEAD
 		    case check_captcha(Id, OCR) of
 			captcha_valid ->
 			    ok;
@@ -259,30 +223,6 @@
 			captcha_not_found ->
 			    {error, not_found}
 		    end;
-=======
-		    ?T(case mnesia:read(captcha, Id, write) of
-			   [#captcha{pid=Pid, args=Args, key=Key, tref=Tref}] ->
-			       mnesia:delete({captcha, Id}),
-			       erlang:cancel_timer(Tref),
-			       if OCR == Key ->
-				       if is_pid(Pid) ->
-					       Pid ! {captcha_succeed, Args};
-					  true ->
-					       ok
-				       end,
-				       ok;
-				  true ->
-				       if is_pid(Pid) ->
-					       Pid ! {captcha_failed, Args};
-					  true ->
-					       ok
-				       end,
-				       {error, bad_match}
-			       end;
-			   _ ->
-			       {error, not_found}
-		       end);
->>>>>>> fbcb9bb1
 		_ ->
 		    {error, malformed}
 	    end
@@ -356,27 +296,17 @@
 
 handle_info({remove_id, Id}, State) ->
     ?DEBUG("captcha ~p timed out", [Id]),
-<<<<<<< HEAD
     case ets:lookup(captcha, Id) of
 	[#captcha{args=Args, pid=Pid}] ->
-	    Pid ! {captcha_failed, Args},
+	    if is_pid(Pid) ->
+		    Pid ! {captcha_failed, Args};
+	       true ->
+		    ok
+	    end,
 	    ets:delete(captcha, Id);
 	_ ->
 	    ok
     end,
-=======
-    _ = ?T(case mnesia:read(captcha, Id, write) of
-	       [#captcha{args=Args, pid=Pid}] ->
-		   if is_pid(Pid) ->
-			   Pid ! {captcha_failed, Args};
-		      true ->
-			   ok
-		   end,
-		   mnesia:delete({captcha, Id});
-	       _ ->
-		   ok
-	   end),
->>>>>>> fbcb9bb1
     {noreply, State};
 
 handle_info(_Info, State) ->
@@ -551,10 +481,18 @@
 	    ets:delete(captcha, Id),
 	    erlang:cancel_timer(Tref),
 	    if ValidKey == ProvidedKey ->
-		    Pid ! {captcha_succeed, Args},
+		    if is_pid(Pid) ->
+			    Pid ! {captcha_succeed, Args};
+		       true ->
+			    ok
+		    end,
 		    captcha_valid;
 	       true ->
-		    Pid ! {captcha_failed, Args},
+		    if is_pid(Pid) ->
+			    Pid ! {captcha_failed, Args};
+		       true ->
+			    ok
+		    end,
 		    captcha_non_valid
 	    end;
 	_ ->

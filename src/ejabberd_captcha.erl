%%%-------------------------------------------------------------------
%%% File    : ejabberd_captcha.erl
%%% Author  : Evgeniy Khramtsov <xramtsov@gmail.com>
%%% Purpose : CAPTCHA processing.
%%% Created : 26 Apr 2008 by Evgeniy Khramtsov <xramtsov@gmail.com>
%%%
%%%
%%% ejabberd, Copyright (C) 2002-2010   ProcessOne
%%%
%%% This program is free software; you can redistribute it and/or
%%% modify it under the terms of the GNU General Public License as
%%% published by the Free Software Foundation; either version 2 of the
%%% License, or (at your option) any later version.
%%%
%%% This program is distributed in the hope that it will be useful,
%%% but WITHOUT ANY WARRANTY; without even the implied warranty of
%%% MERCHANTABILITY or FITNESS FOR A PARTICULAR PURPOSE.  See the GNU
%%% General Public License for more details.
%%%
%%% You should have received a copy of the GNU General Public License
%%% along with this program; if not, write to the Free Software
%%% Foundation, Inc., 59 Temple Place, Suite 330, Boston, MA
%%% 02111-1307 USA
%%%
%%%-------------------------------------------------------------------

-module(ejabberd_captcha).

-behaviour(gen_server).

%% API
-export([start_link/0]).

%% gen_server callbacks
-export([init/1, handle_call/3, handle_cast/2, handle_info/2,
	 terminate/2, code_change/3]).

<<<<<<< HEAD
-export([create_captcha/5, build_captcha_html/2, check_captcha/2,
	 process_reply/1, process/2, is_feature_available/0]).
=======
-export([create_captcha/6, build_captcha_html/2, check_captcha/2,
	 process_reply/1, process/2, is_feature_available/0,
	 create_captcha_x/4, create_captcha_x/5]).
>>>>>>> fbcb9bb1

-include("jlib.hrl").
-include("ejabberd.hrl").
-include("web/ejabberd_http.hrl").

-define(VFIELD(Type, Var, Value),
	{xmlelement, "field", [{"type", Type}, {"var", Var}],
	 [{xmlelement, "value", [], [Value]}]}).

-define(CAPTCHA_TEXT(Lang), translate:translate(Lang, "Enter the text you see")).
-define(CAPTCHA_LIFETIME, 120000). % two minutes
-define(RPC_TIMEOUT, 5000).

-record(state, {}).
-record(captcha, {id, pid, key, tref, args}).

%%====================================================================
%% API
%%====================================================================
%%--------------------------------------------------------------------
%% Function: start_link() -> {ok,Pid} | ignore | {error,Error}
%% Description: Starts the server
%%--------------------------------------------------------------------
start_link() ->
    gen_server:start_link({local, ?MODULE}, ?MODULE, [], []).

create_captcha(SID, From, To, Lang, Args)
  when is_list(Lang), is_list(SID),
       is_record(From, jid), is_record(To, jid) ->
    case create_image() of
	{ok, Type, Key, Image} ->
	    Id = randoms:get_string() ++ "-" ++ ejabberd_cluster:node_id(),
	    B64Image = jlib:encode_base64(binary_to_list(Image)),
	    JID = jlib:jid_to_string(From),
	    CID = "sha1+" ++ sha:sha(Image) ++ "@bob.xmpp.org",
	    Data = {xmlelement, "data",
		    [{"xmlns", ?NS_BOB}, {"cid", CID},
		     {"max-age", "0"}, {"type", Type}],
		    [{xmlcdata, B64Image}]},
	    Captcha =
		{xmlelement, "captcha", [{"xmlns", ?NS_CAPTCHA}],
		 [{xmlelement, "x", [{"xmlns", ?NS_XDATA}, {"type", "form"}],
		   [?VFIELD("hidden", "FORM_TYPE", {xmlcdata, ?NS_CAPTCHA}),
		    ?VFIELD("hidden", "from", {xmlcdata, jlib:jid_to_string(To)}),
		    ?VFIELD("hidden", "challenge", {xmlcdata, Id}),
		    ?VFIELD("hidden", "sid", {xmlcdata, SID}),
		    {xmlelement, "field", [{"var", "ocr"}, {"label", ?CAPTCHA_TEXT(Lang)}],
                     [{xmlelement, "required", [], []},
		      {xmlelement, "media", [{"xmlns", ?NS_MEDIA}],
		       [{xmlelement, "uri", [{"type", Type}],
			 [{xmlcdata, "cid:" ++ CID}]}]}]}]}]},
	    BodyString1 = translate:translate(Lang, "Your messages to ~s are being blocked. To unblock them, visit ~s"),
	    BodyString = io_lib:format(BodyString1, [JID, get_url(Id)]),
	    Body = {xmlelement, "body", [],
		    [{xmlcdata, BodyString}]},
	    OOB = {xmlelement, "x", [{"xmlns", ?NS_OOB}],
		   [{xmlelement, "url", [], [{xmlcdata, get_url(Id)}]}]},
	    Tref = erlang:send_after(?CAPTCHA_LIFETIME, ?MODULE, {remove_id, Id}),
	    ets:insert(captcha, #captcha{id=Id, pid=self(), key=Key,
					 tref=Tref, args=Args}),
	    {ok, Id, [Body, OOB, Captcha, Data]};
	_Err ->
	    error
    end.

create_captcha_x(SID, To, Lang, HeadEls) ->
    create_captcha_x(SID, To, Lang, HeadEls, []).

create_captcha_x(SID, To, Lang, HeadEls, TailEls) ->
    case create_image() of
	{ok, Type, Key, Image} ->
	    Id = randoms:get_string(),
	    B64Image = jlib:encode_base64(binary_to_list(Image)),
	    CID = "sha1+" ++ sha:sha(Image) ++ "@bob.xmpp.org",
	    Data = {xmlelement, "data",
		    [{"xmlns", ?NS_BOB}, {"cid", CID},
		     {"max-age", "0"}, {"type", Type}],
		    [{xmlcdata, B64Image}]},
            HelpTxt = translate:translate(
                                Lang,
                                 "If you don't see the CAPTCHA image here, "
                                 "visit the web page."),
	    Imageurl = get_url(Id ++ "/image"),
	    Captcha =
		{xmlelement, "x", [{"xmlns", ?NS_XDATA}, {"type", "form"}],
		 [?VFIELD("hidden", "FORM_TYPE", {xmlcdata, ?NS_CAPTCHA}) | HeadEls] ++
		 [{xmlelement, "field", [{"type", "fixed"}],
		   [{xmlelement, "value", [], [{xmlcdata, HelpTxt}]}]},
		  {xmlelement, "field", [{"type", "hidden"}, {"var", "captchahidden"}],
		   [{xmlelement, "value", [], [{xmlcdata, "workaround-for-psi"}]}]},
		  {xmlelement, "field",
		   [{"type", "text-single"},
		    {"label", translate:translate(Lang, "CAPTCHA web page")},
		    {"var", "url"}],
		   [{xmlelement, "value", [], [{xmlcdata, Imageurl}]}]},
		  ?VFIELD("hidden", "from", {xmlcdata, jlib:jid_to_string(To)}),
		  ?VFIELD("hidden", "challenge", {xmlcdata, Id}),
		  ?VFIELD("hidden", "sid", {xmlcdata, SID}),
		  {xmlelement, "field", [{"var", "ocr"}, {"label", ?CAPTCHA_TEXT(Lang)}],
                   [{xmlelement, "required", [], []},
		    {xmlelement, "media", [{"xmlns", ?NS_MEDIA}],
		     [{xmlelement, "uri", [{"type", Type}],
		       [{xmlcdata, "cid:" ++ CID}]}]}]}] ++ TailEls},
	    Tref = erlang:send_after(?CAPTCHA_LIFETIME, ?MODULE, {remove_id, Id}),
	    case ?T(mnesia:write(#captcha{id=Id, key=Key, tref=Tref})) of
		ok ->
		    {ok, [Captcha, Data]};
		_Err ->
		    error
	    end;
	_ ->
	    error
    end.

%% @spec (Id::string(), Lang::string()) -> {FormEl, {ImgEl, TextEl, IdEl, KeyEl}} | captcha_not_found
%% where FormEl = xmlelement()
%%       ImgEl = xmlelement()
%%       TextEl = xmlelement()
%%       IdEl = xmlelement()
%%       KeyEl = xmlelement()
build_captcha_html(Id, Lang) ->
    case lookup_captcha(Id) of
	{ok, _} ->
	    ImgEl = {xmlelement, "img", [{"src", get_url(Id ++ "/image")}], []},
	    TextEl = {xmlcdata, ?CAPTCHA_TEXT(Lang)},
	    IdEl = {xmlelement, "input", [{"type", "hidden"},
					  {"name", "id"},
					  {"value", Id}], []},
	    KeyEl = {xmlelement, "input", [{"type", "text"},
					   {"name", "key"},
					   {"size", "10"}], []},
	    FormEl = {xmlelement, "form", [{"action", get_url(Id)},
					   {"name", "captcha"},
					   {"method", "POST"}],
		      [ImgEl,
		       {xmlelement, "br", [], []},
		       TextEl,
		       {xmlelement, "br", [], []},
		       IdEl,
		       KeyEl,
		       {xmlelement, "br", [], []},
		       {xmlelement, "input", [{"type", "submit"},
					      {"name", "enter"},
					      {"value", "OK"}], []}
		      ]},
	    {FormEl, {ImgEl, TextEl, IdEl, KeyEl}};
	_ ->
	    captcha_not_found
    end.

%% @spec (Id::string(), ProvidedKey::string()) -> captcha_valid | captcha_non_valid | captcha_not_found
check_captcha(Id, ProvidedKey) ->
<<<<<<< HEAD
    case string:tokens(Id, "-") of
	[_, NodeID] ->
	    case ejabberd_cluster:get_node_by_id(NodeID) of
		Node when Node == node() ->
		    do_check_captcha(Id, ProvidedKey);
		Node ->
		    case catch rpc:call(Node, ?MODULE, check_captcha,
					[Id, ProvidedKey], ?RPC_TIMEOUT) of
			{'EXIT', _} ->
			    captcha_not_found;
			{badrpc, _} ->
			    captcha_not_found;
			Res ->
			    Res
		    end
	    end;
	_ ->
	    captcha_not_found
    end.
=======
    ?T(case mnesia:read(captcha, Id, write) of
	   [#captcha{pid=Pid, args=Args, key=StoredKey, tref=Tref}] ->
	       mnesia:delete({captcha, Id}),
	       erlang:cancel_timer(Tref),
	       if StoredKey == ProvidedKey ->
		       if is_pid(Pid) ->
			       Pid ! {captcha_succeed, Args};
			  true ->
			       ok
		       end,
		       captcha_valid;
		  true ->
		       if is_pid(Pid) ->
			       Pid ! {captcha_failed, Args};
			  true ->
			       ok
		       end,
		       captcha_non_valid
	       end;
	   _ ->
	       captcha_not_found
       end).

>>>>>>> fbcb9bb1

process_reply({xmlelement, _, _, _} = El) ->
    case xml:get_subtag(El, "x") of
	false ->
	    {error, malformed};
	Xdata ->
	    Fields = jlib:parse_xdata_submit(Xdata),
	    case catch {proplists:get_value("challenge", Fields),
			proplists:get_value("ocr", Fields)} of
		{[Id|_], [OCR|_]} ->
<<<<<<< HEAD
		    case check_captcha(Id, OCR) of
			captcha_valid ->
			    ok;
			captcha_non_valid ->
			    {error, bad_match};
			captcha_not_found ->
			    {error, not_found}
		    end;
=======
		    ?T(case mnesia:read(captcha, Id, write) of
			   [#captcha{pid=Pid, args=Args, key=Key, tref=Tref}] ->
			       mnesia:delete({captcha, Id}),
			       erlang:cancel_timer(Tref),
			       if OCR == Key ->
				       if is_pid(Pid) ->
					       Pid ! {captcha_succeed, Args};
					  true ->
					       ok
				       end,
				       ok;
				  true ->
				       if is_pid(Pid) ->
					       Pid ! {captcha_failed, Args};
					  true ->
					       ok
				       end,
				       {error, bad_match}
			       end;
			   _ ->
			       {error, not_found}
		       end);
>>>>>>> fbcb9bb1
		_ ->
		    {error, malformed}
	    end
    end;
process_reply(_) ->
    {error, malformed}.


process(_Handlers, #request{method='GET', lang=Lang, path=[_, Id]}) ->
    case build_captcha_html(Id, Lang) of
	{FormEl, _} when is_tuple(FormEl) ->
	    Form =
		{xmlelement, "div", [{"align", "center"}],
		 [FormEl]},
	    ejabberd_web:make_xhtml([Form]);
	captcha_not_found ->
	    ejabberd_web:error(not_found)
    end;

process(_Handlers, #request{method='GET', path=[_, Id, "image"]}) ->
    case lookup_captcha(Id) of
	{ok, #captcha{key=Key}} ->
	    case create_image(Key) of
		{ok, Type, _, Img} ->
		    {200,
		     [{"Content-Type", Type},
		      {"Cache-Control", "no-cache"},
		      {"Last-Modified", httpd_util:rfc1123_date()}],
		     Img};
		_ ->
		    ejabberd_web:error(not_found)
	    end;
	_ ->
	    ejabberd_web:error(not_found)
    end;

process(_Handlers, #request{method='POST', q=Q, lang=Lang, path=[_, Id]}) ->
    ProvidedKey = proplists:get_value("key", Q, none),
    case check_captcha(Id, ProvidedKey) of
	captcha_valid ->
	    Form =
		{xmlelement, "p", [],
		 [{xmlcdata,
		   translate:translate(Lang, "The captcha is valid.")
		  }]},
	    ejabberd_web:make_xhtml([Form]);
	captcha_non_valid ->
	    ejabberd_web:error(not_allowed);
	captcha_not_found ->
	    ejabberd_web:error(not_found)
    end;

process(_Handlers, _Request) ->
    ejabberd_web:error(not_found).


%%====================================================================
%% gen_server callbacks
%%====================================================================
init([]) ->
    mnesia:delete_table(captcha),
    ets:new(captcha, [named_table, public, {keypos, #captcha.id}]),
    check_captcha_setup(),
    {ok, #state{}}.

handle_call(_Request, _From, State) ->
    {reply, bad_request, State}.

handle_cast(_Msg, State) ->
    {noreply, State}.

handle_info({remove_id, Id}, State) ->
    ?DEBUG("captcha ~p timed out", [Id]),
<<<<<<< HEAD
    case ets:lookup(captcha, Id) of
	[#captcha{args=Args, pid=Pid}] ->
	    Pid ! {captcha_failed, Args},
	    ets:delete(captcha, Id);
	_ ->
	    ok
    end,
=======
    _ = ?T(case mnesia:read(captcha, Id, write) of
	       [#captcha{args=Args, pid=Pid}] ->
		   if is_pid(Pid) ->
			   Pid ! {captcha_failed, Args};
		      true ->
			   ok
		   end,
		   mnesia:delete({captcha, Id});
	       _ ->
		   ok
	   end),
>>>>>>> fbcb9bb1
    {noreply, State};

handle_info(_Info, State) ->
    {noreply, State}.

terminate(_Reason, _State) ->
    ok.

code_change(_OldVsn, State, _Extra) ->
    {ok, State}.

%%--------------------------------------------------------------------
%%% Internal functions
%%--------------------------------------------------------------------
%%--------------------------------------------------------------------
%% Function: create_image() -> {ok, Type, Key, Image} | {error, Reason}
%% Type = "image/png" | "image/jpeg" | "image/gif"
%% Key = string()
%% Image = binary()
%% Reason = atom()
%%--------------------------------------------------------------------
create_image() ->
    %% Six numbers from 1 to 9.
    Key = string:substr(randoms:get_string(), 1, 6),
    create_image(Key).

create_image(Key) ->
    FileName = get_prog_name(),
    Cmd = lists:flatten(io_lib:format("~s ~s", [FileName, Key])),
    case cmd(Cmd) of
	{ok, <<16#89, $P, $N, $G, $\r, $\n, 16#1a, $\n, _/binary>> = Img} ->
	    {ok, "image/png", Key, Img};
	{ok, <<16#ff, 16#d8, _/binary>> = Img} ->
	    {ok, "image/jpeg", Key, Img};
	{ok, <<$G, $I, $F, $8, X, $a, _/binary>> = Img} when X==$7; X==$9 ->
	    {ok, "image/gif", Key, Img};
	{error, enodata = Reason} ->
	    ?ERROR_MSG("Failed to process output from \"~s\". "
		       "Maybe ImageMagick's Convert program is not installed.",
		       [Cmd]),
	    {error, Reason};
	{error, Reason} ->
	    ?ERROR_MSG("Failed to process an output from \"~s\": ~p",
		       [Cmd, Reason]),
	    {error, Reason};
	_ ->
	    Reason = malformed_image,
	    ?ERROR_MSG("Failed to process an output from \"~s\": ~p",
		       [Cmd, Reason]),
	    {error, Reason}
    end.

get_prog_name() ->
    case ejabberd_config:get_local_option(captcha_cmd) of
	FileName when is_list(FileName) ->
	    FileName;
	_ ->
	    ?DEBUG("The option captcha_cmd is not configured, but some "
			  "module wants to use the CAPTCHA feature.", []),
	    throw({error, option_not_configured_captcha_cmd})
    end.

get_url(Str) ->
    case ejabberd_config:get_local_option(captcha_host) of
	Host when is_list(Host) ->
	    "http://" ++ Host ++ "/captcha/" ++ Str;
	_ ->
	    "http://" ++ ?MYNAME ++ "/captcha/" ++ Str
    end.

%%--------------------------------------------------------------------
%% Function: cmd(Cmd) -> Data | {error, Reason}
%% Cmd = string()
%% Data = binary()
%% Description: os:cmd/1 replacement
%%--------------------------------------------------------------------
-define(CMD_TIMEOUT, 5000).
-define(MAX_FILE_SIZE, 64*1024).

cmd(Cmd) ->
    Port = open_port({spawn, Cmd}, [stream, eof, binary]),
    TRef = erlang:start_timer(?CMD_TIMEOUT, self(), timeout),
    recv_data(Port, TRef, <<>>).

recv_data(Port, TRef, Buf) ->
    receive
	{Port, {data, Bytes}} ->
	    NewBuf = <<Buf/binary, Bytes/binary>>,
	    if size(NewBuf) > ?MAX_FILE_SIZE ->
		    return(Port, TRef, {error, efbig});
	       true ->
		    recv_data(Port, TRef, NewBuf)
	    end;
	{Port, {data, _}} ->
	    return(Port, TRef, {error, efbig});
	{Port, eof} when Buf /= <<>> ->
	    return(Port, TRef, {ok, Buf});
	{Port, eof} ->
	    return(Port, TRef, {error, enodata});
	{timeout, TRef, _} ->
	    return(Port, TRef, {error, timeout})
    end.

return(Port, TRef, Result) ->
    case erlang:cancel_timer(TRef) of
	false ->
	    receive
		{timeout, TRef, _} ->
		    ok
	    after 0 ->
		    ok
	    end;
	_ ->
	    ok
    end,
    catch port_close(Port),
    Result.

is_feature_enabled() ->
    try get_prog_name() of
	Prog when is_list(Prog) -> true
    catch 
	_:_ -> false
    end.

is_feature_available() ->
    case is_feature_enabled() of
	false -> false;
	true ->
	    case create_image() of
		{ok, _, _, _} -> true;
		_Error -> false
	    end
    end.

check_captcha_setup() ->
    case is_feature_enabled() andalso not is_feature_available() of
	true ->
	    ?CRITICAL_MSG("Captcha is enabled in the option captcha_cmd, "
			  "but it can't generate images.", []);
	false ->
	    ok
    end.

lookup_captcha(Id) ->
    case string:tokens(Id, "-") of
	[_, NodeID] ->
	    case ejabberd_cluster:get_node_by_id(NodeID) of
		Node when Node == node() ->
		    case ets:lookup(captcha, Id) of
			[C] ->
			    {ok, C};
			_ ->
			    {error, enoent}
		    end;
		Node ->
		    case catch rpc:call(Node, ets, lookup,
					[captcha, Id], ?RPC_TIMEOUT) of
			[C] ->
			    {ok, C};
			_ ->
			    {error, enoent}
		    end
	    end;
	_ ->
	    {error, enoent}
    end.

do_check_captcha(Id, ProvidedKey) ->
    case ets:lookup(captcha, Id) of
	[#captcha{pid = Pid, args = Args, key = ValidKey, tref = Tref}] ->
	    ets:delete(captcha, Id),
	    erlang:cancel_timer(Tref),
	    if ValidKey == ProvidedKey ->
		    Pid ! {captcha_succeed, Args},
		    captcha_valid;
	       true ->
		    Pid ! {captcha_failed, Args},
		    captcha_non_valid
	    end;
	_ ->
	    captcha_not_found
    end.<|MERGE_RESOLUTION|>--- conflicted
+++ resolved
@@ -35,14 +35,9 @@
 -export([init/1, handle_call/3, handle_cast/2, handle_info/2,
 	 terminate/2, code_change/3]).
 
-<<<<<<< HEAD
 -export([create_captcha/5, build_captcha_html/2, check_captcha/2,
-	 process_reply/1, process/2, is_feature_available/0]).
-=======
--export([create_captcha/6, build_captcha_html/2, check_captcha/2,
 	 process_reply/1, process/2, is_feature_available/0,
 	 create_captcha_x/4, create_captcha_x/5]).
->>>>>>> fbcb9bb1
 
 -include("jlib.hrl").
 -include("ejabberd.hrl").
@@ -195,7 +190,6 @@
 
 %% @spec (Id::string(), ProvidedKey::string()) -> captcha_valid | captcha_non_valid | captcha_not_found
 check_captcha(Id, ProvidedKey) ->
-<<<<<<< HEAD
     case string:tokens(Id, "-") of
 	[_, NodeID] ->
 	    case ejabberd_cluster:get_node_by_id(NodeID) of
@@ -215,31 +209,6 @@
 	_ ->
 	    captcha_not_found
     end.
-=======
-    ?T(case mnesia:read(captcha, Id, write) of
-	   [#captcha{pid=Pid, args=Args, key=StoredKey, tref=Tref}] ->
-	       mnesia:delete({captcha, Id}),
-	       erlang:cancel_timer(Tref),
-	       if StoredKey == ProvidedKey ->
-		       if is_pid(Pid) ->
-			       Pid ! {captcha_succeed, Args};
-			  true ->
-			       ok
-		       end,
-		       captcha_valid;
-		  true ->
-		       if is_pid(Pid) ->
-			       Pid ! {captcha_failed, Args};
-			  true ->
-			       ok
-		       end,
-		       captcha_non_valid
-	       end;
-	   _ ->
-	       captcha_not_found
-       end).
-
->>>>>>> fbcb9bb1
 
 process_reply({xmlelement, _, _, _} = El) ->
     case xml:get_subtag(El, "x") of
@@ -250,7 +219,6 @@
 	    case catch {proplists:get_value("challenge", Fields),
 			proplists:get_value("ocr", Fields)} of
 		{[Id|_], [OCR|_]} ->
-<<<<<<< HEAD
 		    case check_captcha(Id, OCR) of
 			captcha_valid ->
 			    ok;
@@ -259,30 +227,6 @@
 			captcha_not_found ->
 			    {error, not_found}
 		    end;
-=======
-		    ?T(case mnesia:read(captcha, Id, write) of
-			   [#captcha{pid=Pid, args=Args, key=Key, tref=Tref}] ->
-			       mnesia:delete({captcha, Id}),
-			       erlang:cancel_timer(Tref),
-			       if OCR == Key ->
-				       if is_pid(Pid) ->
-					       Pid ! {captcha_succeed, Args};
-					  true ->
-					       ok
-				       end,
-				       ok;
-				  true ->
-				       if is_pid(Pid) ->
-					       Pid ! {captcha_failed, Args};
-					  true ->
-					       ok
-				       end,
-				       {error, bad_match}
-			       end;
-			   _ ->
-			       {error, not_found}
-		       end);
->>>>>>> fbcb9bb1
 		_ ->
 		    {error, malformed}
 	    end
@@ -356,7 +300,6 @@
 
 handle_info({remove_id, Id}, State) ->
     ?DEBUG("captcha ~p timed out", [Id]),
-<<<<<<< HEAD
     case ets:lookup(captcha, Id) of
 	[#captcha{args=Args, pid=Pid}] ->
 	    Pid ! {captcha_failed, Args},
@@ -364,19 +307,6 @@
 	_ ->
 	    ok
     end,
-=======
-    _ = ?T(case mnesia:read(captcha, Id, write) of
-	       [#captcha{args=Args, pid=Pid}] ->
-		   if is_pid(Pid) ->
-			   Pid ! {captcha_failed, Args};
-		      true ->
-			   ok
-		   end,
-		   mnesia:delete({captcha, Id});
-	       _ ->
-		   ok
-	   end),
->>>>>>> fbcb9bb1
     {noreply, State};
 
 handle_info(_Info, State) ->

%%%----------------------------------------------------------------------
%%% File    : mod_caps.erl
%%% Author  : Magnus Henoch <henoch@dtek.chalmers.se>
%%% Purpose : Request and cache Entity Capabilities (XEP-0115)
%%% Created : 7 Oct 2006 by Magnus Henoch <henoch@dtek.chalmers.se>
%%%
%%%
%%% ejabberd, Copyright (C) 2002-2010   ProcessOne
%%%
%%% This program is free software; you can redistribute it and/or
%%% modify it under the terms of the GNU General Public License as
%%% published by the Free Software Foundation; either version 2 of the
%%% License, or (at your option) any later version.
%%%
%%% This program is distributed in the hope that it will be useful,
%%% but WITHOUT ANY WARRANTY; without even the implied warranty of
%%% MERCHANTABILITY or FITNESS FOR A PARTICULAR PURPOSE.  See the GNU
%%% General Public License for more details.
%%%
%%% You should have received a copy of the GNU General Public License
%%% along with this program; if not, write to the Free Software
%%% Foundation, Inc., 59 Temple Place, Suite 330, Boston, MA
%%% 02111-1307 USA
%%%
%%% 2009, improvements from ProcessOne to support correct PEP handling
%%% through s2s, use less memory, and speedup global caps handling
%%%----------------------------------------------------------------------

-module(mod_caps).
-author('henoch@dtek.chalmers.se').

-behaviour(gen_server).
-behaviour(gen_mod).

-export([read_caps/1,
	 caps_stream_features/2,
	 disco_features/5,
	 disco_identity/5,
	 disco_info/5,
	 get_features/1]).

%% gen_mod callbacks
-export([start/2, start_link/2,
	 stop/1]).

%% gen_server callbacks
-export([init/1,
	 handle_info/2,
	 handle_call/3,
	 handle_cast/2,
	 terminate/2,
	 code_change/3
	]).

%% hook handlers
<<<<<<< HEAD
-export([user_send_packet/4]).
=======
-export([user_send_packet/3,
	 user_receive_packet/4,
	 c2s_presence_in/2,
	 c2s_broadcast_recipients/5]).
>>>>>>> fbcb9bb1

-include("ejabberd.hrl").
-include("jlib.hrl").

-define(PROCNAME, ejabberd_mod_caps).
-define(BAD_HASH_LIFETIME, 600). %% in seconds

-record(caps, {node, version, hash, exts}).
-record(caps_features, {node_pair, features = []}).

-record(state, {host}).

%%====================================================================
%% API
%%====================================================================
start_link(Host, Opts) ->
    Proc = gen_mod:get_module_proc(Host, ?PROCNAME),
    gen_server:start_link({local, Proc}, ?MODULE, [Host, Opts], []).

start(Host, Opts) ->
    Proc = gen_mod:get_module_proc(Host, ?PROCNAME),
    ChildSpec =
	{Proc,
	 {?MODULE, start_link, [Host, Opts]},
	 transient,
	 1000,
	 worker,
	 [?MODULE]},
    supervisor:start_child(ejabberd_sup, ChildSpec).

stop(Host) ->
    Proc = gen_mod:get_module_proc(Host, ?PROCNAME),
    gen_server:call(Proc, stop),
    supervisor:terminate_child(ejabberd_sup, Proc),
    supervisor:delete_child(ejabberd_sup, Proc).

%% get_features returns a list of features implied by the given caps
%% record (as extracted by read_caps) or 'unknown' if features are
%% not completely collected at the moment.
get_features(nothing) ->
    [];
get_features(#caps{node = Node, version = Version, exts = Exts}) ->
    SubNodes = [Version | Exts],
    lists:foldl(
      fun(SubNode, Acc) ->
	      BinaryNode = node_to_binary(Node, SubNode),
	      case cache_tab:lookup(caps_features, BinaryNode,
				    caps_read_fun(BinaryNode)) of
		  {ok, Features} when is_list(Features) ->
		      binary_to_features(Features) ++ Acc;
		  _ ->
		      Acc
	      end
      end, [], SubNodes).

%% read_caps takes a list of XML elements (the child elements of a
%% <presence/> stanza) and returns an opaque value representing the
%% Entity Capabilities contained therein, or the atom nothing if no
%% capabilities are advertised.
read_caps(Els) ->
    read_caps(Els, nothing).

read_caps([{xmlelement, "c", Attrs, _Els} | Tail], Result) ->
    case xml:get_attr_s("xmlns", Attrs) of
	?NS_CAPS ->
	    Node = xml:get_attr_s("node", Attrs),
	    Version = xml:get_attr_s("ver", Attrs),
	    Hash = xml:get_attr_s("hash", Attrs),
	    Exts = string:tokens(xml:get_attr_s("ext", Attrs), " "),
	    read_caps(Tail, #caps{node = Node, hash = Hash,
				  version = Version, exts = Exts});
	_ ->
	    read_caps(Tail, Result)
    end;
read_caps([{xmlelement, "x", Attrs, _Els} | Tail], Result) ->
    case xml:get_attr_s("xmlns", Attrs) of
	?NS_MUC_USER ->
	    nothing;
	_ ->
	    read_caps(Tail, Result)
    end;
read_caps([_ | Tail], Result) ->
    read_caps(Tail, Result);
read_caps([], Result) ->
    Result.

%%====================================================================
%% Hooks
%%====================================================================
user_send_packet(_DebugFlag,
		 #jid{luser = User, lserver = Server} = From,
		 #jid{luser = User, lserver = Server, lresource = ""},
		 {xmlelement, "presence", Attrs, Els}) ->
    Type = xml:get_attr_s("type", Attrs),
    if Type == ""; Type == "available" ->
	    case read_caps(Els) of
		nothing ->
		    ok;
		#caps{version = Version, exts = Exts} = Caps ->
		    feature_request(Server, From, Caps, [Version | Exts])
	    end;
       true ->
	    ok
    end;
user_send_packet(_DebugFlag, _From, _To, _Packet) ->
    ok.

user_receive_packet(#jid{lserver = Server}, From, _To,
		    {xmlelement, "presence", Attrs, Els}) ->
    Type = xml:get_attr_s("type", Attrs),
    if Type == ""; Type == "available" ->
	    case read_caps(Els) of
		nothing ->
		    ok;
		#caps{version = Version, exts = Exts} = Caps ->
		    feature_request(Server, From, Caps, [Version | Exts])
	    end;
       true ->
	    ok
    end;
user_receive_packet(_JID, _From, _To, _Packet) ->
    ok.

caps_stream_features(Acc, MyHost) ->
    case make_my_disco_hash(MyHost) of
	"" ->
	    Acc;
	Hash ->
	    [{xmlelement, "c", [{"xmlns", ?NS_CAPS},
				{"hash", "sha-1"},
				{"node", ?EJABBERD_URI},
				{"ver", Hash}], []} | Acc]
    end.

disco_features(_Acc, From, To, ?EJABBERD_URI ++ "#" ++ [_|_], Lang) ->
    ejabberd_hooks:run_fold(disco_local_features,
			    To#jid.lserver,
			    empty,
			    [From, To, "", Lang]);
disco_features(Acc, _From, _To, _Node, _Lang) ->
    Acc.

disco_identity(_Acc, From, To, ?EJABBERD_URI ++ "#" ++ [_|_], Lang) ->
    ejabberd_hooks:run_fold(disco_local_identity,
			    To#jid.lserver,
			    [],
			    [From, To, "", Lang]);
disco_identity(Acc, _From, _To, _Node, _Lang) ->
    Acc.

disco_info(_Acc, Host, Module, ?EJABBERD_URI ++ "#" ++ [_|_], Lang) ->
    ejabberd_hooks:run_fold(disco_info,
			    Host,
			    [],
			    [Host, Module, "", Lang]);
disco_info(Acc, _Host, _Module, _Node, _Lang) ->
    Acc.

c2s_presence_in(C2SState, {From, To, {_, _, Attrs, Els}}) ->
    Type = xml:get_attr_s("type", Attrs),
    Subscription = ejabberd_c2s:get_subscription(From, C2SState),
    Insert = ((Type == "") or (Type == "available"))
	and ((Subscription == both) or (Subscription == to)),
    Delete = (Type == "unavailable") or (Type == "error") or (Type == "invisible"),
    if Insert or Delete ->
	    LFrom = jlib:jid_tolower(From),
	    Rs = case ejabberd_c2s:get_aux_field(caps_resources, C2SState) of
		     {ok, Rs1} ->
			 Rs1;
		     error ->
			 gb_trees:empty()
		 end,
	    Caps = read_caps(Els),
	    {CapsUpdated, NewRs} =
		case Caps of
		    nothing when Insert == true ->
			{false, Rs};
		    _ when Insert == true ->
			case gb_trees:lookup(LFrom, Rs) of
			    {value, Caps} ->
				{false, Rs};
			    none ->
				{true, gb_trees:insert(LFrom, Caps, Rs)};
			    _ ->
				{true, gb_trees:update(LFrom, Caps, Rs)}
			end;
		    _ ->
			{false, gb_trees:delete_any(LFrom, Rs)}
		end,
	    if CapsUpdated ->
		    ejabberd_hooks:run(caps_update, To#jid.lserver,
				       [From, To, get_features(Caps)]);
	       true ->
		    ok
	    end,
	    ejabberd_c2s:set_aux_field(caps_resources, NewRs, C2SState);
       true ->
	    C2SState
    end.

c2s_broadcast_recipients(InAcc, C2SState, {pep_message, Feature},
			 _From, _Packet) ->
    case ejabberd_c2s:get_aux_field(caps_resources, C2SState) of
	{ok, Rs} ->
	    gb_trees_fold(
	      fun(USR, Caps, Acc) ->
		      case lists:member(Feature, get_features(Caps)) of
			  true ->
			      [USR|Acc];
			  false ->
			      Acc
		      end
	      end, InAcc, Rs);
	_ ->
	    InAcc
    end;
c2s_broadcast_recipients(Acc, _, _, _, _) ->
    Acc.

%%====================================================================
%% gen_server callbacks
%%====================================================================
init([Host, Opts]) ->
    case catch mnesia:table_info(caps_features, storage_type) of
	{'EXIT', _} ->
	    ok;
	disc_only_copies ->
	    ok;
	_ ->
	    mnesia:delete_table(caps_features)
    end,
    mnesia:create_table(caps_features,
			[{disc_only_copies, [node()]},
			 {local_content, true},
			 {attributes, record_info(fields, caps_features)}]),
    mnesia:add_table_copy(caps_features, node(), disc_only_copies),
    MaxSize = gen_mod:get_opt(cache_size, Opts, 1000),
    LifeTime = gen_mod:get_opt(cache_life_time, Opts, timer:hours(24) div 1000),
    cache_tab:new(caps_features, [{max_size, MaxSize}, {life_time, LifeTime}]),
    ejabberd_hooks:add(c2s_presence_in, Host,
		       ?MODULE, c2s_presence_in, 75),
    ejabberd_hooks:add(c2s_broadcast_recipients, Host,
		       ?MODULE, c2s_broadcast_recipients, 75),
    ejabberd_hooks:add(user_send_packet, Host,
		       ?MODULE, user_send_packet, 75),
    ejabberd_hooks:add(user_receive_packet, Host,
		       ?MODULE, user_receive_packet, 75),
    ejabberd_hooks:add(c2s_stream_features, Host,
		       ?MODULE, caps_stream_features, 75),
    ejabberd_hooks:add(s2s_stream_features, Host,
		       ?MODULE, caps_stream_features, 75),
    ejabberd_hooks:add(disco_local_features, Host,
		       ?MODULE, disco_features, 75),
    ejabberd_hooks:add(disco_local_identity, Host,
		       ?MODULE, disco_identity, 75),
    ejabberd_hooks:add(disco_info, Host,
		       ?MODULE, disco_info, 75),
    {ok, #state{host = Host}}.

handle_call(stop, _From, State) ->
    {stop, normal, ok, State};
handle_call(_Req, _From, State) ->
    {reply, {error, badarg}, State}.

handle_cast(_Msg, State) ->
    {noreply, State}.

handle_info(_Info, State) ->
    {noreply, State}.

terminate(_Reason, State) ->
    Host = State#state.host,
    ejabberd_hooks:delete(c2s_presence_in, Host,
			  ?MODULE, c2s_presence_in, 75),
    ejabberd_hooks:delete(c2s_broadcast_recipients, Host,
			  ?MODULE, c2s_broadcast_recipients, 75),
    ejabberd_hooks:delete(user_send_packet, Host,
			  ?MODULE, user_send_packet, 75),
    ejabberd_hooks:delete(user_receive_packet, Host,
			  ?MODULE, user_receive_packet, 75),
    ejabberd_hooks:delete(c2s_stream_features, Host,
			  ?MODULE, caps_stream_features, 75),
    ejabberd_hooks:delete(s2s_stream_features, Host,
			  ?MODULE, caps_stream_features, 75),
    ejabberd_hooks:delete(disco_local_features, Host,
			  ?MODULE, disco_features, 75),
    ejabberd_hooks:delete(disco_local_identity, Host,
			  ?MODULE, disco_identity, 75),
    ejabberd_hooks:delete(disco_info, Host,
			  ?MODULE, disco_info, 75),
    ok.

code_change(_OldVsn, State, _Extra) ->
    {ok, State}.

%%====================================================================
%% Aux functions
%%====================================================================
feature_request(Host, From, Caps, [SubNode | Tail] = SubNodes) ->
    Node = Caps#caps.node,
    BinaryNode = node_to_binary(Node, SubNode),
    case cache_tab:lookup(caps_features, BinaryNode,
			  caps_read_fun(BinaryNode)) of
	{ok, Fs} when is_list(Fs) ->
	    feature_request(Host, From, Caps, Tail);
	Other ->
	    NeedRequest = case Other of
			      {ok, TS} ->
				  now_ts() >= TS + ?BAD_HASH_LIFETIME;
			      _ ->
				  true
			  end,
	    if NeedRequest ->
		    IQ = #iq{type = get,
			     xmlns = ?NS_DISCO_INFO,
			     sub_el = [{xmlelement, "query",
					[{"xmlns", ?NS_DISCO_INFO},
					 {"node", Node ++ "#" ++ SubNode}],
					[]}]},
		    F = fun(IQReply) ->
				feature_response(
				  IQReply, Host, From, Caps, SubNodes)
			end,
		    ejabberd_local:route_iq(
		      jlib:make_jid("", Host, ""), From, IQ, F);
	       true ->
		    feature_request(Host, From, Caps, Tail)
	    end
    end;
feature_request(_Host, _From, _Caps, []) ->
    ok.

feature_response(#iq{type = result,
		     sub_el = [{xmlelement, _, _, Els}]},
		 Host, From, Caps, [SubNode | SubNodes]) ->
    BinaryNode = node_to_binary(Caps#caps.node, SubNode),
    case check_hash(Caps, Els) of
	true ->
	    Features = lists:flatmap(
			 fun({xmlelement, "feature", FAttrs, _}) ->
				 [xml:get_attr_s("var", FAttrs)];
			    (_) ->
				 []
			 end, Els),
	    BinaryFeatures = features_to_binary(Features),
	    cache_tab:insert(
	      caps_features, BinaryNode, BinaryFeatures,
	      caps_write_fun(BinaryNode, BinaryFeatures));
	false ->
	    %% We cache current timestamp and will probe the client
	    %% after BAD_HASH_LIFETIME seconds.
	    cache_tab:insert(caps_features, BinaryNode, now_ts(),
			     caps_write_fun(BinaryNode, now_ts()))
    end,
    feature_request(Host, From, Caps, SubNodes);
feature_response(_IQResult, Host, From, Caps, [SubNode | SubNodes]) ->
    %% We got type=error or invalid type=result stanza or timeout,
    %% so we cache current timestamp and will probe the client
    %% after BAD_HASH_LIFETIME seconds.
    BinaryNode = node_to_binary(Caps#caps.node, SubNode),
    cache_tab:insert(caps_features, BinaryNode, now_ts(),
		     caps_write_fun(BinaryNode, now_ts())),
    feature_request(Host, From, Caps, SubNodes).

node_to_binary(Node, SubNode) ->
    {list_to_binary(Node), list_to_binary(SubNode)}.

features_to_binary(L) -> [list_to_binary(I) || I <- L].
binary_to_features(L) -> [binary_to_list(I) || I <- L].

caps_read_fun(Node) ->
    fun() ->
	    case mnesia:dirty_read({caps_features, Node}) of
		[#caps_features{features = Features}] ->
		    {ok, Features};
		_ ->
		    error
	    end
    end.

caps_write_fun(Node, Features) ->
    fun() ->
	    mnesia:dirty_write(
	      #caps_features{node_pair = Node,
			     features = Features})
    end.

make_my_disco_hash(Host) ->
    JID = jlib:make_jid("", Host, ""),
    case {ejabberd_hooks:run_fold(disco_local_features,
				  Host,
				  empty,
				  [JID, JID, "", ""]),
	  ejabberd_hooks:run_fold(disco_local_identity,
				  Host,
				  [],
				  [JID, JID, "", ""]),
	  ejabberd_hooks:run_fold(disco_info,
				  Host,
				  [],
				  [Host, undefined, "", ""])} of
	{{result, Features}, Identities, Info} ->
	    Feats = lists:map(
		      fun({{Feat, _Host}}) ->
			      {xmlelement, "feature", [{"var", Feat}], []};
			 (Feat) ->
			      {xmlelement, "feature", [{"var", Feat}], []}
		      end, Features),
	    make_disco_hash(Identities ++ Info ++ Feats, sha1);
	_Err ->
	    ""
    end.

-ifdef(HAVE_MD2).
make_disco_hash(DiscoEls, Algo) ->
    Concat = [concat_identities(DiscoEls),
	      concat_features(DiscoEls),
	      concat_info(DiscoEls)],
    base64:encode_to_string(
      if Algo == md2 ->
	      sha:md2(Concat);
	 Algo == md5 ->
	      crypto:md5(Concat);
	 Algo == sha1 ->
	      crypto:sha(Concat);
	 Algo == sha224 ->
	      sha:sha224(Concat);
	 Algo == sha256 ->
	      sha:sha256(Concat);
	 Algo == sha384 ->
	      sha:sha384(Concat);
	 Algo == sha512 ->
	      sha:sha512(Concat)
      end).

check_hash(Caps, Els) ->
    case Caps#caps.hash of
	"md2" ->
	    Caps#caps.version == make_disco_hash(Els, md2);
	"md5" ->
	    Caps#caps.version == make_disco_hash(Els, md5);
	"sha-1" ->
	    Caps#caps.version == make_disco_hash(Els, sha1);
	"sha-224" ->
	    Caps#caps.version == make_disco_hash(Els, sha224);
	"sha-256" ->
	    Caps#caps.version == make_disco_hash(Els, sha256);
	"sha-384" ->
	    Caps#caps.version == make_disco_hash(Els, sha384);
	"sha-512" ->
	    Caps#caps.version == make_disco_hash(Els, sha512);
	_ ->
	    true
    end.
-else.
make_disco_hash(DiscoEls, Algo) ->
    Concat = [concat_identities(DiscoEls),
	      concat_features(DiscoEls),
	      concat_info(DiscoEls)],
    base64:encode_to_string(
      if Algo == md5 ->
	      crypto:md5(Concat);
	 Algo == sha1 ->
	      crypto:sha(Concat);
	 Algo == sha224 ->
	      sha:sha224(Concat);
	 Algo == sha256 ->
	      sha:sha256(Concat);
	 Algo == sha384 ->
	      sha:sha384(Concat);
	 Algo == sha512 ->
	      sha:sha512(Concat)
      end).

check_hash(Caps, Els) ->
    case Caps#caps.hash of
	"md5" ->
	    Caps#caps.version == make_disco_hash(Els, md5);
	"sha-1" ->
	    Caps#caps.version == make_disco_hash(Els, sha1);
	"sha-224" ->
	    Caps#caps.version == make_disco_hash(Els, sha224);
	"sha-256" ->
	    Caps#caps.version == make_disco_hash(Els, sha256);
	"sha-384" ->
	    Caps#caps.version == make_disco_hash(Els, sha384);
	"sha-512" ->
	    Caps#caps.version == make_disco_hash(Els, sha512);
	_ ->
	    true
    end.
-endif.

concat_features(Els) ->
    lists:usort(
      lists:flatmap(
	fun({xmlelement, "feature", Attrs, _}) ->
		[[xml:get_attr_s("var", Attrs), $<]];
	   (_) ->
		[]
	end, Els)).

concat_identities(Els) ->
    lists:sort(
      lists:flatmap(
	fun({xmlelement, "identity", Attrs, _}) ->
		[[xml:get_attr_s("category", Attrs), $/,
		  xml:get_attr_s("type", Attrs), $/,
		  xml:get_attr_s("xml:lang", Attrs), $/,
		  xml:get_attr_s("name", Attrs), $<]];
	   (_) ->
		[]
	end, Els)).

concat_info(Els) ->
    lists:sort(
      lists:flatmap(
	fun({xmlelement, "x", Attrs, Fields}) ->
		case {xml:get_attr_s("xmlns", Attrs),
		      xml:get_attr_s("type", Attrs)} of
		    {?NS_XDATA, "result"} ->
			[concat_xdata_fields(Fields)];
		    _ ->
			[]
		end;
	   (_) ->
		[]
	end, Els)).

concat_xdata_fields(Fields) ->
    [Form, Res] =
	lists:foldl(
	  fun({xmlelement, "field", Attrs, Els} = El,
	      [FormType, VarFields] = Acc) ->
		  case xml:get_attr_s("var", Attrs) of
		      "" ->
			  Acc;
		      "FORM_TYPE" ->
			  [xml:get_subtag_cdata(El, "value"), VarFields];
		      Var ->
			  [FormType,
			   [[[Var, $<],
			     lists:sort(
			       lists:flatmap(
				 fun({xmlelement, "value", _, VEls}) ->
					 [[xml:get_cdata(VEls), $<]];
				    (_) ->
					 []
				 end, Els))] | VarFields]]
		  end;
	     (_, Acc) ->
		  Acc
	  end, ["", []], Fields),
    [Form, $<, lists:sort(Res)].

gb_trees_fold(F, Acc, Tree) ->
    Iter = gb_trees:iterator(Tree),
    gb_trees_fold_iter(F, Acc, Iter).

gb_trees_fold_iter(F, Acc, Iter) ->
    case gb_trees:next(Iter) of
	{Key, Val, NewIter} ->
	    NewAcc = F(Key, Val, Acc),
	    gb_trees_fold_iter(F, NewAcc, NewIter);
	_ ->
	    Acc
    end.

now_ts() ->
    {MegaSecs, Secs, _} = now(),
    MegaSecs*1000000 + Secs.<|MERGE_RESOLUTION|>--- conflicted
+++ resolved
@@ -53,14 +53,10 @@
 	]).
 
 %% hook handlers
-<<<<<<< HEAD
--export([user_send_packet/4]).
-=======
--export([user_send_packet/3,
-	 user_receive_packet/4,
+-export([user_send_packet/4,
+	 user_receive_packet/5,
 	 c2s_presence_in/2,
 	 c2s_broadcast_recipients/5]).
->>>>>>> fbcb9bb1
 
 -include("ejabberd.hrl").
 -include("jlib.hrl").
@@ -168,7 +164,7 @@
 user_send_packet(_DebugFlag, _From, _To, _Packet) ->
     ok.
 
-user_receive_packet(#jid{lserver = Server}, From, _To,
+user_receive_packet(_DebugFlag, #jid{lserver = Server}, From, _To,
 		    {xmlelement, "presence", Attrs, Els}) ->
     Type = xml:get_attr_s("type", Attrs),
     if Type == ""; Type == "available" ->

%%%----------------------------------------------------------------------
%%% File    : ejabberd_s2s_in.erl
%%% Author  : Alexey Shchepin <alexey@process-one.net>
%%% Purpose : Serve incoming s2s connection
%%% Created :  6 Dec 2002 by Alexey Shchepin <alexey@process-one.net>
%%%
%%%
%%% ejabberd, Copyright (C) 2002-2009   ProcessOne
%%%
%%% This program is free software; you can redistribute it and/or
%%% modify it under the terms of the GNU General Public License as
%%% published by the Free Software Foundation; either version 2 of the
%%% License, or (at your option) any later version.
%%%
%%% This program is distributed in the hope that it will be useful,
%%% but WITHOUT ANY WARRANTY; without even the implied warranty of
%%% MERCHANTABILITY or FITNESS FOR A PARTICULAR PURPOSE.  See the GNU
%%% General Public License for more details.
%%%
%%% You should have received a copy of the GNU General Public License
%%% along with this program; if not, write to the Free Software
%%% Foundation, Inc., 59 Temple Place, Suite 330, Boston, MA
%%% 02111-1307 USA
%%%
%%%----------------------------------------------------------------------

-module(ejabberd_s2s_in).
-author('alexey@process-one.net').

-behaviour(gen_fsm).

%% External exports
-export([start/2,
	 start_link/2,
	 match_domain/2,
	 socket_type/0]).

%% gen_fsm callbacks
-export([init/1,
	 wait_for_stream/2,
	 wait_for_feature_request/2,
	 stream_established/2,
	 handle_event/3,
	 handle_sync_event/4,
	 code_change/4,
	 handle_info/3,
	 terminate/3]).

-include_lib("exmpp/include/exmpp.hrl").

-include("ejabberd.hrl").
-include("XmppAddr.hrl").
-include_lib("ssl/include/ssl_pkix.hrl").
-define(PKIXEXPLICIT, 'OTP-PKIX').
-define(PKIXIMPLICIT, 'OTP-PKIX').

-define(DICT, dict).

-record(state, {socket,
		sockmod,
		streamid,
		shaper,
		tls = false,
		tls_enabled = false,
		tls_options = [],
		authenticated = false,
		auth_domain,
	        connections = ?DICT:new(),
		timer}).


%-define(DBGFSM, true).

-ifdef(DBGFSM).
-define(FSMOPTS, [{debug, [trace]}]).
-else.
-define(FSMOPTS, []).
-endif.

%% Module start with or without supervisor:
-ifdef(NO_TRANSIENT_SUPERVISORS).
-define(SUPERVISOR_START, gen_fsm:start(ejabberd_s2s_in, [SockData, Opts],
					?FSMOPTS)).
-else.
-define(SUPERVISOR_START, supervisor:start_child(ejabberd_s2s_in_sup,
						 [SockData, Opts])).
-endif.

% These are the namespace already declared by the stream opening. This is
% used at serialization time.
-define(DEFAULT_NS, ?NS_JABBER_SERVER).
-define(PREFIXED_NS, [
  {?NS_XMPP, ?NS_XMPP_pfx}, {?NS_DIALBACK, ?NS_DIALBACK_pfx}
]).

%%%----------------------------------------------------------------------
%%% API
%%%----------------------------------------------------------------------
start(SockData, Opts) ->
    ?SUPERVISOR_START.

start_link(SockData, Opts) ->
    gen_fsm:start_link(ejabberd_s2s_in, [SockData, Opts], ?FSMOPTS).

socket_type() ->
    xml_stream.

%%%----------------------------------------------------------------------
%%% Callback functions from gen_fsm
%%%----------------------------------------------------------------------

%%----------------------------------------------------------------------
%% Func: init/1
%% Returns: {ok, StateName, StateData}          |
%%          {ok, StateName, StateData, Timeout} |
%%          ignore                              |
%%          {stop, StopReason}
%%----------------------------------------------------------------------
init([{SockMod, Socket}, Opts]) ->
    ?DEBUG("started: ~p", [{SockMod, Socket}]),
    Shaper = case lists:keysearch(shaper, 1, Opts) of
		 {value, {_, S}} -> S;
		 _ -> none
	     end,
    StartTLS = case ejabberd_config:get_local_option(s2s_use_starttls) of
		   undefined ->
		       false;
		   UseStartTLS ->
		       UseStartTLS
	       end,
    TLSOpts = case ejabberd_config:get_local_option(s2s_certfile) of
		  undefined ->
		      [];
		  CertFile ->
		      [{certfile, CertFile}]
	      end,
    Timer = erlang:start_timer(?S2STIMEOUT, self(), []),
    {ok, wait_for_stream,
     #state{socket = Socket,
	    sockmod = SockMod,
	    streamid = new_id(),
	    shaper = Shaper,
	    tls = StartTLS,
	    tls_enabled = false,
	    tls_options = TLSOpts,
	    timer = Timer}}.

%%----------------------------------------------------------------------
%% Func: StateName/2
%% Returns: {next_state, NextStateName, NextStateData}          |
%%          {next_state, NextStateName, NextStateData, Timeout} |
%%          {stop, Reason, NewStateData}
%%----------------------------------------------------------------------

wait_for_stream({xmlstreamstart, Opening}, StateData) ->
    case {exmpp_stream:get_default_ns(Opening),
	  exmpp_xml:is_ns_declared_here(Opening, ?NS_DIALBACK),
	  exmpp_stream:get_version(Opening) == {1, 0}} of
	{?NS_JABBER_SERVER, _, true} when
	      StateData#state.tls and (not StateData#state.authenticated) ->
	    Opening_Reply = exmpp_stream:opening_reply(Opening,
	      StateData#state.streamid),
	    send_element(StateData,
	      exmpp_stream:set_dialback_support(Opening_Reply)),
	    SASL =
		if
		    StateData#state.tls_enabled ->
			case (StateData#state.sockmod):get_peer_certificate(
			       StateData#state.socket) of
			    {ok, _Cert} ->
				case (StateData#state.sockmod):get_verify_result(
				       StateData#state.socket) of
				    0 ->
					[exmpp_server_sasl:feature(
					    ["EXTERNAL"])];
				    _ ->
					[]
				end;
			    error ->
				[]
			end;
		    true ->
			[]
		end,
	    StartTLS = if
			   StateData#state.tls_enabled ->
			       [];
			   true ->
			       [exmpp_server_tls:feature()]
		       end,
	    send_element(StateData, exmpp_stream:features(SASL ++ StartTLS)),
	    {next_state, wait_for_feature_request, StateData};
	{?NS_JABBER_SERVER, _, true} when
	      StateData#state.authenticated ->
	    Opening_Reply = exmpp_stream:opening_reply(Opening,
	      StateData#state.streamid),
	    send_element(StateData,
	      exmpp_stream:set_dialback_support(Opening_Reply)),
	    send_element(StateData, exmpp_stream:features([])),
	    {next_state, stream_established, StateData};
	{?NS_JABBER_SERVER, true, _} ->
	    Opening_Reply = exmpp_stream:opening_reply(Opening,
	      StateData#state.streamid),
	    send_element(StateData,
	      exmpp_stream:set_dialback_support(Opening_Reply)),
	    {next_state, stream_established, StateData};
	_ ->
	    send_element(StateData, exmpp_stream:error('invalid-namespace')),
	    {stop, normal, StateData}
    end;

wait_for_stream({xmlstreamerror, _}, StateData) ->
    Opening_Reply = exmpp_stream:opening_reply(undefined, ?NS_JABBER_SERVER,
      "", StateData#state.streamid),
    send_element(StateData, Opening_Reply),
    send_element(StateData, exmpp_stream:error('xml-not-well-formed')),
    send_element(StateData, exmpp_stream:closing()),
    {stop, normal, StateData};

wait_for_stream(timeout, StateData) ->
    {stop, normal, StateData};

wait_for_stream(closed, StateData) ->
    {stop, normal, StateData}.


wait_for_feature_request({xmlstreamelement, El}, StateData) ->
    TLS = StateData#state.tls,
    TLSEnabled = StateData#state.tls_enabled,
    SockMod = (StateData#state.sockmod):get_sockmod(StateData#state.socket),
    case El of
	#xmlel{ns = ?NS_TLS, name = 'starttls'} when TLS == true,
				   TLSEnabled == false,
				   SockMod == gen_tcp ->
	    ?DEBUG("starttls", []),
	    Socket = StateData#state.socket,
	    Proceed = exmpp_xml:node_to_list(
	      exmpp_server_tls:proceed(), [?DEFAULT_NS], ?PREFIXED_NS),
	    TLSOpts = StateData#state.tls_options,
	    TLSSocket = (StateData#state.sockmod):starttls(
			  Socket, TLSOpts,
			  Proceed),
	    {next_state, wait_for_stream,
	     StateData#state{socket = TLSSocket,
			     streamid = new_id(),
			     tls_enabled = true
			    }};
	#xmlel{ns = ?NS_SASL, name = 'auth'} when TLSEnabled ->
	    case exmpp_server_sasl:next_step(El) of
		{auth, "EXTERNAL", Auth} ->
		    {AuthDomain, AuthRes} = try
			AuthDomain0 = exmpp_stringprep:nameprep(Auth),
			AuthRes0 = case (StateData#state.sockmod):get_peer_certificate(
			       StateData#state.socket) of
			    {ok, Cert} ->
				case (StateData#state.sockmod):get_verify_result(
				       StateData#state.socket) of
				    0 ->
					case idna:domain_utf8_to_ascii(AuthDomain0) of
					    false ->
						false;
					    PCAuthDomain ->
						lists:any(
						  fun(D) ->
							  match_domain(
							    PCAuthDomain, D)
						  end, get_cert_domains(Cert))
					end;
				    _ ->
					false
				end;
			    error ->
                                {undefined, false}
			end,
			{AuthDomain0, AuthRes0}
		    catch
			_ ->
			    false
		    end,
		    if
			AuthRes ->
			    (StateData#state.sockmod):reset_stream(
			      StateData#state.socket),
			    send_element(StateData,
			      exmpp_server_sasl:success()),
			    ?DEBUG("(~w) Accepted s2s authentication for ~s",
				      [StateData#state.socket, AuthDomain]),
			    {next_state, wait_for_stream,
			     StateData#state{streamid = new_id(),
					     authenticated = true,
					     auth_domain = AuthDomain
					    }};
			true ->
			    send_element(StateData,
			      exmpp_server_sasl:failure()),
			    send_element(StateData,
			      exmpp_stream:closing()),
			    {stop, normal, StateData}
		    end;
		_ ->
		    send_element(StateData,
		      exmpp_server_sasl:failure('invalid-mechanism')),
		    {stop, normal, StateData}
	    end;
	_ ->
	    stream_established({xmlstreamelement, El}, StateData)
    end;

wait_for_feature_request({xmlstreamend, _Name}, StateData) ->
    send_element(StateData, exmpp_stream:closing()),
    {stop, normal, StateData};

wait_for_feature_request({xmlstreamerror, _}, StateData) ->
    send_element(StateData, exmpp_stream:error('xml-not-well-formed')),
    send_element(StateData, exmpp_stream:closing()),
    {stop, normal, StateData};

wait_for_feature_request(closed, StateData) ->
    {stop, normal, StateData}.


stream_established({xmlstreamelement, El}, StateData) ->
    cancel_timer(StateData#state.timer),
    Timer = erlang:start_timer(?S2STIMEOUT, self(), []),
    case is_key_packet(El) of
	{key, To, From, Id, Key} ->
	    ?DEBUG("GET KEY: ~p", [{To, From, Id, Key}]),
	    LTo = exmpp_stringprep:nameprep(To),
	    LFrom = exmpp_stringprep:nameprep(From),
	    %% Checks if the from domain is allowed and if the to
            %% domain is handled by this server:
            case {ejabberd_s2s:allow_host(To, From),
                  lists:member(LTo, ejabberd_router:dirty_get_all_domains())} of
                {true, true} ->
		    ejabberd_s2s_out:terminate_if_waiting_delay(To, From),
		    ejabberd_s2s_out:start(To, From,
					   {verify, self(),
					    Key, StateData#state.streamid}),
		    Conns = ?DICT:store({LFrom, LTo}, wait_for_verification,
					StateData#state.connections),
		    change_shaper(StateData, LTo,
		      exmpp_jid:make(LFrom)),
		    {next_state,
		     stream_established,
		     StateData#state{connections = Conns,
				     timer = Timer}};
		{_, false} ->
		    send_element(StateData, exmpp_stream:error('host-unknown')),
		    {stop, normal, StateData};
                {false, _} ->
		    send_element(StateData, exmpp_stream:error('invalid-from')),
                    {stop, normal, StateData}
	    end;
	{verify, To, From, Id, Key} ->
	    ?DEBUG("VERIFY KEY: ~p", [{To, From, Id, Key}]),
	    LTo = exmpp_stringprep:nameprep(To),
	    LFrom = exmpp_stringprep:nameprep(From),
	    send_element(StateData, exmpp_dialback:verify_response(
		El, ejabberd_s2s:has_key({LTo, LFrom}, Key))),
	    {next_state, stream_established, StateData#state{timer = Timer}};
	_ ->
	    From = case exmpp_stanza:get_sender(El) of
		undefined ->
		    error;
		F ->
		    try
			exmpp_jid:parse(F)
		    catch
			_Exception1 -> error
		    end
	    end,
	    To = case exmpp_stanza:get_recipient(El) of
		undefined ->
		    error;
		T ->
		    try
			exmpp_jid:parse(T)
		    catch
			_Exception2 -> error
		    end
	    end,
	    % No namespace conversion (:server <-> :client) is done.
	    % This is handled by C2S and S2S send_element functions.
	    if
		(To /= error) and (From /= error) ->
		    LFrom = exmpp_jid:prep_domain_as_list(From),
		    LTo = exmpp_jid:prep_domain_as_list(To),
		    if
			StateData#state.authenticated ->
			    case (LFrom == StateData#state.auth_domain)
				andalso
				lists:member(
				  LTo,
				  ejabberd_router:dirty_get_all_domains()) of
				true ->
				    Name = El#xmlel.name,
				    if ((Name == 'iq') or
					(Name == 'message') or
					(Name == 'presence')) ->
					    ejabberd_hooks:run(
					      s2s_receive_packet,
<<<<<<< HEAD
					      LTo,
					      [From, To, NewEl]),
=======
					      exmpp_jid:prep_domain(To),
					      [From, To, El]),
>>>>>>> cd09381e
					    ejabberd_router:route(
					      From, To, El);
				       true ->
					    error
				    end;
				false ->
				    error
			    end;
			true ->
			    case ?DICT:find({LFrom, LTo},
					    StateData#state.connections) of
				{ok, established} ->
				    Name = El#xmlel.name,
				    if ((Name == 'iq') or
					(Name == 'message') or
					(Name == 'presence')) ->
					    ejabberd_hooks:run(
					      s2s_receive_packet,
<<<<<<< HEAD
					      LTo,
					      [From, To, NewEl]),
=======
					      exmpp_jid:prep_domain(To),
					      [From, To, El]),
>>>>>>> cd09381e
					    ejabberd_router:route(
					      From, To, El);
				       true ->
					    error
				    end;
				_ ->
				    error
			    end
		    end;
		true ->
		    error
	    end,
	    ejabberd_hooks:run(s2s_loop_debug, [{xmlstreamelement, El}]),
	    {next_state, stream_established, StateData#state{timer = Timer}}
    end;

stream_established({valid, From, To}, StateData) ->
    send_element(StateData, exmpp_dialback:validate(From, To)),
    LFrom = exmpp_stringprep:nameprep(From),
    LTo = exmpp_stringprep:nameprep(To),
    NSD = StateData#state{
	    connections = ?DICT:store({LFrom, LTo}, established,
				      StateData#state.connections)},
    {next_state, stream_established, NSD};

stream_established({invalid, From, To}, StateData) ->
    Valid = exmpp_dialback:validate(From, To),
    send_element(StateData, exmpp_stanza:set_type(Valid, "invalid")),
    LFrom = exmpp_stringprep:nameprep(From),
    LTo = exmpp_stringprep:nameprep(To),
    NSD = StateData#state{
	    connections = ?DICT:erase({LFrom, LTo},
				      StateData#state.connections)},
    {next_state, stream_established, NSD};

stream_established({xmlstreamend, _Name}, StateData) ->
    {stop, normal, StateData};

stream_established({xmlstreamerror, _}, StateData) ->
    send_element(StateData, exmpp_stream:error('xml-not-well-formed')),
    send_element(StateData, exmpp_stream:closing()),
    {stop, normal, StateData};

stream_established(timeout, StateData) ->
    {stop, normal, StateData};

stream_established(closed, StateData) ->
    {stop, normal, StateData}.



%%----------------------------------------------------------------------
%% Func: StateName/3
%% Returns: {next_state, NextStateName, NextStateData}            |
%%          {next_state, NextStateName, NextStateData, Timeout}   |
%%          {reply, Reply, NextStateName, NextStateData}          |
%%          {reply, Reply, NextStateName, NextStateData, Timeout} |
%%          {stop, Reason, NewStateData}                          |
%%          {stop, Reason, Reply, NewStateData}
%%----------------------------------------------------------------------
%state_name(Event, From, StateData) ->
%    Reply = ok,
%    {reply, Reply, state_name, StateData}.

%%----------------------------------------------------------------------
%% Func: handle_event/3
%% Returns: {next_state, NextStateName, NextStateData}          |
%%          {next_state, NextStateName, NextStateData, Timeout} |
%%          {stop, Reason, NewStateData}
%%----------------------------------------------------------------------
handle_event(_Event, StateName, StateData) ->
    {next_state, StateName, StateData}.
%%----------------------------------------------------------------------
%% Func: handle_sync_event/4
%% Returns: The associated StateData for this connection
%%   {reply, Reply, NextStateName, NextStateData}
%%   Reply = {state_infos, [{InfoName::atom(), InfoValue::any()]
%%----------------------------------------------------------------------
handle_sync_event(get_state_infos, _From, StateName, StateData) ->
    SockMod = StateData#state.sockmod,
    {Addr,Port} = try SockMod:peername(StateData#state.socket) of
		      {ok, {A,P}} ->  {A,P};
		      {error, _} -> {unknown,unknown}
		  catch
		      _:_ -> {unknown,unknown}
		  end,
    Domains =	case StateData#state.authenticated of
		    true -> 
			[StateData#state.auth_domain];
		    false ->
			Connections = StateData#state.connections,
			[D || {{D, _}, established} <- 
			    dict:to_list(Connections)]
		end,
    Infos = [
	     {direction, in},
	     {statename, StateName},
	     {addr, Addr},
	     {port, Port},
	     {streamid, StateData#state.streamid},
	     {tls, StateData#state.tls},
	     {tls_enabled, StateData#state.tls_enabled},
	     {tls_options, StateData#state.tls_options},
	     {authenticated, StateData#state.authenticated},
	     {shaper, StateData#state.shaper},
	     {sockmod, SockMod},
	     {domains, Domains}
	    ],
    Reply = {state_infos, Infos},
    {reply,Reply,StateName,StateData};

%%----------------------------------------------------------------------
%% Func: handle_sync_event/4
%% Returns: {next_state, NextStateName, NextStateData}            |
%%          {next_state, NextStateName, NextStateData, Timeout}   |
%%          {reply, Reply, NextStateName, NextStateData}          |
%%          {reply, Reply, NextStateName, NextStateData, Timeout} |
%%          {stop, Reason, NewStateData}                          |
%%          {stop, Reason, Reply, NewStateData}
%%----------------------------------------------------------------------
handle_sync_event(_Event, _From, StateName, StateData) ->
    Reply = ok,
    {reply, Reply, StateName, StateData}.

code_change(_OldVsn, StateName, StateData, _Extra) ->
    {ok, StateName, StateData}.

%%----------------------------------------------------------------------
%% Func: handle_info/3
%% Returns: {next_state, NextStateName, NextStateData}          |
%%          {next_state, NextStateName, NextStateData, Timeout} |
%%          {stop, Reason, NewStateData}
%%----------------------------------------------------------------------
handle_info({send_text, Text}, StateName, StateData) ->
    send_text(StateData, Text),
    {next_state, StateName, StateData};

handle_info({timeout, Timer, _}, _StateName,
	    #state{timer = Timer} = StateData) ->
    {stop, normal, StateData};

handle_info(_, StateName, StateData) ->
    {next_state, StateName, StateData}.


%%----------------------------------------------------------------------
%% Func: terminate/3
%% Purpose: Shutdown the fsm
%% Returns: any
%%----------------------------------------------------------------------
terminate(Reason, _StateName, StateData) ->
    ?DEBUG("terminated: ~p", [Reason]),
    (StateData#state.sockmod):close(StateData#state.socket),
    ok.

%%%----------------------------------------------------------------------
%%% Internal functions
%%%----------------------------------------------------------------------

send_text(StateData, Text) ->
    (StateData#state.sockmod):send(StateData#state.socket, Text).


send_element(StateData, #xmlel{ns = ?NS_XMPP, name = 'stream'} = El) ->
    send_text(StateData, exmpp_stream:to_iolist(El));
send_element(StateData, El) ->
    send_text(StateData, exmpp_stanza:to_iolist(El)).


change_shaper(StateData, Host, JID) ->
    Shaper = acl:match_rule(Host, StateData#state.shaper, JID),
    (StateData#state.sockmod):change_shaper(StateData#state.socket, Shaper).


new_id() ->
    randoms:get_string().

cancel_timer(Timer) ->
    erlang:cancel_timer(Timer),
    receive
	{timeout, Timer, _} ->
	    ok
    after 0 ->
	    ok
    end.


is_key_packet(#xmlel{ns = ?NS_DIALBACK, name = 'result',
  attrs = Attrs} = El) ->
    {key,
     binary_to_list(exmpp_stanza:get_recipient_from_attrs(Attrs)),
     binary_to_list(exmpp_stanza:get_sender_from_attrs(Attrs)),
     exmpp_stanza:get_id_from_attrs(Attrs),
     exmpp_xml:get_cdata_as_list(El)};
is_key_packet(#xmlel{ns = ?NS_DIALBACK, name = 'verify',
  attrs = Attrs} = El) ->
    {verify,
     binary_to_list(exmpp_stanza:get_recipient_from_attrs(Attrs)),
     binary_to_list(exmpp_stanza:get_sender_from_attrs(Attrs)),
     exmpp_stanza:get_id_from_attrs(Attrs),
     exmpp_xml:get_cdata_as_list(El)};
is_key_packet(_) ->
    false.


get_cert_domains(Cert) ->
    {rdnSequence, Subject} =
	(Cert#'Certificate'.tbsCertificate)#'TBSCertificate'.subject,
    Extensions =
	(Cert#'Certificate'.tbsCertificate)#'TBSCertificate'.extensions,
    lists:flatmap(
      fun(#'AttributeTypeAndValue'{type = ?'id-at-commonName',
				   value = Val}) ->
	      case ?PKIXEXPLICIT:decode('X520CommonName', Val) of
		  {ok, {_, D1}} ->
		      D = if
			      is_list(D1) -> D1;
			      is_binary(D1) -> binary_to_list(D1);
			      true -> error
			  end,
		      if
			  D /= error ->
                  JID  = exmpp_jid:parse(D),
			      case {exmpp_jid:prep_node_as_list(JID),
                        exmpp_jid:prep_domain_as_list(JID),
                        exmpp_jid:prep_resource_as_list(JID)} of
				      {undefined, LD, undefined} ->
				      [LD];
				  _ ->
				      []
			      end;
			  true ->
			      []
		      end;
		  _ ->
		      []
	      end;
	 (_) ->
	      []
      end, lists:flatten(Subject)) ++
	lists:flatmap(
	  fun(#'Extension'{extnID = ?'id-ce-subjectAltName',
			   extnValue = Val}) ->
		  BVal = if
			     is_list(Val) -> list_to_binary(Val);
			     is_binary(Val) -> Val;
			     true -> Val
			 end,
		  case ?PKIXIMPLICIT:decode('SubjectAltName', BVal) of
		      {ok, SANs} ->
			  lists:flatmap(
			    fun({otherName,
				 #'AnotherName'{'type-id' = ?'id-on-xmppAddr',
						value = XmppAddr
					       }}) ->
				    case 'XmppAddr':decode(
					   'XmppAddr', XmppAddr) of
					{ok, D} when is_binary(D) ->
                        JID2 = exmpp_jid:parse(binary_to_list(D)),  
					    case {exmpp_jid:prep_node_as_list(JID2),
                              exmpp_jid:prep_domain_as_list(JID2),
                              exmpp_jid:prep_resource_as_list(JID2)} of
						    { undefined, LD, undefined} ->
						    case idna:domain_utf8_to_ascii(LD) of
							false ->
							    [];
							PCLD ->
							    [PCLD]
						    end;
						_ ->
						    []
					    end;
					_ ->
					    []
				    end;
			       ({dNSName, D}) when is_list(D) ->
                    JID3 = exmpp_jid:parse(D),
				    case {exmpp_jid:prep_node_as_list(JID3),
                          exmpp_jid:prep_domain_as_list(JID3),
                          exmpp_jid:prep_resource_as_list(JID3)} of
					{undefined, LD, undefined} ->
					    [LD];
					_ ->
					    []
				    end;
			       (_) ->
				    []
			    end, SANs);
		      _ ->
			  []
		  end;
	     (_) ->
		  []
	  end, Extensions).

match_domain(Domain, Domain) ->
    true;
match_domain(Domain, Pattern) ->
    DLabels = string:tokens(Domain, "."),
    PLabels = string:tokens(Pattern, "."),
    match_labels(DLabels, PLabels).

match_labels([], []) ->
    true;
match_labels([], [_ | _]) ->
    false;
match_labels([_ | _], []) ->
    false;
match_labels([DL | DLabels], [PL | PLabels]) ->
    case lists:all(fun(C) -> (($a =< C) andalso (C =< $z))
				 orelse (($0 =< C) andalso (C =< $9))
				 orelse (C == $-) orelse (C == $*)
		   end, PL) of
	true ->
	    Regexp = xmerl_regexp:sh_to_awk(PL),
	    case re:run(DL, Regexp, [{capture, none}]) of
		match ->
		    match_labels(DLabels, PLabels);
		nomatch ->
		    false
	    end;
	false ->
	    false
    end.<|MERGE_RESOLUTION|>--- conflicted
+++ resolved
@@ -399,13 +399,8 @@
 					(Name == 'presence')) ->
 					    ejabberd_hooks:run(
 					      s2s_receive_packet,
-<<<<<<< HEAD
-					      LTo,
-					      [From, To, NewEl]),
-=======
 					      exmpp_jid:prep_domain(To),
 					      [From, To, El]),
->>>>>>> cd09381e
 					    ejabberd_router:route(
 					      From, To, El);
 				       true ->
@@ -424,13 +419,8 @@
 					(Name == 'presence')) ->
 					    ejabberd_hooks:run(
 					      s2s_receive_packet,
-<<<<<<< HEAD
-					      LTo,
-					      [From, To, NewEl]),
-=======
 					      exmpp_jid:prep_domain(To),
 					      [From, To, El]),
->>>>>>> cd09381e
 					    ejabberd_router:route(
 					      From, To, El);
 				       true ->

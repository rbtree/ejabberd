%%%----------------------------------------------------------------------
%%% File    : jlib.erl
%%% Author  : Alexey Shchepin <alexey@process-one.net>
%%% Purpose : General XMPP library.
%%% Created : 23 Nov 2002 by Alexey Shchepin <alexey@process-one.net>
%%%
%%%
%%% ejabberd, Copyright (C) 2002-2009   ProcessOne
%%%
%%% This program is free software; you can redistribute it and/or
%%% modify it under the terms of the GNU General Public License as
%%% published by the Free Software Foundation; either version 2 of the
%%% License, or (at your option) any later version.
%%%
%%% This program is distributed in the hope that it will be useful,
%%% but WITHOUT ANY WARRANTY; without even the implied warranty of
%%% MERCHANTABILITY or FITNESS FOR A PARTICULAR PURPOSE.  See the GNU
%%% General Public License for more details.
%%%
%%% You should have received a copy of the GNU General Public License
%%% along with this program; if not, write to the Free Software
%%% Foundation, Inc., 59 Temple Place, Suite 330, Boston, MA
%%% 02111-1307 USA
%%%
%%%----------------------------------------------------------------------

-module(jlib).
-author('alexey@process-one.net').

<<<<<<< HEAD
-export([make_result_iq_reply/1,
	 make_error_reply/3,
	 make_error_reply/2,
	 make_error_element/2,
	 make_correct_from_to_attrs/3,
	 replace_from_to_attrs/3,
	 replace_from_to/3,
	 replace_from_attrs/2,
	 replace_from/2,
	 remove_attr/2,
	 make_jid/3,
	 make_jid/1,
	 string_to_jid/1,
	 jid_to_string/1,
	 is_nodename/1,
	 tolower/1,
	 nodeprep/1,
	 nameprep/1,
	 resourceprep/1,
	 jid_tolower/1,
	 jid_remove_resource/1,
	 jid_replace_resource/2,
	 get_iq_namespace/1,
	 iq_query_info/1,
	 iq_query_or_response_info/1,
	 is_iq_request_type/1,
	 iq_to_xml/1,
	 parse_xdata_submit/1,
=======
-export([parse_xdata_submit/1,
>>>>>>> cd09381e
	 timestamp_to_iso/1, % TODO: Remove once XEP-0091 is Obsolete
	 timestamp_to_iso/2,
	 timestamp_to_xml/4,
	 timestamp_to_xml/1, % TODO: Remove once XEP-0091 is Obsolete
	 now_to_utc_string/1,
	 now_to_local_string/1,
	 datetime_string_to_timestamp/1,
	 decode_base64/1,
	 encode_base64/1,
	 ip_to_list/1,
	 rsm_encode/1,
	 rsm_encode/2,
<<<<<<< HEAD
	 rsm_decode/1]).

-include("jlib.hrl").

%send_iq(From, To, ID, SubTags) ->
%    ok.

make_result_iq_reply({xmlelement, Name, Attrs, SubTags}) ->
    NewAttrs = make_result_iq_reply_attrs(Attrs),
    {xmlelement, Name, NewAttrs, SubTags}.

make_result_iq_reply_attrs(Attrs) ->
    To = xml:get_attr("to", Attrs),
    From = xml:get_attr("from", Attrs),
    Attrs1 = lists:keydelete("to", 1, Attrs),
    Attrs2 = lists:keydelete("from", 1, Attrs1),
    Attrs3 = case To of
		 {value, ToVal} ->
		      [{"from", ToVal} | Attrs2];
		 _ ->
		     Attrs2
	     end,
    Attrs4 = case From of
		 {value, FromVal} ->
		      [{"to", FromVal} | Attrs3];
		 _ ->
		     Attrs3
	     end,
    Attrs5 = lists:keydelete("type", 1, Attrs4),
    Attrs6 = [{"type", "result"} | Attrs5],
    Attrs6.

make_error_reply({xmlelement, Name, Attrs, SubTags}, Code, Desc) ->
    NewAttrs = make_error_reply_attrs(Attrs),
    {xmlelement, Name, NewAttrs, SubTags ++ [{xmlelement, "error",
					      [{"code", Code}],
					      [{xmlcdata, Desc}]}]}.

make_error_reply({xmlelement, Name, Attrs, SubTags}, Error) ->
    NewAttrs = make_error_reply_attrs(Attrs),
    {xmlelement, Name, NewAttrs, SubTags ++ [Error]}.

make_error_reply_attrs(Attrs) ->
    To = xml:get_attr("to", Attrs),
    From = xml:get_attr("from", Attrs),
    Attrs1 = lists:keydelete("to", 1, Attrs),
    Attrs2 = lists:keydelete("from", 1, Attrs1),
    Attrs3 = case To of
		 {value, ToVal} ->
		      [{"from", ToVal} | Attrs2];
		 _ ->
		     Attrs2
	     end,
    Attrs4 = case From of
		 {value, FromVal} ->
		      [{"to", FromVal} | Attrs3];
		 _ ->
		     Attrs3
	     end,
    Attrs5 = lists:keydelete("type", 1, Attrs4),
    Attrs6 = [{"type", "error"} | Attrs5],
    Attrs6.

make_error_element(Code, Desc) ->
    {xmlelement, "error",
     [{"code", Code}],
     [{xmlcdata, Desc}]}.

make_correct_from_to_attrs(From, To, Attrs) ->
    Attrs1 = lists:keydelete("from", 1, Attrs),
    Attrs2 = case xml:get_attr("to", Attrs) of
		 {value, _} ->
		     Attrs1;
		 _ ->
		     [{"to", To} | Attrs1]
	     end,
    Attrs3 = [{"from", From} | Attrs2],
    Attrs3.


replace_from_to_attrs(From, To, Attrs) ->
    Attrs1 = lists:keydelete("to", 1, Attrs),
    Attrs2 = lists:keydelete("from", 1, Attrs1),
    Attrs3 = [{"to", To} | Attrs2],
    Attrs4 = [{"from", From} | Attrs3],
    Attrs4.

replace_from_to(From, To, {xmlelement, Name, Attrs, Els}) ->
    NewAttrs = replace_from_to_attrs(jlib:jid_to_string(From),
				     jlib:jid_to_string(To),
				     Attrs),
    {xmlelement, Name, NewAttrs, Els}.

replace_from_attrs(From, Attrs) ->
    Attrs1 = lists:keydelete("from", 1, Attrs),
    [{"from", From} | Attrs1].

replace_from(From, {xmlelement, Name, Attrs, Els}) ->
    NewAttrs = replace_from_attrs(jlib:jid_to_string(From), Attrs),
    {xmlelement, Name, NewAttrs, Els}.

remove_attr(Attr, {xmlelement, Name, Attrs, Els}) ->
    NewAttrs = lists:keydelete(Attr, 1, Attrs),
    {xmlelement, Name, NewAttrs, Els}.


make_jid(User, Server, Resource) ->
    case nodeprep(User) of
	error -> error;
	LUser ->
	    case nameprep(Server) of
		error -> error;
		LServer ->
		    case resourceprep(Resource) of
			error -> error;
			LResource ->
			    #jid{user = User,
				 server = Server,
				 resource = Resource,
				 luser = LUser,
				 lserver = LServer,
				 lresource = LResource}
		    end
	    end
    end.

make_jid({User, Server, Resource}) ->
    make_jid(User, Server, Resource).

string_to_jid(J) ->
    string_to_jid1(J, "").

string_to_jid1([$@ | _J], "") ->
    error;
string_to_jid1([$@ | J], N) ->
    string_to_jid2(J, lists:reverse(N), "");
string_to_jid1([$/ | _J], "") ->
    error;
string_to_jid1([$/ | J], N) ->
    string_to_jid3(J, "", lists:reverse(N), "");
string_to_jid1([C | J], N) ->
    string_to_jid1(J, [C | N]);
string_to_jid1([], "") ->
    error;
string_to_jid1([], N) ->
    make_jid("", lists:reverse(N), "").

%% Only one "@" is admitted per JID
string_to_jid2([$@ | _J], _N, _S) ->
    error;
string_to_jid2([$/ | _J], _N, "") ->
    error;
string_to_jid2([$/ | J], N, S) ->
    string_to_jid3(J, N, lists:reverse(S), "");
string_to_jid2([C | J], N, S) ->
    string_to_jid2(J, N, [C | S]);
string_to_jid2([], _N, "") ->
    error;
string_to_jid2([], N, S) ->
    make_jid(N, lists:reverse(S), "").

string_to_jid3([C | J], N, S, R) ->
    string_to_jid3(J, N, S, [C | R]);
string_to_jid3([], N, S, R) ->
    make_jid(N, S, lists:reverse(R)).

jid_to_string(#jid{user = User, server = Server, resource = Resource}) ->
    jid_to_string({User, Server, Resource});
jid_to_string({Node, Server, Resource}) ->
    S1 = case Node of
	     "" ->
		 "";
	     _ ->
		 Node ++ "@"
	 end,
    S2 = S1 ++ Server,
    S3 = case Resource of
	     "" ->
		 S2;
	     _ ->
		 S2 ++ "/" ++ Resource
	 end,
    S3.


is_nodename([]) ->
    false;
is_nodename(J) ->
    nodeprep(J) /= error.


%tolower_c(C) when C >= $A, C =< $Z ->
%    C + 32;
%tolower_c(C) ->
%    C.

-define(LOWER(Char),
        if
            Char >= $A, Char =< $Z ->
                Char + 32;
            true ->
                Char
        end).

%tolower(S) ->
%    lists:map(fun tolower_c/1, S).

%tolower(S) ->
%    [?LOWER(Char) || Char <- S].

% Not tail-recursive but it seems works faster than variants above
tolower([C | Cs]) ->
    if
	C >= $A, C =< $Z ->
	    [C + 32 | tolower(Cs)];
	true ->
	    [C | tolower(Cs)]
    end;
tolower([]) ->
    [].

%tolower([C | Cs]) when C >= $A, C =< $Z ->
%    [C + 32 | tolower(Cs)];
%tolower([C | Cs]) ->
%    [C | tolower(Cs)];
%tolower([]) ->
%    [].


nodeprep(S) when length(S) < 1024 ->
    R = stringprep:nodeprep(S),
    if
	length(R) < 1024 -> R;
	true -> error
    end;
nodeprep(_) ->
    error.

nameprep(S) when length(S) < 1024 ->
    R = stringprep:nameprep(S),
    if
	length(R) < 1024 -> R;
	true -> error
    end;
nameprep(_) ->
    error.

resourceprep(S) when length(S) < 1024 ->
    R = stringprep:resourceprep(S),
    if
	length(R) < 1024 -> R;
	true -> error
    end;
resourceprep(_) ->
    error.


jid_tolower(#jid{luser = U, lserver = S, lresource = R}) ->
    {U, S, R};
jid_tolower({U, S, R}) ->
    case nodeprep(U) of
	error -> error;
	LUser ->
	    case nameprep(S) of
		error -> error;
		LServer ->
		    case resourceprep(R) of
			error -> error;
			LResource ->
			    {LUser, LServer, LResource}
		    end
	    end
    end.

jid_remove_resource(#jid{} = JID) ->
    JID#jid{resource = "", lresource = ""};
jid_remove_resource({U, S, _R}) ->
    {U, S, ""}.

jid_replace_resource(JID, Resource) ->
    case resourceprep(Resource) of
	error -> error;
	LResource ->
	    JID#jid{resource = Resource, lresource = LResource}
    end.

=======
	 rsm_decode/1,
	 from_old_jid/1,
	 short_jid/1,
	 short_bare_jid/1,
	 short_prepd_jid/1,
	 short_prepd_bare_jid/1]).

-include_lib("exmpp/include/exmpp.hrl").

-include("jlib.hrl").

%% @type shortjid() = {U, S, R}
%%     U = binary()
%%     S = binary()
%%     R = binary().
>>>>>>> cd09381e

parse_xdata_submit(#xmlel{attrs = Attrs, children = Els}) ->
    case exmpp_xml:get_attribute_from_list_as_list(Attrs, 'type', "") of
	"submit" ->
	    lists:reverse(parse_xdata_fields(Els, []));
	_ ->
	    invalid
    end.

parse_xdata_fields([], Res) ->
    Res;
parse_xdata_fields([#xmlel{name = 'field', attrs = Attrs, children = SubEls} |
  Els], Res) ->
    case exmpp_xml:get_attribute_from_list_as_list(Attrs, 'var', "") of
	"" ->
	    parse_xdata_fields(Els, Res);
	Var ->
	    Field = {Var, lists:reverse(parse_xdata_values(SubEls, []))},
	    parse_xdata_fields(Els, [Field | Res])
    end;
parse_xdata_fields([_ | Els], Res) ->
    parse_xdata_fields(Els, Res).

parse_xdata_values([], Res) ->
    Res;
parse_xdata_values([#xmlel{name = 'value', children = SubEls} | Els], Res) ->
    Val = exmpp_xml:get_cdata_from_list_as_list(SubEls),
    parse_xdata_values(Els, [Val | Res]);
parse_xdata_values([_ | Els], Res) ->
    parse_xdata_values(Els, Res).

<<<<<<< HEAD
rsm_decode(#iq{sub_el=SubEl})->
	rsm_decode(SubEl);
rsm_decode({xmlelement, _,_,_}=SubEl)->
	case xml:get_subtag(SubEl,"set") of
		false ->
			none;
		{xmlelement, "set", _Attrs, SubEls}->
			lists:foldl(fun rsm_parse_element/2, #rsm_in{}, SubEls)
	end.

rsm_parse_element({xmlelement, "max",[], _}=Elem, RsmIn)->
    CountStr = xml:get_tag_cdata(Elem),
    {Count, _} = string:to_integer(CountStr),
    RsmIn#rsm_in{max=Count};

rsm_parse_element({xmlelement, "before", [], _}=Elem, RsmIn)->
    UID = xml:get_tag_cdata(Elem),
    RsmIn#rsm_in{direction=before, id=UID};

rsm_parse_element({xmlelement, "after", [], _}=Elem, RsmIn)->
    UID = xml:get_tag_cdata(Elem),
    RsmIn#rsm_in{direction=aft, id=UID};

rsm_parse_element({xmlelement, "index",[], _}=Elem, RsmIn)->
    IndexStr = xml:get_tag_cdata(Elem),
=======
rsm_decode(#iq{payload=SubEl})->
	rsm_decode(SubEl);
rsm_decode(#xmlel{}=SubEl)->
	case exmpp_xml:get_element(SubEl, 'set') of
		undefined ->
			none;
		#xmlel{name = 'set', children = SubEls}->
			lists:foldl(fun rsm_parse_element/2, #rsm_in{}, SubEls)
	end.

rsm_parse_element(#xmlel{name = 'max'}=Elem, RsmIn)->
    CountStr = exmpp_xml:get_cdata_as_list(Elem),
    {Count, _} = string:to_integer(CountStr),
    RsmIn#rsm_in{max=Count};

rsm_parse_element(#xmlel{name = 'before'}=Elem, RsmIn)->
    UID = exmpp_xml:get_cdata_as_list(Elem),
    RsmIn#rsm_in{direction=before, id=UID};

rsm_parse_element(#xmlel{name = 'after'}=Elem, RsmIn)->
    UID = exmpp_xml:get_cdata_as_list(Elem),
    RsmIn#rsm_in{direction=aft, id=UID};

rsm_parse_element(#xmlel{name = 'index'}=Elem, RsmIn)->
    IndexStr = exmpp_xml:get_cdata_as_list(Elem),
>>>>>>> cd09381e
    {Index, _} = string:to_integer(IndexStr),
    RsmIn#rsm_in{index=Index};


rsm_parse_element(_, RsmIn)->
    RsmIn.

<<<<<<< HEAD
rsm_encode(#iq{sub_el=SubEl}=IQ,RsmOut)->
    Set = {xmlelement, "set", [{"xmlns", ?NS_RSM}],
	   lists:reverse(rsm_encode_out(RsmOut))},
    {xmlelement, Name, Attrs, SubEls} = SubEl,
    New = {xmlelement, Name, Attrs, [Set | SubEls]},
    IQ#iq{sub_el=New}.
=======
rsm_encode(#iq{payload=SubEl}=IQ_Rec,RsmOut)->
    Set = #xmlel{ns = ?NS_RSM, name = 'set', children =
	   lists:reverse(rsm_encode_out(RsmOut))},
    New = exmpp_xml:prepend_child(SubEl, Set),
    IQ_Rec#iq{payload=New}.
>>>>>>> cd09381e

rsm_encode(none)->
    [];
rsm_encode(RsmOut)->
<<<<<<< HEAD
    [{xmlelement, "set", [{"xmlns", ?NS_RSM}], lists:reverse(rsm_encode_out(RsmOut))}].
=======
    [#xmlel{ns = ?NS_RSM, name = 'set', children = lists:reverse(rsm_encode_out(RsmOut))}].
>>>>>>> cd09381e
rsm_encode_out(#rsm_out{count=Count, index=Index, first=First, last=Last})->
    El = rsm_encode_first(First, Index, []),
    El2 = rsm_encode_last(Last,El),
    rsm_encode_count(Count, El2).

rsm_encode_first(undefined, undefined, Arr) ->
    Arr;
rsm_encode_first(First, undefined, Arr) ->
<<<<<<< HEAD
    [{xmlelement, "first",[], [{xmlcdata, First}]}|Arr];
rsm_encode_first(First, Index, Arr) ->
    [{xmlelement, "first",[{"index", i2l(Index)}], [{xmlcdata, First}]}|Arr].

rsm_encode_last(undefined, Arr) -> Arr;
rsm_encode_last(Last, Arr) ->
    [{xmlelement, "last",[], [{xmlcdata, Last}]}|Arr].

rsm_encode_count(undefined, Arr)-> Arr;
rsm_encode_count(Count, Arr)->
    [{xmlelement, "count",[], [{xmlcdata, i2l(Count)}]} | Arr].

i2l(I) when is_integer(I) -> integer_to_list(I);
i2l(L) when is_list(L)    -> L.
=======
    [#xmlel{ns = ?NS_RSM, name = 'first', children = [#xmlcdata{cdata = list_to_binary(First)}]}|Arr];
rsm_encode_first(First, Index, Arr) ->
    [#xmlel{ns = ?NS_RSM, name = 'first', attrs = [?XMLATTR('index', Index)], children = [#xmlcdata{cdata = list_to_binary(First)}]}|Arr].

rsm_encode_last(undefined, Arr) -> Arr;
rsm_encode_last(Last, Arr) ->
    [#xmlel{ns = ?NS_RSM, name = 'last', children = [#xmlcdata{cdata = list_to_binary(Last)}]}|Arr].

rsm_encode_count(undefined, Arr)-> Arr;
rsm_encode_count(Count, Arr)->
    [#xmlel{ns = ?NS_RSM, name = 'count', children = [#xmlcdata{cdata = i2b(Count)}]} | Arr].

i2b(I) when is_integer(I) -> list_to_binary(integer_to_list(I));
i2b(L) when is_list(L)    -> list_to_binary(L).
>>>>>>> cd09381e

%% Timezone = utc | {Hours, Minutes}
%% Hours = integer()
%% Minutes = integer()
timestamp_to_iso({{Year, Month, Day}, {Hour, Minute, Second}}, Timezone) ->
<<<<<<< HEAD
    Timestamp_string =
	lists:flatten(
	  io_lib:format("~4..0w-~2..0w-~2..0wT~2..0w:~2..0w:~2..0w",
			[Year, Month, Day, Hour, Minute, Second])),
    Timezone_string =
	case Timezone of
	    utc -> "Z";
	    {TZh, TZm} ->
		Sign = case TZh >= 0 of
			   true -> "+";
			   false -> "-"
		       end,
		io_lib:format("~s~2..0w:~2..0w", [Sign, abs(TZh),TZm])
	end,
=======
    Timestamp_string = lists:flatten(
      io_lib:format("~4..0w-~2..0w-~2..0wT~2..0w:~2..0w:~2..0w",
        [Year, Month, Day, Hour, Minute, Second])),
    Timezone_string = case Timezone of
	utc -> "Z";
	{TZh, TZm} -> 
		Sign = case TZh >= 0 of
			true -> "+";
			false -> "-"
		end,
		io_lib:format("~s~2..0w:~2..0w", [Sign, abs(TZh),TZm])
    end,
>>>>>>> cd09381e
    {Timestamp_string, Timezone_string}.

timestamp_to_iso({{Year, Month, Day}, {Hour, Minute, Second}}) ->
    lists:flatten(
      io_lib:format("~4..0w~2..0w~2..0wT~2..0w:~2..0w:~2..0w",
		    [Year, Month, Day, Hour, Minute, Second])).

timestamp_to_xml(DateTime, Timezone, FromJID, Desc) ->
    {T_string, Tz_string} = timestamp_to_iso(DateTime, Timezone),
<<<<<<< HEAD
    Text = [{xmlcdata, Desc}],
    From = jlib:jid_to_string(FromJID),
    {xmlelement, "delay",
     [{"xmlns", ?NS_DELAY},
      {"from", From},
      {"stamp", T_string ++ Tz_string}],
     Text}.

%% TODO: Remove this function once XEP-0091 is Obsolete
timestamp_to_xml({{Year, Month, Day}, {Hour, Minute, Second}}) ->
    {xmlelement, "x",
     [{"xmlns", ?NS_DELAY91},
      {"stamp", lists:flatten(
		  io_lib:format("~4..0w~2..0w~2..0wT~2..0w:~2..0w:~2..0w",
				[Year, Month, Day, Hour, Minute, Second]))}],
     []}.
=======
    From = exmpp_jid:to_list(FromJID),
    P1 = exmpp_xml:set_attributes(#xmlel{ns = ?NS_DELAY, name = 'delay'},
      [{'from', From},
       {'stamp', T_string ++ Tz_string}]),
    exmpp_xml:set_cdata(P1, Desc).

%% TODO: Remove this function once XEP-0091 is Obsolete
timestamp_to_xml({{Year, Month, Day}, {Hour, Minute, Second}}) ->
    Timestamp = lists:flatten(
      io_lib:format("~4..0w~2..0w~2..0wT~2..0w:~2..0w:~2..0w",
	[Year, Month, Day, Hour, Minute, Second])),
    exmpp_xml:set_attribute(#xmlel{ns = ?NS_DELAY_OLD, name = 'x'},
      'stamp', Timestamp).
>>>>>>> cd09381e

now_to_utc_string({MegaSecs, Secs, MicroSecs}) ->
    {{Year, Month, Day}, {Hour, Minute, Second}} =
	calendar:now_to_universal_time({MegaSecs, Secs, MicroSecs}),
    lists:flatten(
      io_lib:format("~4..0w-~2..0w-~2..0wT~2..0w:~2..0w:~2..0w.~6..0wZ",
		    [Year, Month, Day, Hour, Minute, Second, MicroSecs])).

now_to_local_string({MegaSecs, Secs, MicroSecs}) ->
    LocalTime = calendar:now_to_local_time({MegaSecs, Secs, MicroSecs}),
    UTCTime = calendar:now_to_universal_time({MegaSecs, Secs, MicroSecs}),
    Seconds = calendar:datetime_to_gregorian_seconds(LocalTime) -
            calendar:datetime_to_gregorian_seconds(UTCTime),
    {{H, M, _}, Sign} = if
			    Seconds < 0 ->
				{calendar:seconds_to_time(-Seconds), "-"};
			    true ->
				{calendar:seconds_to_time(Seconds), "+"}
    end,
    {{Year, Month, Day}, {Hour, Minute, Second}} = LocalTime,
    lists:flatten(
      io_lib:format("~4..0w-~2..0w-~2..0wT~2..0w:~2..0w:~2..0w.~6..0w~s~2..0w:~2..0w",
		    [Year, Month, Day, Hour, Minute, Second, MicroSecs, Sign, H, M])).


% yyyy-mm-ddThh:mm:ss[.sss]{Z|{+|-}hh:mm} -> {MegaSecs, Secs, MicroSecs}
datetime_string_to_timestamp(TimeStr) ->
    case catch parse_datetime(TimeStr) of
	{'EXIT', _Err} ->
	    undefined;
	TimeStamp ->
	    TimeStamp
    end.

parse_datetime(TimeStr) ->
    [Date, Time] = string:tokens(TimeStr, "T"),
    D = parse_date(Date),
    {T, MS, TZH, TZM} = parse_time(Time),
    S = calendar:datetime_to_gregorian_seconds({D, T}),
    S1 = calendar:datetime_to_gregorian_seconds({{1970, 1, 1}, {0, 0, 0}}),
    Seconds = (S - S1) - TZH * 60 * 60 - TZM * 60,
    {Seconds div 1000000, Seconds rem 1000000, MS}.

% yyyy-mm-dd
parse_date(Date) ->
    [Y, M, D] = string:tokens(Date, "-"),
    Date1 = {list_to_integer(Y), list_to_integer(M), list_to_integer(D)},
    case calendar:valid_date(Date1) of
	true ->
	    Date1;
	_ ->
	    false
    end.

% hh:mm:ss[.sss]TZD
parse_time(Time) ->
    case string:str(Time, "Z") of
	0 ->
	    parse_time_with_timezone(Time);
	_ ->
	    [T | _] = string:tokens(Time, "Z"),
	    {TT, MS} = parse_time1(T),
	    {TT, MS, 0, 0}
    end.

parse_time_with_timezone(Time) ->
    case string:str(Time, "+") of
	0 ->
	    case string:str(Time, "-") of
		0 ->
		    false;
		_ ->
		    parse_time_with_timezone(Time, "-")
	    end;
	_ ->
	    parse_time_with_timezone(Time, "+")
    end.

parse_time_with_timezone(Time, Delim) ->
    [T, TZ] = string:tokens(Time, Delim),
    {TZH, TZM} = parse_timezone(TZ),
    {TT, MS} = parse_time1(T),
    case Delim of
	"-" ->
	    {TT, MS, -TZH, -TZM};
	"+" ->
	    {TT, MS, TZH, TZM}
    end.

parse_timezone(TZ) ->
    [H, M] = string:tokens(TZ, ":"),
    {[H1, M1], true} = check_list([{H, 12}, {M, 60}]),
    {H1, M1}.

parse_time1(Time) ->
    [HMS | T] =  string:tokens(Time, "."),
    MS = case T of
	     [] ->
		 0;
	     [Val] ->
		 list_to_integer(string:left(Val, 6, $0))
	 end,
    [H, M, S] = string:tokens(HMS, ":"),
    {[H1, M1, S1], true} = check_list([{H, 24}, {M, 60}, {S, 60}]),
    {{H1, M1, S1}, MS}.

check_list(List) ->
    lists:mapfoldl(
      fun({L, N}, B)->
	  V = list_to_integer(L),
	  if
	      (V >= 0) and (V =< N) ->
		  {V, B};
	      true ->
		  {false, false}
	  end
      end, true, List).


%
% Base64 stuff (based on httpd_util.erl)
%

decode_base64(S) ->
    decode1_base64([C || C <- S,
			 C /= $ ,
			 C /= $\t,
			 C /= $\n,
			 C /= $\r]).

decode1_base64([]) ->
    [];
decode1_base64([Sextet1,Sextet2,$=,$=|Rest]) ->
    Bits2x6=
	(d(Sextet1) bsl 18) bor
	(d(Sextet2) bsl 12),
    Octet1=Bits2x6 bsr 16,
    [Octet1|decode1_base64(Rest)];
decode1_base64([Sextet1,Sextet2,Sextet3,$=|Rest]) ->
    Bits3x6=
	(d(Sextet1) bsl 18) bor
	(d(Sextet2) bsl 12) bor
	(d(Sextet3) bsl 6),
    Octet1=Bits3x6 bsr 16,
    Octet2=(Bits3x6 bsr 8) band 16#ff,
    [Octet1,Octet2|decode1_base64(Rest)];
decode1_base64([Sextet1,Sextet2,Sextet3,Sextet4|Rest]) ->
    Bits4x6=
	(d(Sextet1) bsl 18) bor
	(d(Sextet2) bsl 12) bor
	(d(Sextet3) bsl 6) bor
	d(Sextet4),
    Octet1=Bits4x6 bsr 16,
    Octet2=(Bits4x6 bsr 8) band 16#ff,
    Octet3=Bits4x6 band 16#ff,
    [Octet1,Octet2,Octet3|decode1_base64(Rest)];
decode1_base64(_CatchAll) ->
    "".

d(X) when X >= $A, X =<$Z ->
    X-65;
d(X) when X >= $a, X =<$z ->
    X-71;
d(X) when X >= $0, X =<$9 ->
    X+4;
d($+) -> 62;
d($/) -> 63;
d(_) -> 63.


encode_base64([]) ->
    [];
encode_base64([A]) ->
    [e(A bsr 2), e((A band 3) bsl 4), $=, $=];
encode_base64([A,B]) ->
    [e(A bsr 2), e(((A band 3) bsl 4) bor (B bsr 4)), e((B band 15) bsl 2), $=];
encode_base64([A,B,C|Ls]) ->
    encode_base64_do(A,B,C, Ls).
encode_base64_do(A,B,C, Rest) ->
    BB = (A bsl 16) bor (B bsl 8) bor C,
    [e(BB bsr 18), e((BB bsr 12) band 63), 
     e((BB bsr 6) band 63), e(BB band 63)|encode_base64(Rest)].

e(X) when X >= 0, X < 26 -> X+65;
e(X) when X>25, X<52 ->     X+71;
e(X) when X>51, X<62 ->     X-4;
e(62) ->                    $+;
e(63) ->                    $/;
e(X) ->                     exit({bad_encode_base64_token, X}).

%% Convert Erlang inet IP to list
ip_to_list({IP, _Port}) ->
    ip_to_list(IP);
ip_to_list({A,B,C,D}) ->
    lists:flatten(io_lib:format("~w.~w.~w.~w",[A,B,C,D])).

% --------------------------------------------------------------------
% Compat layer.
% --------------------------------------------------------------------

%% @spec (JID) -> New_JID
%%     JID = jid()
%%     New_JID = jid()
%% @doc Convert a JID from its ejabberd form to its exmpp form.
%%
%% Empty fields are set to `undefined', not the empty string.

%%TODO: this doesn't make sence!, it is still used?.
from_old_jid(JID) ->
 Node = exmpp_jid:node(JID),
    Resource = exmpp_jid:resource(JID),
    Domain = exmpp_jid:domain(JID),
    exmpp_jid:make(Node,Domain,Resource).


short_jid(JID) ->
    {exmpp_jid:node(JID), exmpp_jid:domain(JID), exmpp_jid:resource(JID)}.

short_bare_jid(JID) ->
    short_jid(exmpp_jid:bare(JID)).

short_prepd_jid(JID) ->
    {exmpp_jid:prep_node(JID), 
     exmpp_jid:prep_domain(JID), 
     exmpp_jid:prep_resource(JID)}.

short_prepd_bare_jid(JID) ->
    short_prepd_jid(exmpp_jid:bare(JID)).

<|MERGE_RESOLUTION|>--- conflicted
+++ resolved
@@ -27,38 +27,7 @@
 -module(jlib).
 -author('alexey@process-one.net').
 
-<<<<<<< HEAD
--export([make_result_iq_reply/1,
-	 make_error_reply/3,
-	 make_error_reply/2,
-	 make_error_element/2,
-	 make_correct_from_to_attrs/3,
-	 replace_from_to_attrs/3,
-	 replace_from_to/3,
-	 replace_from_attrs/2,
-	 replace_from/2,
-	 remove_attr/2,
-	 make_jid/3,
-	 make_jid/1,
-	 string_to_jid/1,
-	 jid_to_string/1,
-	 is_nodename/1,
-	 tolower/1,
-	 nodeprep/1,
-	 nameprep/1,
-	 resourceprep/1,
-	 jid_tolower/1,
-	 jid_remove_resource/1,
-	 jid_replace_resource/2,
-	 get_iq_namespace/1,
-	 iq_query_info/1,
-	 iq_query_or_response_info/1,
-	 is_iq_request_type/1,
-	 iq_to_xml/1,
-	 parse_xdata_submit/1,
-=======
 -export([parse_xdata_submit/1,
->>>>>>> cd09381e
 	 timestamp_to_iso/1, % TODO: Remove once XEP-0091 is Obsolete
 	 timestamp_to_iso/2,
 	 timestamp_to_xml/4,
@@ -71,294 +40,6 @@
 	 ip_to_list/1,
 	 rsm_encode/1,
 	 rsm_encode/2,
-<<<<<<< HEAD
-	 rsm_decode/1]).
-
--include("jlib.hrl").
-
-%send_iq(From, To, ID, SubTags) ->
-%    ok.
-
-make_result_iq_reply({xmlelement, Name, Attrs, SubTags}) ->
-    NewAttrs = make_result_iq_reply_attrs(Attrs),
-    {xmlelement, Name, NewAttrs, SubTags}.
-
-make_result_iq_reply_attrs(Attrs) ->
-    To = xml:get_attr("to", Attrs),
-    From = xml:get_attr("from", Attrs),
-    Attrs1 = lists:keydelete("to", 1, Attrs),
-    Attrs2 = lists:keydelete("from", 1, Attrs1),
-    Attrs3 = case To of
-		 {value, ToVal} ->
-		      [{"from", ToVal} | Attrs2];
-		 _ ->
-		     Attrs2
-	     end,
-    Attrs4 = case From of
-		 {value, FromVal} ->
-		      [{"to", FromVal} | Attrs3];
-		 _ ->
-		     Attrs3
-	     end,
-    Attrs5 = lists:keydelete("type", 1, Attrs4),
-    Attrs6 = [{"type", "result"} | Attrs5],
-    Attrs6.
-
-make_error_reply({xmlelement, Name, Attrs, SubTags}, Code, Desc) ->
-    NewAttrs = make_error_reply_attrs(Attrs),
-    {xmlelement, Name, NewAttrs, SubTags ++ [{xmlelement, "error",
-					      [{"code", Code}],
-					      [{xmlcdata, Desc}]}]}.
-
-make_error_reply({xmlelement, Name, Attrs, SubTags}, Error) ->
-    NewAttrs = make_error_reply_attrs(Attrs),
-    {xmlelement, Name, NewAttrs, SubTags ++ [Error]}.
-
-make_error_reply_attrs(Attrs) ->
-    To = xml:get_attr("to", Attrs),
-    From = xml:get_attr("from", Attrs),
-    Attrs1 = lists:keydelete("to", 1, Attrs),
-    Attrs2 = lists:keydelete("from", 1, Attrs1),
-    Attrs3 = case To of
-		 {value, ToVal} ->
-		      [{"from", ToVal} | Attrs2];
-		 _ ->
-		     Attrs2
-	     end,
-    Attrs4 = case From of
-		 {value, FromVal} ->
-		      [{"to", FromVal} | Attrs3];
-		 _ ->
-		     Attrs3
-	     end,
-    Attrs5 = lists:keydelete("type", 1, Attrs4),
-    Attrs6 = [{"type", "error"} | Attrs5],
-    Attrs6.
-
-make_error_element(Code, Desc) ->
-    {xmlelement, "error",
-     [{"code", Code}],
-     [{xmlcdata, Desc}]}.
-
-make_correct_from_to_attrs(From, To, Attrs) ->
-    Attrs1 = lists:keydelete("from", 1, Attrs),
-    Attrs2 = case xml:get_attr("to", Attrs) of
-		 {value, _} ->
-		     Attrs1;
-		 _ ->
-		     [{"to", To} | Attrs1]
-	     end,
-    Attrs3 = [{"from", From} | Attrs2],
-    Attrs3.
-
-
-replace_from_to_attrs(From, To, Attrs) ->
-    Attrs1 = lists:keydelete("to", 1, Attrs),
-    Attrs2 = lists:keydelete("from", 1, Attrs1),
-    Attrs3 = [{"to", To} | Attrs2],
-    Attrs4 = [{"from", From} | Attrs3],
-    Attrs4.
-
-replace_from_to(From, To, {xmlelement, Name, Attrs, Els}) ->
-    NewAttrs = replace_from_to_attrs(jlib:jid_to_string(From),
-				     jlib:jid_to_string(To),
-				     Attrs),
-    {xmlelement, Name, NewAttrs, Els}.
-
-replace_from_attrs(From, Attrs) ->
-    Attrs1 = lists:keydelete("from", 1, Attrs),
-    [{"from", From} | Attrs1].
-
-replace_from(From, {xmlelement, Name, Attrs, Els}) ->
-    NewAttrs = replace_from_attrs(jlib:jid_to_string(From), Attrs),
-    {xmlelement, Name, NewAttrs, Els}.
-
-remove_attr(Attr, {xmlelement, Name, Attrs, Els}) ->
-    NewAttrs = lists:keydelete(Attr, 1, Attrs),
-    {xmlelement, Name, NewAttrs, Els}.
-
-
-make_jid(User, Server, Resource) ->
-    case nodeprep(User) of
-	error -> error;
-	LUser ->
-	    case nameprep(Server) of
-		error -> error;
-		LServer ->
-		    case resourceprep(Resource) of
-			error -> error;
-			LResource ->
-			    #jid{user = User,
-				 server = Server,
-				 resource = Resource,
-				 luser = LUser,
-				 lserver = LServer,
-				 lresource = LResource}
-		    end
-	    end
-    end.
-
-make_jid({User, Server, Resource}) ->
-    make_jid(User, Server, Resource).
-
-string_to_jid(J) ->
-    string_to_jid1(J, "").
-
-string_to_jid1([$@ | _J], "") ->
-    error;
-string_to_jid1([$@ | J], N) ->
-    string_to_jid2(J, lists:reverse(N), "");
-string_to_jid1([$/ | _J], "") ->
-    error;
-string_to_jid1([$/ | J], N) ->
-    string_to_jid3(J, "", lists:reverse(N), "");
-string_to_jid1([C | J], N) ->
-    string_to_jid1(J, [C | N]);
-string_to_jid1([], "") ->
-    error;
-string_to_jid1([], N) ->
-    make_jid("", lists:reverse(N), "").
-
-%% Only one "@" is admitted per JID
-string_to_jid2([$@ | _J], _N, _S) ->
-    error;
-string_to_jid2([$/ | _J], _N, "") ->
-    error;
-string_to_jid2([$/ | J], N, S) ->
-    string_to_jid3(J, N, lists:reverse(S), "");
-string_to_jid2([C | J], N, S) ->
-    string_to_jid2(J, N, [C | S]);
-string_to_jid2([], _N, "") ->
-    error;
-string_to_jid2([], N, S) ->
-    make_jid(N, lists:reverse(S), "").
-
-string_to_jid3([C | J], N, S, R) ->
-    string_to_jid3(J, N, S, [C | R]);
-string_to_jid3([], N, S, R) ->
-    make_jid(N, S, lists:reverse(R)).
-
-jid_to_string(#jid{user = User, server = Server, resource = Resource}) ->
-    jid_to_string({User, Server, Resource});
-jid_to_string({Node, Server, Resource}) ->
-    S1 = case Node of
-	     "" ->
-		 "";
-	     _ ->
-		 Node ++ "@"
-	 end,
-    S2 = S1 ++ Server,
-    S3 = case Resource of
-	     "" ->
-		 S2;
-	     _ ->
-		 S2 ++ "/" ++ Resource
-	 end,
-    S3.
-
-
-is_nodename([]) ->
-    false;
-is_nodename(J) ->
-    nodeprep(J) /= error.
-
-
-%tolower_c(C) when C >= $A, C =< $Z ->
-%    C + 32;
-%tolower_c(C) ->
-%    C.
-
--define(LOWER(Char),
-        if
-            Char >= $A, Char =< $Z ->
-                Char + 32;
-            true ->
-                Char
-        end).
-
-%tolower(S) ->
-%    lists:map(fun tolower_c/1, S).
-
-%tolower(S) ->
-%    [?LOWER(Char) || Char <- S].
-
-% Not tail-recursive but it seems works faster than variants above
-tolower([C | Cs]) ->
-    if
-	C >= $A, C =< $Z ->
-	    [C + 32 | tolower(Cs)];
-	true ->
-	    [C | tolower(Cs)]
-    end;
-tolower([]) ->
-    [].
-
-%tolower([C | Cs]) when C >= $A, C =< $Z ->
-%    [C + 32 | tolower(Cs)];
-%tolower([C | Cs]) ->
-%    [C | tolower(Cs)];
-%tolower([]) ->
-%    [].
-
-
-nodeprep(S) when length(S) < 1024 ->
-    R = stringprep:nodeprep(S),
-    if
-	length(R) < 1024 -> R;
-	true -> error
-    end;
-nodeprep(_) ->
-    error.
-
-nameprep(S) when length(S) < 1024 ->
-    R = stringprep:nameprep(S),
-    if
-	length(R) < 1024 -> R;
-	true -> error
-    end;
-nameprep(_) ->
-    error.
-
-resourceprep(S) when length(S) < 1024 ->
-    R = stringprep:resourceprep(S),
-    if
-	length(R) < 1024 -> R;
-	true -> error
-    end;
-resourceprep(_) ->
-    error.
-
-
-jid_tolower(#jid{luser = U, lserver = S, lresource = R}) ->
-    {U, S, R};
-jid_tolower({U, S, R}) ->
-    case nodeprep(U) of
-	error -> error;
-	LUser ->
-	    case nameprep(S) of
-		error -> error;
-		LServer ->
-		    case resourceprep(R) of
-			error -> error;
-			LResource ->
-			    {LUser, LServer, LResource}
-		    end
-	    end
-    end.
-
-jid_remove_resource(#jid{} = JID) ->
-    JID#jid{resource = "", lresource = ""};
-jid_remove_resource({U, S, _R}) ->
-    {U, S, ""}.
-
-jid_replace_resource(JID, Resource) ->
-    case resourceprep(Resource) of
-	error -> error;
-	LResource ->
-	    JID#jid{resource = Resource, lresource = LResource}
-    end.
-
-=======
 	 rsm_decode/1,
 	 from_old_jid/1,
 	 short_jid/1,
@@ -374,7 +55,6 @@
 %%     U = binary()
 %%     S = binary()
 %%     R = binary().
->>>>>>> cd09381e
 
 parse_xdata_submit(#xmlel{attrs = Attrs, children = Els}) ->
     case exmpp_xml:get_attribute_from_list_as_list(Attrs, 'type', "") of
@@ -406,33 +86,6 @@
 parse_xdata_values([_ | Els], Res) ->
     parse_xdata_values(Els, Res).
 
-<<<<<<< HEAD
-rsm_decode(#iq{sub_el=SubEl})->
-	rsm_decode(SubEl);
-rsm_decode({xmlelement, _,_,_}=SubEl)->
-	case xml:get_subtag(SubEl,"set") of
-		false ->
-			none;
-		{xmlelement, "set", _Attrs, SubEls}->
-			lists:foldl(fun rsm_parse_element/2, #rsm_in{}, SubEls)
-	end.
-
-rsm_parse_element({xmlelement, "max",[], _}=Elem, RsmIn)->
-    CountStr = xml:get_tag_cdata(Elem),
-    {Count, _} = string:to_integer(CountStr),
-    RsmIn#rsm_in{max=Count};
-
-rsm_parse_element({xmlelement, "before", [], _}=Elem, RsmIn)->
-    UID = xml:get_tag_cdata(Elem),
-    RsmIn#rsm_in{direction=before, id=UID};
-
-rsm_parse_element({xmlelement, "after", [], _}=Elem, RsmIn)->
-    UID = xml:get_tag_cdata(Elem),
-    RsmIn#rsm_in{direction=aft, id=UID};
-
-rsm_parse_element({xmlelement, "index",[], _}=Elem, RsmIn)->
-    IndexStr = xml:get_tag_cdata(Elem),
-=======
 rsm_decode(#iq{payload=SubEl})->
 	rsm_decode(SubEl);
 rsm_decode(#xmlel{}=SubEl)->
@@ -458,7 +111,6 @@
 
 rsm_parse_element(#xmlel{name = 'index'}=Elem, RsmIn)->
     IndexStr = exmpp_xml:get_cdata_as_list(Elem),
->>>>>>> cd09381e
     {Index, _} = string:to_integer(IndexStr),
     RsmIn#rsm_in{index=Index};
 
@@ -466,29 +118,16 @@
 rsm_parse_element(_, RsmIn)->
     RsmIn.
 
-<<<<<<< HEAD
-rsm_encode(#iq{sub_el=SubEl}=IQ,RsmOut)->
-    Set = {xmlelement, "set", [{"xmlns", ?NS_RSM}],
-	   lists:reverse(rsm_encode_out(RsmOut))},
-    {xmlelement, Name, Attrs, SubEls} = SubEl,
-    New = {xmlelement, Name, Attrs, [Set | SubEls]},
-    IQ#iq{sub_el=New}.
-=======
 rsm_encode(#iq{payload=SubEl}=IQ_Rec,RsmOut)->
     Set = #xmlel{ns = ?NS_RSM, name = 'set', children =
 	   lists:reverse(rsm_encode_out(RsmOut))},
     New = exmpp_xml:prepend_child(SubEl, Set),
     IQ_Rec#iq{payload=New}.
->>>>>>> cd09381e
 
 rsm_encode(none)->
     [];
 rsm_encode(RsmOut)->
-<<<<<<< HEAD
-    [{xmlelement, "set", [{"xmlns", ?NS_RSM}], lists:reverse(rsm_encode_out(RsmOut))}].
-=======
     [#xmlel{ns = ?NS_RSM, name = 'set', children = lists:reverse(rsm_encode_out(RsmOut))}].
->>>>>>> cd09381e
 rsm_encode_out(#rsm_out{count=Count, index=Index, first=First, last=Last})->
     El = rsm_encode_first(First, Index, []),
     El2 = rsm_encode_last(Last,El),
@@ -497,22 +136,6 @@
 rsm_encode_first(undefined, undefined, Arr) ->
     Arr;
 rsm_encode_first(First, undefined, Arr) ->
-<<<<<<< HEAD
-    [{xmlelement, "first",[], [{xmlcdata, First}]}|Arr];
-rsm_encode_first(First, Index, Arr) ->
-    [{xmlelement, "first",[{"index", i2l(Index)}], [{xmlcdata, First}]}|Arr].
-
-rsm_encode_last(undefined, Arr) -> Arr;
-rsm_encode_last(Last, Arr) ->
-    [{xmlelement, "last",[], [{xmlcdata, Last}]}|Arr].
-
-rsm_encode_count(undefined, Arr)-> Arr;
-rsm_encode_count(Count, Arr)->
-    [{xmlelement, "count",[], [{xmlcdata, i2l(Count)}]} | Arr].
-
-i2l(I) when is_integer(I) -> integer_to_list(I);
-i2l(L) when is_list(L)    -> L.
-=======
     [#xmlel{ns = ?NS_RSM, name = 'first', children = [#xmlcdata{cdata = list_to_binary(First)}]}|Arr];
 rsm_encode_first(First, Index, Arr) ->
     [#xmlel{ns = ?NS_RSM, name = 'first', attrs = [?XMLATTR('index', Index)], children = [#xmlcdata{cdata = list_to_binary(First)}]}|Arr].
@@ -527,28 +150,11 @@
 
 i2b(I) when is_integer(I) -> list_to_binary(integer_to_list(I));
 i2b(L) when is_list(L)    -> list_to_binary(L).
->>>>>>> cd09381e
 
 %% Timezone = utc | {Hours, Minutes}
 %% Hours = integer()
 %% Minutes = integer()
 timestamp_to_iso({{Year, Month, Day}, {Hour, Minute, Second}}, Timezone) ->
-<<<<<<< HEAD
-    Timestamp_string =
-	lists:flatten(
-	  io_lib:format("~4..0w-~2..0w-~2..0wT~2..0w:~2..0w:~2..0w",
-			[Year, Month, Day, Hour, Minute, Second])),
-    Timezone_string =
-	case Timezone of
-	    utc -> "Z";
-	    {TZh, TZm} ->
-		Sign = case TZh >= 0 of
-			   true -> "+";
-			   false -> "-"
-		       end,
-		io_lib:format("~s~2..0w:~2..0w", [Sign, abs(TZh),TZm])
-	end,
-=======
     Timestamp_string = lists:flatten(
       io_lib:format("~4..0w-~2..0w-~2..0wT~2..0w:~2..0w:~2..0w",
         [Year, Month, Day, Hour, Minute, Second])),
@@ -561,7 +167,6 @@
 		end,
 		io_lib:format("~s~2..0w:~2..0w", [Sign, abs(TZh),TZm])
     end,
->>>>>>> cd09381e
     {Timestamp_string, Timezone_string}.
 
 timestamp_to_iso({{Year, Month, Day}, {Hour, Minute, Second}}) ->
@@ -571,24 +176,6 @@
 
 timestamp_to_xml(DateTime, Timezone, FromJID, Desc) ->
     {T_string, Tz_string} = timestamp_to_iso(DateTime, Timezone),
-<<<<<<< HEAD
-    Text = [{xmlcdata, Desc}],
-    From = jlib:jid_to_string(FromJID),
-    {xmlelement, "delay",
-     [{"xmlns", ?NS_DELAY},
-      {"from", From},
-      {"stamp", T_string ++ Tz_string}],
-     Text}.
-
-%% TODO: Remove this function once XEP-0091 is Obsolete
-timestamp_to_xml({{Year, Month, Day}, {Hour, Minute, Second}}) ->
-    {xmlelement, "x",
-     [{"xmlns", ?NS_DELAY91},
-      {"stamp", lists:flatten(
-		  io_lib:format("~4..0w~2..0w~2..0wT~2..0w:~2..0w:~2..0w",
-				[Year, Month, Day, Hour, Minute, Second]))}],
-     []}.
-=======
     From = exmpp_jid:to_list(FromJID),
     P1 = exmpp_xml:set_attributes(#xmlel{ns = ?NS_DELAY, name = 'delay'},
       [{'from', From},
@@ -602,7 +189,6 @@
 	[Year, Month, Day, Hour, Minute, Second])),
     exmpp_xml:set_attribute(#xmlel{ns = ?NS_DELAY_OLD, name = 'x'},
       'stamp', Timestamp).
->>>>>>> cd09381e
 
 now_to_utc_string({MegaSecs, Secs, MicroSecs}) ->
     {{Year, Month, Day}, {Hour, Minute, Second}} =

%%%----------------------------------------------------------------------
%%% File    : mod_shared_roster.erl
%%% Author  : Alexey Shchepin <alexey@process-one.net>
%%% Purpose : Shared roster management
%%% Created :  5 Mar 2005 by Alexey Shchepin <alexey@process-one.net>
%%%
%%%
%%% ejabberd, Copyright (C) 2002-2009   ProcessOne
%%%
%%% This program is free software; you can redistribute it and/or
%%% modify it under the terms of the GNU General Public License as
%%% published by the Free Software Foundation; either version 2 of the
%%% License, or (at your option) any later version.
%%%
%%% This program is distributed in the hope that it will be useful,
%%% but WITHOUT ANY WARRANTY; without even the implied warranty of
%%% MERCHANTABILITY or FITNESS FOR A PARTICULAR PURPOSE.  See the GNU
%%% General Public License for more details.
%%%
%%% You should have received a copy of the GNU General Public License
%%% along with this program; if not, write to the Free Software
%%% Foundation, Inc., 59 Temple Place, Suite 330, Boston, MA
%%% 02111-1307 USA
%%%
%%%----------------------------------------------------------------------

-module(mod_shared_roster).
-author('alexey@process-one.net').

-behaviour(gen_mod).

-export([start/2, stop/1,
	 webadmin_menu/3, webadmin_page/3,
	 get_user_roster/2,
	 get_subscription_lists/3,
	 get_jid_info/4,
	 process_item/2,
	 in_subscription/6,
	 out_subscription/4,
	 register_user/2,
	 remove_user/2,
	 list_groups/1,
	 create_group/2,
	 create_group/3,
	 delete_group/2,
	 get_group_opts/2,
	 set_group_opts/3,
	 get_group_users/2,
	 get_group_explicit_users/2,
	 is_user_in_group/3,
	 add_user_to_group/3,
	 remove_user_from_group/3]).

-include_lib("exmpp/include/exmpp.hrl").

-include("ejabberd.hrl").
-include("mod_roster.hrl").
-include("web/ejabberd_http.hrl").
-include("web/ejabberd_web_admin.hrl").

-record(sr_group, {group_host, opts}).
-record(sr_user, {us, group_host}).

start(Host, _Opts) ->
    HostB = list_to_binary(Host),
    mnesia:create_table(sr_group,
			[{disc_copies, [node()]},
			 {attributes, record_info(fields, sr_group)}]),
    mnesia:create_table(sr_user,
			[{disc_copies, [node()]},
			 {type, bag},
			 {attributes, record_info(fields, sr_user)}]),
    mnesia:add_table_index(sr_user, group_host),
    ejabberd_hooks:add(webadmin_menu_host, HostB,
		       ?MODULE, webadmin_menu, 70),
    ejabberd_hooks:add(webadmin_page_host, HostB,
		       ?MODULE, webadmin_page, 50),
    ejabberd_hooks:add(roster_get, HostB,
		       ?MODULE, get_user_roster, 70),
    ejabberd_hooks:add(roster_in_subscription, HostB,
        	       ?MODULE, in_subscription, 30),
    ejabberd_hooks:add(roster_out_subscription, HostB,
        	       ?MODULE, out_subscription, 30),
    ejabberd_hooks:add(roster_get_subscription_lists, HostB,
		       ?MODULE, get_subscription_lists, 70),
    ejabberd_hooks:add(roster_get_jid_info, HostB,
        	       ?MODULE, get_jid_info, 70),
    ejabberd_hooks:add(roster_process_item, HostB,
		       ?MODULE, process_item, 50),
<<<<<<< HEAD
    ejabberd_hooks:add(register_user, Host,
		       ?MODULE, register_user, 50),
    ejabberd_hooks:add(remove_user, Host,
		       ?MODULE, remove_user, 50).
%%ejabberd_hooks:add(remove_user, Host,
=======
    ejabberd_hooks:add(register_user, HostB,
		       ?MODULE, register_user, 50),
    ejabberd_hooks:add(remove_user, HostB,
		       ?MODULE, remove_user, 50).
%%ejabberd_hooks:add(remove_user, HostB,
>>>>>>> cd09381e
%%    	       ?MODULE, remove_user, 50),

stop(Host) ->
    HostB = list_to_binary(Host),
    ejabberd_hooks:delete(webadmin_menu_host, HostB,
			  ?MODULE, webadmin_menu, 70),
    ejabberd_hooks:delete(webadmin_page_host, HostB,
			  ?MODULE, webadmin_page, 50),
    ejabberd_hooks:delete(roster_get, HostB,
			  ?MODULE, get_user_roster, 70),
    ejabberd_hooks:delete(roster_in_subscription, HostB,
        		  ?MODULE, in_subscription, 30),
    ejabberd_hooks:delete(roster_out_subscription, HostB,
        		  ?MODULE, out_subscription, 30),
    ejabberd_hooks:delete(roster_get_subscription_lists, HostB,
        		  ?MODULE, get_subscription_lists, 70),
    ejabberd_hooks:delete(roster_get_jid_info, HostB,
        		  ?MODULE, get_jid_info, 70),
    ejabberd_hooks:delete(roster_process_item, HostB,
			  ?MODULE, process_item, 50),
<<<<<<< HEAD
    ejabberd_hooks:delete(register_user, Host,
			  ?MODULE, register_user, 50),
    ejabberd_hooks:delete(remove_user, Host,
			  ?MODULE, remove_user, 50).
%%ejabberd_hooks:delete(remove_user, Host,
=======
    ejabberd_hooks:delete(register_user, HostB,
			  ?MODULE, register_user, 50),
    ejabberd_hooks:delete(remove_user, HostB,
			  ?MODULE, remove_user, 50).
%%ejabberd_hooks:delete(remove_user, HostB,
>>>>>>> cd09381e
%%    		  ?MODULE, remove_user, 50),


get_user_roster(Items, US) ->
    {U, S} = US,
    DisplayedGroups = get_user_displayed_groups(US),
    %% Get shared roster users in all groups and remove self: 
    SRUsers = 
	lists:foldl(
	  fun(Group, Acc1) ->
		  lists:foldl(
		    fun(User, Acc2) ->
			    if User == US -> Acc2;
			       true -> dict:append(User, 
						   get_group_name(S, Group),
						   Acc2)
			    end
		    end, Acc1, get_group_users(S, Group))
	  end, dict:new(), DisplayedGroups),

    %% If partially subscribed users are also in shared roster, show them as
    %% totally subscribed:
    {NewItems1, SRUsersRest} =
	lists:mapfoldl(
	  fun(Item, SRUsers1) ->
		  {_, _, {U1, S1, _}} = Item#roster.usj,
		  US1 = {U1, S1},
		  case dict:find(US1, SRUsers1) of
		      {ok, _GroupNames} ->
			  {Item#roster{subscription = both, ask = none},
			   dict:erase(US1, SRUsers1)};
		      error ->
			  {Item, SRUsers1}
		  end
	  end, SRUsers, Items),

    %% Export items in roster format:
    SRItems = [#roster{usj = {U, S, {U1, S1, undefined}},
		       us = US,
		       jid = {U1, S1, undefined},
		       name = "",
		       subscription = both,
		       ask = none,
		       groups = GroupNames} ||
		  {{U1, S1}, GroupNames} <- dict:to_list(SRUsersRest)],
    SRItems ++ NewItems1.

%% This function rewrites the roster entries when moving or renaming
%% them in the user contact list.
process_item(RosterItem, Host) ->
    USFrom = {UserFrom, ServerFrom} = RosterItem#roster.us,
    {UserTo, ServerTo, ResourceTo} = RosterItem#roster.jid,
    NameTo = RosterItem#roster.name,
    USTo = {UserTo, ServerTo},
    DisplayedGroups = get_user_displayed_groups(USFrom),
    CommonGroups = lists:filter(fun(Group) ->
					is_user_in_group(USTo, Group, Host)
				end, DisplayedGroups),
    case CommonGroups of
	[] -> RosterItem;
	%% Roster item cannot be removed: We simply reset the original groups:
	_ when RosterItem#roster.subscription == remove ->
	    GroupNames = lists:map(fun(Group) ->
					   get_group_name(Host, Group)
				   end, CommonGroups),
	    RosterItem#roster{subscription = both, ask = none,
			      groups=[GroupNames]};
	%% Both users have at least a common shared group,
	%% So each user can see the other
	_ ->
	    %% Check if the list of groups of the new roster item
	    %% include at least a new one
	    case lists:subtract(RosterItem#roster.groups, CommonGroups) of
                %% If it doesn't, then remove this user from any
                %% existing roster groups.
		[] ->
                    %% Remove pending subscription by setting it
                    %% unsubscribed.
                    Mod = get_roster_mod(ServerFrom),

                    %% Remove pending out subscription
                    Mod:out_subscription(UserTo, ServerTo,
<<<<<<< HEAD
                                         jlib:make_jid(UserFrom, ServerFrom, ""),
=======
                                         exmpp_jid:make(UserFrom, ServerFrom),
>>>>>>> cd09381e
                                         unsubscribe),

                    %% Remove pending in subscription
                    Mod:in_subscription(aaaa, UserFrom, ServerFrom,
<<<<<<< HEAD
                                        jlib:make_jid(UserTo, ServerTo, ""),
=======
                                        exmpp_jid:make(UserTo, ServerTo),
>>>>>>> cd09381e
                                        unsubscribe, ""),

                    %% But we're still subscribed, so respond as such.
		    RosterItem#roster{subscription = both, ask = none};
		%% If so, it means the user wants to add that contact
		%% to his personal roster
		PersonalGroups ->
		    %% Store roster items in From and To rosters
		    set_new_rosteritems(UserFrom, ServerFrom,
					UserTo, ServerTo, ResourceTo, NameTo,
					PersonalGroups)
	    end
    end.

build_roster_record(User1, Server1, User2, Server2, Name2, Groups) ->
<<<<<<< HEAD
    USR2 = {User2, Server2, ""},
=======
    USR2 = {User2, Server2, undefined},
>>>>>>> cd09381e
    #roster{usj = {User1, Server1, USR2},
	    us = {User1, Server1},
	    jid = USR2,
	    name = Name2,
	    subscription = both,
	    ask = none,
	    groups = Groups
	   }.

set_new_rosteritems(UserFrom, ServerFrom,
		    UserTo, ServerTo, ResourceTo, NameTo, GroupsFrom) ->
    Mod = get_roster_mod(ServerFrom),

    RIFrom = build_roster_record(UserFrom, ServerFrom,
				 UserTo, ServerTo, NameTo, GroupsFrom),
    set_item(UserFrom, ServerFrom, ResourceTo, RIFrom),
<<<<<<< HEAD
    JIDTo = jlib:make_jid(UserTo, ServerTo, ""),

    JIDFrom = jlib:make_jid(UserFrom, ServerFrom, ""),
    RITo = build_roster_record(UserTo, ServerTo,
			       UserFrom, ServerFrom, UserFrom,[]),
    set_item(UserTo, ServerTo, "", RITo),
=======
    JIDTo = exmpp_jid:make(UserTo, ServerTo),

    JIDFrom = exmpp_jid:make(UserFrom, ServerFrom),
    RITo = build_roster_record(UserTo, ServerTo,
			       UserFrom, ServerFrom, UserFrom,[]),
    set_item(UserTo, ServerTo, undefined, RITo),
>>>>>>> cd09381e

    %% From requests
    Mod:out_subscription(UserFrom, ServerFrom, JIDTo, subscribe),
    Mod:in_subscription(aaa, UserTo, ServerTo, JIDFrom, subscribe, ""),

    %% To accepts
    Mod:out_subscription(UserTo, ServerTo, JIDFrom, subscribed),
    Mod:in_subscription(aaa, UserFrom, ServerFrom, JIDTo, subscribed, ""),

    %% To requests
    Mod:out_subscription(UserTo, ServerTo, JIDFrom, subscribe),
    Mod:in_subscription(aaa, UserFrom, ServerFrom, JIDTo, subscribe, ""),

    %% From accepts
    Mod:out_subscription(UserFrom, ServerFrom, JIDTo, subscribed),
    Mod:in_subscription(aaa, UserTo, ServerTo, JIDFrom, subscribed, ""),

    RIFrom.

set_item(User, Server, Resource, Item) ->
<<<<<<< HEAD
    ResIQ = #iq{type = set, xmlns = ?NS_ROSTER,
		id = "push" ++ randoms:get_string(),
		sub_el = [{xmlelement, "query",
			   [{"xmlns", ?NS_ROSTER}],
			   [mod_roster:item_to_xml(Item)]}]},
    ejabberd_router:route(
      jlib:make_jid(User, Server, Resource),
      jlib:make_jid("", Server, ""),
      jlib:iq_to_xml(ResIQ)).


get_subscription_lists({F, T}, User, Server) ->
    LUser = jlib:nodeprep(User),
    LServer = jlib:nameprep(Server),
    US = {LUser, LServer},
    DisplayedGroups = get_user_displayed_groups(US),
    SRUsers =
	lists:usort(
	  lists:flatmap(
	    fun(Group) ->
		    get_group_users(LServer, Group)
	    end, DisplayedGroups)),
    SRJIDs = [{U1, S1, ""} || {U1, S1} <- SRUsers],
    {lists:usort(SRJIDs ++ F), lists:usort(SRJIDs ++ T)}.

get_jid_info({Subscription, Groups}, User, Server, JID) ->
    LUser = jlib:nodeprep(User),
    LServer = jlib:nameprep(Server),
    US = {LUser, LServer},
    {U1, S1, _} = jlib:jid_tolower(JID),
    US1 = {U1, S1},
    DisplayedGroups = get_user_displayed_groups(US),
    SRUsers = 
	lists:foldl(
	  fun(Group, Acc1) ->
		  lists:foldl(
		    fun(User1, Acc2) ->
			    dict:append(
			      User1, get_group_name(LServer, Group), Acc2)
		    end, Acc1, get_group_users(LServer, Group))
	  end, dict:new(), DisplayedGroups),
    case dict:find(US1, SRUsers) of
	{ok, GroupNames} ->
	    NewGroups = if
			    Groups == [] -> GroupNames;
			    true -> Groups
			end,
	    {both, NewGroups};
	error ->
	    {Subscription, Groups}
=======
    Request = #xmlel{ns = ?NS_ROSTER, name = 'query',
      children = [mod_roster:item_to_xml(Item)]},
    ResIQ = exmpp_iq:set(?NS_JABBER_CLIENT, Request,
      "push" ++ randoms:get_string()),
    ejabberd_router:route(
      exmpp_jid:make(User, Server, Resource),
      exmpp_jid:make(Server),
      ResIQ).


get_subscription_lists({F, T}, User, Server)
        when is_binary(User), is_binary(Server) ->
    try
	LUser = binary_to_list(User),
	LServer = binary_to_list(Server),
	US = {LUser, LServer},
	DisplayedGroups = get_user_displayed_groups(US),
	SRUsers =
	    lists:usort(
	      lists:flatmap(
		fun(Group) ->
			get_group_users(LServer, Group)
		end, DisplayedGroups)),
	SRJIDs = [{U1, S1, undefined} || {U1, S1} <- SRUsers],
	{lists:usort(SRJIDs ++ F), lists:usort(SRJIDs ++ T)}
    catch
	_ ->
	    {[], []}
    end.

get_jid_info({Subscription, Groups}, User, Server, JID)
        when is_binary(User), is_binary(Server) ->
    try
	LUser = binary_to_list(User),
	LServer = binary_to_list(Server),
	US = {LUser, LServer},
	{U1, S1, _} = jlib:short_prepd_jid(JID),
	US1 = {U1, S1},
	DisplayedGroups = get_user_displayed_groups(US),
	SRUsers = 
	    lists:foldl(
	      fun(Group, Acc1) ->
		      lists:foldl(
			fun(User1, Acc2) ->
				dict:append(
				  User1, get_group_name(LServer, Group), Acc2)
			end, Acc1, get_group_users(LServer, Group))
	      end, dict:new(), DisplayedGroups),
	case dict:find(US1, SRUsers) of
	    {ok, GroupNames} ->
		NewGroups = if
				Groups == [] -> GroupNames;
				true -> Groups
			    end,
		{both, NewGroups};
	    error ->
		{Subscription, Groups}
	end
    catch
	_ ->
	    {[], []}
>>>>>>> cd09381e
    end.

in_subscription(Acc, User, Server, JID, Type, _Reason) ->
    process_subscription(in, User, Server, JID, Type, Acc).

out_subscription(UserFrom, ServerFrom, JIDTo, unsubscribed) ->
    Mod = get_roster_mod(ServerFrom),

    %% Remove pending out subscription
<<<<<<< HEAD
    #jid{luser = UserTo, lserver = ServerTo} = JIDTo,
    JIDFrom = jlib:make_jid(UserFrom, UserTo, ""),
=======
    {UserTo, ServerTo, _} = jlib:short_prepd_bare_jid(JIDTo),
    JIDFrom = exmpp_jid:make(UserFrom, UserTo),
>>>>>>> cd09381e
    Mod:out_subscription(UserTo, ServerTo, JIDFrom, unsubscribe),

    %% Remove pending in subscription
    Mod:in_subscription(aaaa, UserFrom, ServerFrom, JIDTo, unsubscribe, ""),

    process_subscription(out, UserFrom, ServerFrom, JIDTo, unsubscribed, false);
out_subscription(User, Server, JID, Type) ->
    process_subscription(out, User, Server, JID, Type, false).

process_subscription(Direction, User, Server, JID, _Type, Acc) ->
    try
	LUser = exmpp_stringprep:nodeprep(User),
	LServer = exmpp_stringprep:nameprep(Server),
	US = {LUser, LServer},
	{U1, S1, _} = jlib:short_prepd_bare_jid(JID),
	US1 = {U1, S1},
	DisplayedGroups = get_user_displayed_groups(US),
	SRUsers =
	    lists:usort(
	      lists:flatmap(
		fun(Group) ->
			get_group_users(LServer, Group)
		end, DisplayedGroups)),
	case lists:member(US1, SRUsers) of
	    true ->
		case Direction of
		    in ->
			{stop, false};
		    out ->
			stop
		end;
	    false ->
		Acc
	end
    catch
	_ ->
	    Acc
    end.

list_groups(Host) ->
    mnesia:dirty_select(
      sr_group,
      [{#sr_group{group_host = {'$1', '$2'},
		  _ = '_'},
	[{'==', '$2', Host}],
	['$1']}]).

groups_with_opts(Host) ->
    Gs = mnesia:dirty_select(
	   sr_group,
	   [{#sr_group{group_host={'$1', Host}, opts='$2', _='_'},
	     [],
	     [['$1','$2']] }]),
    lists:map(fun([G,O]) -> {G, O} end, Gs).

create_group(Host, Group) ->
    create_group(Host, Group, []).

create_group(Host, Group, Opts) ->
    R = #sr_group{group_host = {Group, Host}, opts = Opts},
    F = fun() ->
		mnesia:write(R)
	end,
    mnesia:transaction(F).

delete_group(Host, Group) ->
    GroupHost = {Group, Host},
    F = fun() ->
		%% Delete the group ...
		mnesia:delete({sr_group, GroupHost}),
		%% ... and its users
		Users = mnesia:index_read(sr_user, GroupHost, #sr_user.group_host),
		lists:foreach(fun(UserEntry) ->
				      mnesia:delete_object(UserEntry)
			      end, Users)
	end,
    mnesia:transaction(F).

get_group_opts(Host, Group) ->
    case catch mnesia:dirty_read(sr_group, {Group, Host}) of
	[#sr_group{opts = Opts}] ->
	    Opts;
	_ ->
	    error
    end.

set_group_opts(Host, Group, Opts) ->
    R = #sr_group{group_host = {Group, Host}, opts = Opts},
    F = fun() ->
		mnesia:write(R)
	end,
    mnesia:transaction(F).

get_user_groups(US) ->
    Host = element(2, US),
    case catch mnesia:dirty_read(sr_user, US) of
	Rs when is_list(Rs) ->
	    [Group || #sr_user{group_host = {Group, H}} <- Rs, H == Host];
	_ ->
	    []
    end ++ get_special_users_groups(Host).

is_group_enabled(Host, Group) ->
    case catch mnesia:dirty_read(sr_group, {Group, Host}) of
	[#sr_group{opts = Opts}] ->
	    not lists:member(disabled, Opts);
	_ ->
	    false
    end.

get_group_opt(Host, Group, Opt, Default) ->
    case catch mnesia:dirty_read(sr_group, {Group, Host}) of
	[#sr_group{opts = Opts}] ->
	    case lists:keysearch(Opt, 1, Opts) of
		{value, {_, Val}} ->
		    Val;
		false ->
		    Default
	    end;
	_ ->
	    false
    end.

get_group_users(Host, Group) ->
    case get_group_opt(Host, Group, all_users, false) of
	true ->
	    ejabberd_auth:get_vh_registered_users(Host);
	false ->
	    []
    end ++ get_group_explicit_users(Host, Group).

get_group_users(_User, Host, Group, GroupOpts) ->
    case proplists:get_value(all_users, GroupOpts, false) of
	true ->
	    ejabberd_auth:get_vh_registered_users(Host);
	false ->
	    []
    end ++ get_group_explicit_users(Host, Group).

%% @spec (Host::string(), Group::string()) -> [{User::string(), Server::string()}]
get_group_explicit_users(Host, Group) ->
    Read = (catch mnesia:dirty_index_read(
		    sr_user,
		    {Group, Host},
		    #sr_user.group_host)),
    case Read of
	Rs when is_list(Rs) ->
	    [R#sr_user.us || R <- Rs];
	_ ->
	    []
    end.

get_group_name(Host, Group) ->
    get_group_opt(Host, Group, name, Group).

%% Get list of names of groups that have @all@ in the memberlist
get_special_users_groups(Host) ->
    lists:filter(
      fun(Group) ->
	      get_group_opt(Host, Group, all_users, false)
      end,
      list_groups(Host)).

%% Given two lists of groupnames and their options,
%% return the list of displayed groups to the second list
displayed_groups(GroupsOpts, SelectedGroupsOpts) ->
    DisplayedGroups =
	lists:usort(
	  lists:flatmap(
	    fun({_Group, Opts}) ->
		    [G || G <- proplists:get_value(displayed_groups, Opts, []),
			  not lists:member(disabled, Opts)]
	    end, SelectedGroupsOpts)),
    [G || G <- DisplayedGroups,
	  not lists:member(disabled, proplists:get_value(G, GroupsOpts, []))].

%% Given a list of group names with options,
%% for those that have @all@ in memberlist,
%% get the list of groups displayed
get_special_displayed_groups(GroupsOpts) ->
    Groups = lists:filter(
	       fun({_Group, Opts}) ->
		       proplists:get_value(all_users, Opts, false)
	       end, GroupsOpts),
    displayed_groups(GroupsOpts, Groups).

%% Given a username and server, and a list of group names with options,
%% for the list of groups of that server that user is member
%% get the list of groups displayed
get_user_displayed_groups(LUser, LServer, GroupsOpts) ->
    Groups = case catch mnesia:dirty_read(sr_user, {LUser, LServer}) of
		 Rs when is_list(Rs) ->
		     [{Group, proplists:get_value(Group, GroupsOpts, [])} ||
			 #sr_user{group_host = {Group, H}} <- Rs, H == LServer];
		 _ ->
		     []
	     end,
    displayed_groups(GroupsOpts, Groups).

%% @doc Get the list of groups that are displayed to this user
get_user_displayed_groups(US) ->
    Host = element(2, US),
    DisplayedGroups1 =
	lists:usort(
	  lists:flatmap(
	    fun(Group) ->
		    case is_group_enabled(Host, Group) of
			true ->
			    get_group_opt(Host, Group, displayed_groups, []);
			false ->
			    []
		    end
	    end, get_user_groups(US))),
    [Group || Group <- DisplayedGroups1, is_group_enabled(Host, Group)].

is_user_in_group({_U, S} = US, Group, Host) ->
    case catch mnesia:dirty_match_object(
		 #sr_user{us=US, group_host={Group, Host}}) of
        [] -> lists:member(US, get_group_users(S, Group));
	_  -> true
    end.


%% @spec (Host::string(), {User::string(), Server::string()}, Group::string()) -> {atomic, ok}
add_user_to_group(Host, US, Group) ->
    {LUser, LServer} = US,
<<<<<<< HEAD
    case regexp:match(LUser, "^@.+@$") of
	{match,_,_} ->
=======
    case re:run(LUser, "^@.+@$", [{capture, none}]) of
	match ->
>>>>>>> cd09381e
	    GroupOpts = mod_shared_roster:get_group_opts(Host, Group),
	    AllUsersOpt =
		case LUser == "@all@" of
		    true -> [{all_users, true}];
		    false -> []
		end,
            mod_shared_roster:set_group_opts(
	      Host, Group,
	      GroupOpts ++ AllUsersOpt);
	nomatch ->
	    %% Push this new user to members of groups where this group is displayed
	    push_user_to_displayed(LUser, LServer, Group, both),
	    %% Push members of groups that are displayed to this group
	    push_displayed_to_user(LUser, LServer, Group, Host, both),
	    R = #sr_user{us = US, group_host = {Group, Host}},
	    F = fun() ->
			mnesia:write(R)
	        end,
	    mnesia:transaction(F)
    end.

push_displayed_to_user(LUser, LServer, Group, Host, Subscription) ->
    GroupsOpts = groups_with_opts(LServer),
    GroupOpts = proplists:get_value(Group, GroupsOpts, []),
    DisplayedGroups = proplists:get_value(displayed_groups, GroupOpts, []),
    [push_members_to_user(LUser, LServer, DGroup, Host, Subscription) || DGroup <- DisplayedGroups].

remove_user_from_group(Host, US, Group) ->
    GroupHost = {Group, Host},
    {LUser, LServer} = US,
<<<<<<< HEAD
    case regexp:match(LUser, "^@.+@$") of
	{match,_,_} ->
=======
    case re:run(LUser, "^@.+@$", [{capture, none}]) of
	match ->
>>>>>>> cd09381e
	    GroupOpts = mod_shared_roster:get_group_opts(Host, Group),
	    NewGroupOpts =
		case LUser of
		    "@all@" ->
			lists:filter(fun(X) -> X/={all_users,true} end, GroupOpts)
		end,
	    mod_shared_roster:set_group_opts(Host, Group, NewGroupOpts);
	nomatch ->
	    R = #sr_user{us = US, group_host = GroupHost},
	    F = fun() ->
			mnesia:delete_object(R)
		end,
	    Result = mnesia:transaction(F),
	    %% Push removal of the old user to members of groups where the group that this user was members was displayed
	    push_user_to_displayed(LUser, LServer, Group, remove),
	    %% Push removal of members of groups that where displayed to the group which this user has left
	    push_displayed_to_user(LUser, LServer, Group, Host, remove),
	    Result
    end.
<<<<<<< HEAD


push_members_to_user(LUser, LServer, Group, Host, Subscription) ->
    GroupsOpts = groups_with_opts(LServer),
    GroupOpts = proplists:get_value(Group, GroupsOpts, []),
    GroupName = proplists:get_value(name, GroupOpts, Group),
    Members = get_group_users(Host, Group),
    lists:foreach(
      fun({U, S}) ->
	      push_roster_item(LUser, LServer, U, S, GroupName, Subscription)
      end, Members).

register_user(User, Server) ->
    %% Get list of groups where this user is member
    Groups = get_user_groups({User, Server}),
    %% Push this user to members of groups where is displayed a group which this user is member
    [push_user_to_displayed(User, Server, Group, both) || Group <- Groups].

remove_user(User, Server) ->
    push_user_to_members(User, Server, remove).

push_user_to_members(User, Server, Subscription) ->
    LUser = jlib:nodeprep(User),
    LServer = jlib:nameprep(Server),
=======


push_members_to_user(LUser, LServer, Group, Host, Subscription) ->
>>>>>>> cd09381e
    GroupsOpts = groups_with_opts(LServer),
    GroupOpts = proplists:get_value(Group, GroupsOpts, []),
    GroupName = proplists:get_value(name, GroupOpts, Group),
    Members = get_group_users(Host, Group),
    lists:foreach(
<<<<<<< HEAD
      fun(Group) ->
	      GroupOpts = proplists:get_value(Group, GroupsOpts, []),
	      GroupName = proplists:get_value(name, GroupOpts, Group),
	      lists:foreach(
		fun({U, S}) ->
			push_roster_item(U, S, LUser, LServer, GroupName, Subscription)
		end, get_group_users(LUser, LServer, Group, GroupOpts))
      end, lists:usort(SpecialGroups++UserGroups)).
=======
      fun({U, S}) ->
	      push_roster_item(LUser, LServer, U, S, GroupName, Subscription)
      end, Members).

register_user(User, Server) ->
    %% Get list of groups where this user is member
    Groups = get_user_groups({User, Server}),
    %% Push this user to members of groups where is displayed a group which this user is member
    [push_user_to_displayed(User, Server, Group, both) || Group <- Groups].

remove_user(User, Server) ->
    push_user_to_members(User, Server, remove).

push_user_to_members(User, Server, Subscription) ->
    try
	LUser = exmpp_stringprep:nodeprep(User),
	LServer = exmpp_stringprep:nameprep(Server),
	GroupsOpts = groups_with_opts(LServer),
	SpecialGroups = get_special_displayed_groups(GroupsOpts),
	UserGroups = get_user_displayed_groups(LUser, LServer, GroupsOpts),
	lists:foreach(
	  fun(Group) ->
		  GroupOpts = proplists:get_value(Group, GroupsOpts, []),
		  GroupName = proplists:get_value(name, GroupOpts, Group),
		  lists:foreach(
		    fun({U, S}) ->
                            push_roster_item(U, S, LUser, LServer, GroupName, Subscription)
		    end, get_group_users(LUser, LServer, Group, GroupOpts))
	  end, lists:usort(SpecialGroups++UserGroups))
    catch
	_ ->
	    ok
    end.

push_user_to_displayed(LUser, LServer, Group, Subscription) ->
    GroupsOpts = groups_with_opts(LServer),
    GroupOpts = proplists:get_value(Group, GroupsOpts, []),
    GroupName = proplists:get_value(name, GroupOpts, Group),
    DisplayedToGroupsOpts = displayed_to_groups(Group, LServer),
    [push_user_to_group(LUser, LServer, GroupD, GroupName, Subscription) || {GroupD, _Opts} <- DisplayedToGroupsOpts].

push_user_to_group(LUser, LServer, Group, GroupName, Subscription) ->
    lists:foreach(
      fun({U, S}) ->
	      push_roster_item(U, S, LUser, LServer, GroupName, Subscription)
      end, get_group_users(LServer, Group)).

%% Get list of groups to which this group is displayed
displayed_to_groups(GroupName, LServer) ->
    GroupsOpts = groups_with_opts(LServer),
    lists:filter(
      fun({_Group, Opts}) ->
	      lists:member(GroupName, proplists:get_value(displayed_groups, Opts, []))
      end, GroupsOpts).
>>>>>>> cd09381e

push_user_to_displayed(LUser, LServer, Group, Subscription) ->
    GroupsOpts = groups_with_opts(LServer),
    GroupOpts = proplists:get_value(Group, GroupsOpts, []),
    GroupName = proplists:get_value(name, GroupOpts, Group),
    DisplayedToGroupsOpts = displayed_to_groups(Group, LServer),
    [push_user_to_group(LUser, LServer, GroupD, GroupName, Subscription) || {GroupD, _Opts} <- DisplayedToGroupsOpts].

push_user_to_group(LUser, LServer, Group, GroupName, Subscription) ->
    lists:foreach(
      fun({U, S}) ->
	      push_roster_item(U, S, LUser, LServer, GroupName, Subscription)
      end, get_group_users(LServer, Group)).

%% Get list of groups to which this group is displayed
displayed_to_groups(GroupName, LServer) ->
    GroupsOpts = groups_with_opts(LServer),
    lists:filter(
      fun({_Group, Opts}) ->
	      lists:member(GroupName, proplists:get_value(displayed_groups, Opts, []))
      end, GroupsOpts).

push_item(_User, _Server, _From, none) ->
    ok;
push_item(User, Server, From, Item) ->
    %% It was
    %%  ejabberd_sm:route(jlib:make_jid("", "", ""),
    %%                    jlib:make_jid(User, Server, "")
    %% why?
    ejabberd_sm:route(From, exmpp_jid:make(User, Server),
		      #xmlel{name = 'broadcast', children =
                       [{item,
                         Item#roster.jid,
			 Item#roster.subscription}]}),
<<<<<<< HEAD
    Stanza = jlib:iq_to_xml(
	       #iq{type = set, xmlns = ?NS_ROSTER,
		   id = "push" ++ randoms:get_string(),
		   sub_el = [{xmlelement, "query",
			      [{"xmlns", ?NS_ROSTER}],
			      [item_to_xml(Item)]}]}),
=======
    Request = #xmlel{ns = ?NS_ROSTER, name = 'query',
      children = [item_to_xml(Item)]},
    Stanza = exmpp_iq:set(?NS_JABBER_CLIENT, Request,
      "push" ++ randoms:get_string()),
>>>>>>> cd09381e
    lists:foreach(
      fun(Resource) ->
	      JID = exmpp_jid:make(User, Server, Resource),
	      ejabberd_router:route(JID, JID, Stanza)
      end, ejabberd_sm:get_user_resources(list_to_binary(User), list_to_binary(Server))).

push_roster_item(User, Server, ContactU, ContactS, GroupName, Subscription) ->
    Item = #roster{usj = {User, Server, {ContactU, ContactS, ""}},
		   us = {User, Server},
		   jid = {ContactU, ContactS, ""},
		   name = "",
		   subscription = Subscription,
		   ask = none,
		   groups = [GroupName]},
    push_item(User, Server, exmpp_jid:make(Server), Item).

push_roster_item(User, Server, ContactU, ContactS, GroupName, Subscription) ->
    Item = #roster{usj = {User, Server, {ContactU, ContactS, ""}},
		   us = {User, Server},
		   jid = {ContactU, ContactS, ""},
		   name = "",
		   subscription = Subscription,
		   ask = none,
		   groups = [GroupName]},
    push_item(User, Server, jlib:make_jid("", Server, ""), Item).

item_to_xml(Item) ->
    {U, S, R} = Item#roster.jid,
    Attrs1 = exmpp_xml:set_attribute_in_list([],
      'jid', exmpp_jid:to_list(U, S, R)),
    Attrs2 = case Item#roster.name of
		 "" ->
		     Attrs1;
		 Name ->
		     exmpp_xml:set_attribute_in_list(Attrs1, 'name', Name)
	     end,
    Attrs3 = exmpp_xml:set_attribute_in_list(Attrs2,
      'subscription', Item#roster.subscription),
    Attrs4 = case ask_to_pending(Item#roster.ask) of
		 out ->
		     exmpp_xml:set_attribute_in_list(Attrs3,
		       'ask', "subscribe");
		 both ->
		     exmpp_xml:set_attribute_in_list(Attrs3,
		       'ask', "subscribe");
		 _ ->
		     Attrs3
	     end,
    SubEls1 = lists:map(fun(G) ->
				exmpp_xml:set_cdata(
				  #xmlel{ns = ?NS_ROSTER, name = 'group'}, G)
			end, Item#roster.groups),
    SubEls = SubEls1 ++ Item#roster.xs,
    #xmlel{ns = ?NS_ROSTER, name = 'item', attrs = Attrs4, children = SubEls}.

ask_to_pending(subscribe) -> out;
ask_to_pending(unsubscribe) -> none;
ask_to_pending(Ask) -> Ask.


%%---------------------
%% Web Admin
%%---------------------

webadmin_menu(Acc, _Host, Lang) ->
    [{"shared-roster", ?T("Shared Roster Groups")} | Acc].

webadmin_page(_, Host,
	      #request{us = _US,
		       path = ["shared-roster"],
		       q = Query,
		       lang = Lang} = _Request) ->
    Res = list_shared_roster_groups(Host, Query, Lang),
    {stop, Res};

webadmin_page(_, Host,
	      #request{us = _US,
		       path = ["shared-roster", Group],
		       q = Query,
		       lang = Lang} = _Request) ->
    Res = shared_roster_group(Host, Group, Query, Lang),
    {stop, Res};

webadmin_page(Acc, _, _) -> Acc.

list_shared_roster_groups(Host, Query, Lang) ->
    Res = list_sr_groups_parse_query(Host, Query),
    SRGroups = mod_shared_roster:list_groups(Host),
    FGroups =
	?XAE("table", [],
	     [?XE("tbody",
		  lists:map(
		    fun(Group) ->
			    ?XE("tr",
				[?XE("td", [?INPUT("checkbox", "selected",
						   Group)]),
				 ?XE("td", [?AC(Group ++ "/", Group)])
				]
			       )
		    end, lists:sort(SRGroups)) ++
		  [?XE("tr",
		       [?X("td"),
			?XE("td", [?INPUT("text", "namenew", "")]),
			?XE("td", [?INPUTT("submit", "addnew", "Add New")])
		       ]
		      )]
		 )]),
    ?H1GL(?T("Shared Roster Groups"), "modsharedroster", "mod_shared_roster") ++
	case Res of
	    ok -> [?XREST("Submitted")];
	    error -> [?XREST("Bad format")];
	    nothing -> []
	end ++
	[?XAE("form", [?XMLATTR('action', <<"">>), ?XMLATTR('method', <<"post">>)],
	      [FGroups,
	       ?BR,
	       ?INPUTT("submit", "delete", "Delete Selected")
	      ])
	].

list_sr_groups_parse_query(Host, Query) ->
    case lists:keysearch("addnew", 1, Query) of
	{value, _} ->
	    list_sr_groups_parse_addnew(Host, Query);
	_ ->
	    case lists:keysearch("delete", 1, Query) of
		{value, _} ->
		    list_sr_groups_parse_delete(Host, Query);
		_ ->
		    nothing
	    end
    end.

list_sr_groups_parse_addnew(Host, Query) ->
    case lists:keysearch("namenew", 1, Query) of
	{value, {_, Group}} when Group /= "" ->
	    mod_shared_roster:create_group(Host, Group),
	    ok;
	_ ->
	    error
    end.

list_sr_groups_parse_delete(Host, Query) ->
    SRGroups = mod_shared_roster:list_groups(Host),
    lists:foreach(
      fun(Group) ->
	      case lists:member({"selected", Group}, Query) of
		  true ->
		      mod_shared_roster:delete_group(Host, Group);
		  _ ->
		      ok
	      end
      end, SRGroups),
    ok.


shared_roster_group(Host, Group, Query, Lang) ->
    Res = shared_roster_group_parse_query(Host, Group, Query),
    GroupOpts = mod_shared_roster:get_group_opts(Host, Group),
    Name = get_opt(GroupOpts, name, ""),
    Description = get_opt(GroupOpts, description, ""),
    AllUsers = get_opt(GroupOpts, all_users, false),
    %%Disabled = false,
    DisplayedGroups = get_opt(GroupOpts, displayed_groups, []),
    Members = mod_shared_roster:get_group_explicit_users(Host, Group),
    FMembers =
	if
	    AllUsers ->
		"@all@\n";
	    true ->
		[]
	end ++ [[us_to_list(Member), $\n] || Member <- Members],
    FDisplayedGroups = [[DG, $\n] || DG <- DisplayedGroups],
<<<<<<< HEAD
    DescNL = length(element(2, regexp:split(Description, "\n"))),
    FGroup =
	?XAE("table", [{"class", "withtextareas"}],
=======
    DescNL = length(re:split(Description, "\n", [{return, list}])),
    FGroup =
	?XAE("table", [?XMLATTR('class', <<"withtextareas">>)],
>>>>>>> cd09381e
	     [?XE("tbody",
		  [?XE("tr",
		       [?XCT("td", "Name:"),
			?XE("td", [?INPUT("text", "name", Name)])
		       ]
		      ),
		   ?XE("tr",
		       [?XCT("td", "Description:"),
			?XE("td", [
				   ?TEXTAREA("description", integer_to_list(lists:max([3, DescNL])), "20", Description)
				  ]
			   )
		       ]
		      ),
		   ?XE("tr",
		       [?XCT("td", "Members:"),
			?XE("td", [
				   ?TEXTAREA("members", integer_to_list(lists:max([3, length(FMembers)])), "20", FMembers)
				  ]
			   )
		       ]
		      ),
		   ?XE("tr",
		       [?XCT("td", "Displayed Groups:"),
			?XE("td", [
				   ?TEXTAREA("dispgroups", integer_to_list(lists:max([3, length(FDisplayedGroups)])), "20", FDisplayedGroups)
				  ]
			   )
		       ]
		      )]
		 )]),
    ?H1GL(?T("Shared Roster Groups"), "modsharedroster", "mod_shared_roster") ++
	[?XC("h2", ?T("Group ") ++ Group)] ++
	case Res of
	    ok -> [?XREST("Submitted")];
	    error -> [?XREST("Bad format")];
	    nothing -> []
	end ++
	[?XAE("form", [?XMLATTR('action', <<"">>), ?XMLATTR('method', <<"post">>)],
	      [FGroup,
	       ?BR,
	       ?INPUTT("submit", "submit", "Submit")
	      ])
	].

shared_roster_group_parse_query(Host, Group, Query) ->
    case lists:keysearch("submit", 1, Query) of
	{value, _} ->
	    {value, {_, Name}} = lists:keysearch("name", 1, Query),
	    {value, {_, Description}} = lists:keysearch("description", 1, Query),
	    {value, {_, SMembers}} = lists:keysearch("members", 1, Query),
	    {value, {_, SDispGroups}} = lists:keysearch("dispgroups", 1, Query),
	    NameOpt =
		if
		    Name == "" -> [];
		    true -> [{name, Name}]
		end,
	    DescriptionOpt =
		if
		    Description == "" -> [];
		    true -> [{description, Description}]
		end,
	    DispGroups = string:tokens(SDispGroups, "\r\n"),
	    DispGroupsOpt =
		if
		    DispGroups == [] -> [];
		    true -> [{displayed_groups, DispGroups}]
		end,

	    OldMembers = mod_shared_roster:get_group_explicit_users(
			   Host, Group),
	    SJIDs = string:tokens(SMembers, ", \r\n"),
	    NewMembers =
		lists:foldl(
		  fun(_SJID, error) -> error;
		     (SJID, USs) ->
			  case SJID of
			      "@all@" ->
				  USs;
			      _ ->
				  try
				      JID = exmpp_jid:parse(SJID),
				      [{exmpp_jid:prep_node_as_list(JID), exmpp_jid:prep_domain_as_list(JID)} | USs]
				  catch
				      _ ->
					  error
				  end
			  end
		  end, [], SJIDs),
	    AllUsersOpt =
		case lists:member("@all@", SJIDs) of
		    true -> [{all_users, true}];
		    false -> []
		end,

	    mod_shared_roster:set_group_opts(
	      Host, Group,
	      NameOpt ++ DispGroupsOpt ++ DescriptionOpt ++ AllUsersOpt),

	    if
		NewMembers == error -> error;
		true ->
		    AddedMembers = NewMembers -- OldMembers,
		    RemovedMembers = OldMembers -- NewMembers,
		    lists:foreach(
		      fun(US) ->
			      mod_shared_roster:remove_user_from_group(
				Host, US, Group)
		      end, RemovedMembers),
		    lists:foreach(
		      fun(US) ->
			      mod_shared_roster:add_user_to_group(
				Host, US, Group)
		      end, AddedMembers),
		    ok
	    end;
	_ ->
	    nothing
    end.

%% Get the roster module for Server.
get_roster_mod(Server) ->
    case lists:member(mod_roster_odbc,
                      gen_mod:loaded_modules(Server)) of
        true -> mod_roster_odbc;
        false -> mod_roster
    end.

get_opt(Opts, Opt, Default) ->
    case lists:keysearch(Opt, 1, Opts) of
	{value, {_, Val}} ->
	    Val;
	false ->
	    Default
    end.

us_to_list({User, Server}) ->
    exmpp_jid:bare_to_list(User, Server).<|MERGE_RESOLUTION|>--- conflicted
+++ resolved
@@ -87,19 +87,11 @@
         	       ?MODULE, get_jid_info, 70),
     ejabberd_hooks:add(roster_process_item, HostB,
 		       ?MODULE, process_item, 50),
-<<<<<<< HEAD
-    ejabberd_hooks:add(register_user, Host,
-		       ?MODULE, register_user, 50),
-    ejabberd_hooks:add(remove_user, Host,
-		       ?MODULE, remove_user, 50).
-%%ejabberd_hooks:add(remove_user, Host,
-=======
     ejabberd_hooks:add(register_user, HostB,
 		       ?MODULE, register_user, 50),
     ejabberd_hooks:add(remove_user, HostB,
 		       ?MODULE, remove_user, 50).
 %%ejabberd_hooks:add(remove_user, HostB,
->>>>>>> cd09381e
 %%    	       ?MODULE, remove_user, 50),
 
 stop(Host) ->
@@ -120,19 +112,11 @@
         		  ?MODULE, get_jid_info, 70),
     ejabberd_hooks:delete(roster_process_item, HostB,
 			  ?MODULE, process_item, 50),
-<<<<<<< HEAD
-    ejabberd_hooks:delete(register_user, Host,
-			  ?MODULE, register_user, 50),
-    ejabberd_hooks:delete(remove_user, Host,
-			  ?MODULE, remove_user, 50).
-%%ejabberd_hooks:delete(remove_user, Host,
-=======
     ejabberd_hooks:delete(register_user, HostB,
 			  ?MODULE, register_user, 50),
     ejabberd_hooks:delete(remove_user, HostB,
 			  ?MODULE, remove_user, 50).
 %%ejabberd_hooks:delete(remove_user, HostB,
->>>>>>> cd09381e
 %%    		  ?MODULE, remove_user, 50),
 
 
@@ -215,20 +199,12 @@
 
                     %% Remove pending out subscription
                     Mod:out_subscription(UserTo, ServerTo,
-<<<<<<< HEAD
-                                         jlib:make_jid(UserFrom, ServerFrom, ""),
-=======
                                          exmpp_jid:make(UserFrom, ServerFrom),
->>>>>>> cd09381e
                                          unsubscribe),
 
                     %% Remove pending in subscription
                     Mod:in_subscription(aaaa, UserFrom, ServerFrom,
-<<<<<<< HEAD
-                                        jlib:make_jid(UserTo, ServerTo, ""),
-=======
                                         exmpp_jid:make(UserTo, ServerTo),
->>>>>>> cd09381e
                                         unsubscribe, ""),
 
                     %% But we're still subscribed, so respond as such.
@@ -244,11 +220,7 @@
     end.
 
 build_roster_record(User1, Server1, User2, Server2, Name2, Groups) ->
-<<<<<<< HEAD
-    USR2 = {User2, Server2, ""},
-=======
     USR2 = {User2, Server2, undefined},
->>>>>>> cd09381e
     #roster{usj = {User1, Server1, USR2},
 	    us = {User1, Server1},
 	    jid = USR2,
@@ -265,21 +237,12 @@
     RIFrom = build_roster_record(UserFrom, ServerFrom,
 				 UserTo, ServerTo, NameTo, GroupsFrom),
     set_item(UserFrom, ServerFrom, ResourceTo, RIFrom),
-<<<<<<< HEAD
-    JIDTo = jlib:make_jid(UserTo, ServerTo, ""),
-
-    JIDFrom = jlib:make_jid(UserFrom, ServerFrom, ""),
-    RITo = build_roster_record(UserTo, ServerTo,
-			       UserFrom, ServerFrom, UserFrom,[]),
-    set_item(UserTo, ServerTo, "", RITo),
-=======
     JIDTo = exmpp_jid:make(UserTo, ServerTo),
 
     JIDFrom = exmpp_jid:make(UserFrom, ServerFrom),
     RITo = build_roster_record(UserTo, ServerTo,
 			       UserFrom, ServerFrom, UserFrom,[]),
     set_item(UserTo, ServerTo, undefined, RITo),
->>>>>>> cd09381e
 
     %% From requests
     Mod:out_subscription(UserFrom, ServerFrom, JIDTo, subscribe),
@@ -300,58 +263,6 @@
     RIFrom.
 
 set_item(User, Server, Resource, Item) ->
-<<<<<<< HEAD
-    ResIQ = #iq{type = set, xmlns = ?NS_ROSTER,
-		id = "push" ++ randoms:get_string(),
-		sub_el = [{xmlelement, "query",
-			   [{"xmlns", ?NS_ROSTER}],
-			   [mod_roster:item_to_xml(Item)]}]},
-    ejabberd_router:route(
-      jlib:make_jid(User, Server, Resource),
-      jlib:make_jid("", Server, ""),
-      jlib:iq_to_xml(ResIQ)).
-
-
-get_subscription_lists({F, T}, User, Server) ->
-    LUser = jlib:nodeprep(User),
-    LServer = jlib:nameprep(Server),
-    US = {LUser, LServer},
-    DisplayedGroups = get_user_displayed_groups(US),
-    SRUsers =
-	lists:usort(
-	  lists:flatmap(
-	    fun(Group) ->
-		    get_group_users(LServer, Group)
-	    end, DisplayedGroups)),
-    SRJIDs = [{U1, S1, ""} || {U1, S1} <- SRUsers],
-    {lists:usort(SRJIDs ++ F), lists:usort(SRJIDs ++ T)}.
-
-get_jid_info({Subscription, Groups}, User, Server, JID) ->
-    LUser = jlib:nodeprep(User),
-    LServer = jlib:nameprep(Server),
-    US = {LUser, LServer},
-    {U1, S1, _} = jlib:jid_tolower(JID),
-    US1 = {U1, S1},
-    DisplayedGroups = get_user_displayed_groups(US),
-    SRUsers = 
-	lists:foldl(
-	  fun(Group, Acc1) ->
-		  lists:foldl(
-		    fun(User1, Acc2) ->
-			    dict:append(
-			      User1, get_group_name(LServer, Group), Acc2)
-		    end, Acc1, get_group_users(LServer, Group))
-	  end, dict:new(), DisplayedGroups),
-    case dict:find(US1, SRUsers) of
-	{ok, GroupNames} ->
-	    NewGroups = if
-			    Groups == [] -> GroupNames;
-			    true -> Groups
-			end,
-	    {both, NewGroups};
-	error ->
-	    {Subscription, Groups}
-=======
     Request = #xmlel{ns = ?NS_ROSTER, name = 'query',
       children = [mod_roster:item_to_xml(Item)]},
     ResIQ = exmpp_iq:set(?NS_JABBER_CLIENT, Request,
@@ -413,7 +324,6 @@
     catch
 	_ ->
 	    {[], []}
->>>>>>> cd09381e
     end.
 
 in_subscription(Acc, User, Server, JID, Type, _Reason) ->
@@ -423,13 +333,8 @@
     Mod = get_roster_mod(ServerFrom),
 
     %% Remove pending out subscription
-<<<<<<< HEAD
-    #jid{luser = UserTo, lserver = ServerTo} = JIDTo,
-    JIDFrom = jlib:make_jid(UserFrom, UserTo, ""),
-=======
     {UserTo, ServerTo, _} = jlib:short_prepd_bare_jid(JIDTo),
     JIDFrom = exmpp_jid:make(UserFrom, UserTo),
->>>>>>> cd09381e
     Mod:out_subscription(UserTo, ServerTo, JIDFrom, unsubscribe),
 
     %% Remove pending in subscription
@@ -656,13 +561,8 @@
 %% @spec (Host::string(), {User::string(), Server::string()}, Group::string()) -> {atomic, ok}
 add_user_to_group(Host, US, Group) ->
     {LUser, LServer} = US,
-<<<<<<< HEAD
-    case regexp:match(LUser, "^@.+@$") of
-	{match,_,_} ->
-=======
     case re:run(LUser, "^@.+@$", [{capture, none}]) of
 	match ->
->>>>>>> cd09381e
 	    GroupOpts = mod_shared_roster:get_group_opts(Host, Group),
 	    AllUsersOpt =
 		case LUser == "@all@" of
@@ -693,13 +593,8 @@
 remove_user_from_group(Host, US, Group) ->
     GroupHost = {Group, Host},
     {LUser, LServer} = US,
-<<<<<<< HEAD
-    case regexp:match(LUser, "^@.+@$") of
-	{match,_,_} ->
-=======
     case re:run(LUser, "^@.+@$", [{capture, none}]) of
 	match ->
->>>>>>> cd09381e
 	    GroupOpts = mod_shared_roster:get_group_opts(Host, Group),
 	    NewGroupOpts =
 		case LUser of
@@ -719,7 +614,6 @@
 	    push_displayed_to_user(LUser, LServer, Group, Host, remove),
 	    Result
     end.
-<<<<<<< HEAD
 
 
 push_members_to_user(LUser, LServer, Group, Host, Subscription) ->
@@ -728,42 +622,6 @@
     GroupName = proplists:get_value(name, GroupOpts, Group),
     Members = get_group_users(Host, Group),
     lists:foreach(
-      fun({U, S}) ->
-	      push_roster_item(LUser, LServer, U, S, GroupName, Subscription)
-      end, Members).
-
-register_user(User, Server) ->
-    %% Get list of groups where this user is member
-    Groups = get_user_groups({User, Server}),
-    %% Push this user to members of groups where is displayed a group which this user is member
-    [push_user_to_displayed(User, Server, Group, both) || Group <- Groups].
-
-remove_user(User, Server) ->
-    push_user_to_members(User, Server, remove).
-
-push_user_to_members(User, Server, Subscription) ->
-    LUser = jlib:nodeprep(User),
-    LServer = jlib:nameprep(Server),
-=======
-
-
-push_members_to_user(LUser, LServer, Group, Host, Subscription) ->
->>>>>>> cd09381e
-    GroupsOpts = groups_with_opts(LServer),
-    GroupOpts = proplists:get_value(Group, GroupsOpts, []),
-    GroupName = proplists:get_value(name, GroupOpts, Group),
-    Members = get_group_users(Host, Group),
-    lists:foreach(
-<<<<<<< HEAD
-      fun(Group) ->
-	      GroupOpts = proplists:get_value(Group, GroupsOpts, []),
-	      GroupName = proplists:get_value(name, GroupOpts, Group),
-	      lists:foreach(
-		fun({U, S}) ->
-			push_roster_item(U, S, LUser, LServer, GroupName, Subscription)
-		end, get_group_users(LUser, LServer, Group, GroupOpts))
-      end, lists:usort(SpecialGroups++UserGroups)).
-=======
       fun({U, S}) ->
 	      push_roster_item(LUser, LServer, U, S, GroupName, Subscription)
       end, Members).
@@ -818,28 +676,6 @@
       fun({_Group, Opts}) ->
 	      lists:member(GroupName, proplists:get_value(displayed_groups, Opts, []))
       end, GroupsOpts).
->>>>>>> cd09381e
-
-push_user_to_displayed(LUser, LServer, Group, Subscription) ->
-    GroupsOpts = groups_with_opts(LServer),
-    GroupOpts = proplists:get_value(Group, GroupsOpts, []),
-    GroupName = proplists:get_value(name, GroupOpts, Group),
-    DisplayedToGroupsOpts = displayed_to_groups(Group, LServer),
-    [push_user_to_group(LUser, LServer, GroupD, GroupName, Subscription) || {GroupD, _Opts} <- DisplayedToGroupsOpts].
-
-push_user_to_group(LUser, LServer, Group, GroupName, Subscription) ->
-    lists:foreach(
-      fun({U, S}) ->
-	      push_roster_item(U, S, LUser, LServer, GroupName, Subscription)
-      end, get_group_users(LServer, Group)).
-
-%% Get list of groups to which this group is displayed
-displayed_to_groups(GroupName, LServer) ->
-    GroupsOpts = groups_with_opts(LServer),
-    lists:filter(
-      fun({_Group, Opts}) ->
-	      lists:member(GroupName, proplists:get_value(displayed_groups, Opts, []))
-      end, GroupsOpts).
 
 push_item(_User, _Server, _From, none) ->
     ok;
@@ -853,19 +689,10 @@
                        [{item,
                          Item#roster.jid,
 			 Item#roster.subscription}]}),
-<<<<<<< HEAD
-    Stanza = jlib:iq_to_xml(
-	       #iq{type = set, xmlns = ?NS_ROSTER,
-		   id = "push" ++ randoms:get_string(),
-		   sub_el = [{xmlelement, "query",
-			      [{"xmlns", ?NS_ROSTER}],
-			      [item_to_xml(Item)]}]}),
-=======
     Request = #xmlel{ns = ?NS_ROSTER, name = 'query',
       children = [item_to_xml(Item)]},
     Stanza = exmpp_iq:set(?NS_JABBER_CLIENT, Request,
       "push" ++ randoms:get_string()),
->>>>>>> cd09381e
     lists:foreach(
       fun(Resource) ->
 	      JID = exmpp_jid:make(User, Server, Resource),
@@ -881,16 +708,6 @@
 		   ask = none,
 		   groups = [GroupName]},
     push_item(User, Server, exmpp_jid:make(Server), Item).
-
-push_roster_item(User, Server, ContactU, ContactS, GroupName, Subscription) ->
-    Item = #roster{usj = {User, Server, {ContactU, ContactS, ""}},
-		   us = {User, Server},
-		   jid = {ContactU, ContactS, ""},
-		   name = "",
-		   subscription = Subscription,
-		   ask = none,
-		   groups = [GroupName]},
-    push_item(User, Server, jlib:make_jid("", Server, ""), Item).
 
 item_to_xml(Item) ->
     {U, S, R} = Item#roster.jid,
@@ -1039,15 +856,9 @@
 		[]
 	end ++ [[us_to_list(Member), $\n] || Member <- Members],
     FDisplayedGroups = [[DG, $\n] || DG <- DisplayedGroups],
-<<<<<<< HEAD
-    DescNL = length(element(2, regexp:split(Description, "\n"))),
-    FGroup =
-	?XAE("table", [{"class", "withtextareas"}],
-=======
     DescNL = length(re:split(Description, "\n", [{return, list}])),
     FGroup =
 	?XAE("table", [?XMLATTR('class', <<"withtextareas">>)],
->>>>>>> cd09381e
 	     [?XE("tbody",
 		  [?XE("tr",
 		       [?XCT("td", "Name:"),

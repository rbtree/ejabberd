--- conflicted
+++ resolved
@@ -66,10 +66,12 @@
 passwd_schema() ->
     {record_info(fields, passwd), #passwd{}}.
 
-<<<<<<< HEAD
-check_password(User, Server, Password) ->
-    LUser = jid:nodeprep(User),
-    LServer = jid:nameprep(Server),
+check_password(User, AuthzId, Server, Password) ->
+    if AuthzId /= <<>> andalso AuthzId /= User ->
+        false;
+    true ->
+        LUser = jid:nodeprep(User),
+        LServer = jid:nameprep(Server),
     case ejabberd_riak:get(passwd, passwd_schema(), {LUser, LServer}) of
         {ok, #passwd{password = Password}} when is_binary(Password) ->
             Password /= <<"">>;
@@ -77,29 +79,16 @@
             is_password_scram_valid(Password, Scram);
         _ ->
             false
-=======
-check_password(User, AuthzId, Server, Password) ->
+        end
+    end.
+
+check_password(User, AuthzId, Server, Password, Digest,
+	       DigestGen) ->
     if AuthzId /= <<>> andalso AuthzId /= User ->
         false;
     true ->
-        LUser = jlib:nodeprep(User),
-        LServer = jlib:nameprep(Server),
-        case ejabberd_riak:get(passwd, passwd_schema(), {LUser, LServer}) of
-            {ok, #passwd{password = Password}} when is_binary(Password) ->
-                Password /= <<"">>;
-            {ok, #passwd{password = Scram}} when is_record(Scram, scram) ->
-                is_password_scram_valid(Password, Scram);
-            _ ->
-                false
-        end
->>>>>>> 917d48f3
-    end.
-
-check_password(User, AuthzId, Server, Password, Digest,
-	       DigestGen) ->
-<<<<<<< HEAD
-    LUser = jid:nodeprep(User),
-    LServer = jid:nameprep(Server),
+        LUser = jid:nodeprep(User),
+        LServer = jid:nameprep(Server),
     case ejabberd_riak:get(passwd, passwd_schema(), {LUser, LServer}) of
       {ok, #passwd{password = Passwd}} when is_binary(Passwd) ->
 	  DigRes = if Digest /= <<"">> ->
@@ -120,34 +109,7 @@
 	     true -> (Passwd == Password) and (Password /= <<"">>)
 	  end;
       _ -> false
-=======
-    if AuthzId /= <<>> andalso AuthzId /= User ->
-        false;
-    true ->
-        LUser = jlib:nodeprep(User),
-        LServer = jlib:nameprep(Server),
-        case ejabberd_riak:get(passwd, passwd_schema(), {LUser, LServer}) of
-          {ok, #passwd{password = Passwd}} when is_binary(Passwd) ->
-    	  DigRes = if Digest /= <<"">> ->
-    			  Digest == DigestGen(Passwd);
-    		      true -> false
-    		   end,
-    	  if DigRes -> true;
-    	     true -> (Passwd == Password) and (Password /= <<"">>)
-    	  end;
-          {ok, #passwd{password = Scram}}
-    	  when is_record(Scram, scram) ->
-    	  Passwd = jlib:decode_base64(Scram#scram.storedkey),
-    	  DigRes = if Digest /= <<"">> ->
-    			  Digest == DigestGen(Passwd);
-    		      true -> false
-    		   end,
-    	  if DigRes -> true;
-    	     true -> (Passwd == Password) and (Password /= <<"">>)
-    	  end;
-          _ -> false
         end
->>>>>>> 917d48f3
     end.
 
 set_password(User, Server, Password) ->

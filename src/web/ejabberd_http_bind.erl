%%%----------------------------------------------------------------------
%%% File    : ejabberd_http_bind.erl
%%% Author  : Stefan Strigler <steve@zeank.in-berlin.de>
%%% Purpose : Implements XMPP over BOSH (XEP-0206) (formerly known as
%%%           HTTP Binding)
%%% Created : 21 Sep 2005 by Stefan Strigler <steve@zeank.in-berlin.de>
%%% Modified: may 2009 by Mickael Remond, Alexey Schepin
%%% Id      : $Id: ejabberd_http_bind.erl 953 2009-05-07 10:40:40Z alexey $
%%%----------------------------------------------------------------------

-module(ejabberd_http_bind).

-behaviour(gen_fsm).

%% External exports
-export([start_link/4,
	 init/1,
	 handle_event/3,
	 handle_sync_event/4,
	 code_change/4,
	 handle_info/3,
	 terminate/3,
	 send/2,
	 send_xml/2,
	 sockname/1,
	 peername/1,
	 setopts/2,
	 controlling_process/2,
	 become_controller/2,
	 change_controller/2,
	 custom_receiver/1,
	 reset_stream/1,
	 change_shaper/2,
	 monitor/1,
	 close/1,
	 start/4,
	 handle_session_start/8,
	 handle_http_put/7,
	 http_put/7,
	 http_get/2,
	 prepare_response/4,
	 process_request/2]).

-include("ejabberd.hrl").
-include("jlib.hrl").
-include("ejabberd_http.hrl").
-include("http_bind.hrl").

-record(http_bind, {id, pid, to, hold, wait, process_delay, version}).

-define(NULL_PEER, {{0, 0, 0, 0}, 0}).

%% http binding request
-record(hbr, {rid,
	      key,
	      out}).

-record(state, {id,
		rid = none,
		key,
		socket,
		output = "",
		input = queue:new(),
		waiting_input = false,
		shaper_state,
		shaper_timer,
		last_receiver,
		last_poll,
		http_receiver,
		out_of_order_receiver = false,
		wait_timer,
		ctime = 0,
		timer,
		jid,
		pause=0,
		unprocessed_req_list = [], % list of request that have been delayed for proper reordering: {Request, PID}
		req_list = [], % list of requests (cache)
		max_inactivity,
		max_pause,
		ip = ?NULL_PEER
	       }).

%% Internal request format:
-record(http_put, {rid,
		   attrs,
		   payload,
		   payload_size,
		   hold,
		   stream,
		   ip}).

%%-define(DBGFSM, true).
-ifdef(DBGFSM).
-define(FSMOPTS, [{debug, [trace]}]).
-else.
-define(FSMOPTS, []).
-endif.

-define(BOSH_VERSION, "1.8").
-define(NS_CLIENT, "jabber:client").
-define(NS_BOSH, "urn:xmpp:xbosh").
-define(NS_HTTP_BIND, "http://jabber.org/protocol/httpbind").

-define(MAX_REQUESTS, 2).  % number of simultaneous requests
-define(MIN_POLLING, 2000000). % don't poll faster than that or we will
                               % shoot you (time in microsec)
-define(MAX_WAIT, 3600). % max num of secs to keep a request on hold
-define(MAX_INACTIVITY, 30000). % msecs to wait before terminating
                                % idle sessions
-define(MAX_PAUSE, 120). % may num of sec a client is allowed to pause
                         % the session

%% Wait 100ms before continue processing, to allow the client provide more related stanzas.
-define(PROCESS_DELAY_DEFAULT, 100).
-define(PROCESS_DELAY_MIN, 0).
-define(PROCESS_DELAY_MAX, 1000).

%% Line copied from mod_http_bind.erl
-define(PROCNAME_MHB, ejabberd_mod_http_bind).

%%%----------------------------------------------------------------------
%%% API
%%%----------------------------------------------------------------------
%% TODO: If compile with no supervisor option, start the session without
%%       supervisor
start(XMPPDomain, Sid, Key, IP) ->
    ?DEBUG("Starting session", []),
    SupervisorProc = gen_mod:get_module_proc(XMPPDomain, ?PROCNAME_MHB),
    case catch supervisor:start_child(SupervisorProc, [XMPPDomain, Sid, Key, IP]) of
    	{ok, Pid} ->
	    {ok, Pid};
	{error, _} = Err ->
	    case check_bind_module(XMPPDomain) of
		false ->
		    {error, "Cannot start HTTP bind session"};
		true ->
		    ?ERROR_MSG("Cannot start HTTP bind session: ~p", [Err]),
		    Err
	    end;
	Exit ->
	    ?ERROR_MSG("Cannot start HTTP bind session: ~p", [Exit]),
	    {error, Exit}
    end.

start_link(ServerHost, Sid, Key, IP) ->
    gen_fsm:start_link(?MODULE, [ServerHost, Sid, Key, IP], ?FSMOPTS).

send({http_bind, FsmRef, _IP}, Packet) ->
    gen_fsm:sync_send_all_state_event(FsmRef, {send, Packet}).

send_xml({http_bind, FsmRef, _IP}, Packet) ->
    gen_fsm:sync_send_all_state_event(FsmRef, {send_xml, Packet}).

setopts({http_bind, FsmRef, _IP}, Opts) ->
    case lists:member({active, once}, Opts) of
	true ->
	    gen_fsm:send_all_state_event(FsmRef, {activate, self()});
	_ ->
	    case lists:member({active, false}, Opts) of
		true ->
		    case catch gen_fsm:sync_send_all_state_event(
				 FsmRef, deactivate_socket) of
			{'EXIT', _} ->
			    {error, einval};
			Res ->
			    Res
		    end;
		_ ->
		    ok
	    end
    end.

controlling_process(_Socket, _Pid) ->
    ok.

custom_receiver({http_bind, FsmRef, _IP}) ->
    {receiver, ?MODULE, FsmRef}.

become_controller(FsmRef, C2SPid) ->
    gen_fsm:send_all_state_event(FsmRef, {become_controller, C2SPid}).

change_controller({http_bind, FsmRef, _IP}, C2SPid) ->
    become_controller(FsmRef, C2SPid).

reset_stream({http_bind, _FsmRef, _IP}) ->
    ok.

change_shaper({http_bind, FsmRef, _IP}, Shaper) ->
    gen_fsm:send_all_state_event(FsmRef, {change_shaper, Shaper}).

monitor({http_bind, FsmRef, _IP}) ->
    erlang:monitor(process, FsmRef).

close({http_bind, FsmRef, _IP}) ->
    catch gen_fsm:sync_send_all_state_event(FsmRef, {stop, close}).

sockname(_Socket) ->
    {ok, ?NULL_PEER}.

peername({http_bind, _FsmRef, IP}) ->
    {ok, IP}.

%% Entry point for data coming from client through ejabberd HTTP server:
process_request(Data, IP) ->
    Opts1 = ejabberd_c2s_config:get_c2s_limits(),
    Opts = [{xml_socket, true} | Opts1],
    MaxStanzaSize =
	case lists:keysearch(max_stanza_size, 1, Opts) of
	    {value, {_, Size}} -> Size;
	    _ -> infinity
	end,
    PayloadSize = iolist_size(Data),
    case catch parse_request(Data, PayloadSize, MaxStanzaSize) of
	%% No existing session:
	{ok, {"", Rid, Attrs, Payload}} ->
	    case xml:get_attr_s("to",Attrs) of
                "" ->
		    ?DEBUG("Session not created (Improper addressing)", []),
		    {200, ?HEADER, "<body type='terminate' "
		     "condition='improper-addressing' "
		     "xmlns='" ++ ?NS_HTTP_BIND ++ "'/>"};
                XmppDomain ->
                    %% create new session
                    Sid = make_sid(),
                    case start(XmppDomain, Sid, "", IP) of
			{error, _} ->
			    {500, ?HEADER, "<body type='terminate' "
			     "condition='internal-server-error' "
			     "xmlns='" ++ ?NS_HTTP_BIND ++ "'>Internal Server Error</body>"};
			{ok, Pid} ->
			    handle_session_start(
			      Pid, XmppDomain, Sid, Rid, Attrs,
			      Payload, PayloadSize, IP)
		    end
            end;
	%% Existing session
        {ok, {Sid, Rid, Attrs, Payload1}} ->
            StreamStart =
                case xml:get_attr_s("xmpp:restart",Attrs) of
                    "true" ->
                        true;
                    _ ->
                        false
                end,
            Payload2 = case xml:get_attr_s("type",Attrs) of
                           "terminate" ->
                               %% close stream
                               Payload1 ++ [{xmlstreamend, "stream:stream"}];
                           _ ->
                               Payload1
                       end,
            handle_http_put(Sid, Rid, Attrs, Payload2, PayloadSize,
			    StreamStart, IP);
        {size_limit, Sid} ->
	    case get_session(Sid) of
		{error, _} ->
		    {404, ?HEADER, ""};
		{ok, #http_bind{pid = FsmRef}} ->
		    gen_fsm:sync_send_all_state_event(FsmRef, {stop, close}),
		    {200, ?HEADER, "<body type='terminate' "
		     "condition='undefined-condition' "
		     "xmlns='" ++ ?NS_HTTP_BIND ++ "'>Request Too Large</body>"}
            end;
        _ ->
	    ?DEBUG("Received bad request: ~p", [Data]),
            {400, ?HEADER, ""}
    end.

handle_session_start(Pid, XmppDomain, Sid, Rid, Attrs,
		     Payload, PayloadSize, IP) ->
    ?DEBUG("got pid: ~p", [Pid]),
    Wait = case string:to_integer(xml:get_attr_s("wait",Attrs)) of
	       {error, _} ->
		   ?MAX_WAIT;
	       {CWait, _} ->
		   if
		       (CWait > ?MAX_WAIT) ->
			   ?MAX_WAIT;
		       true ->
			   CWait
		   end
	   end,
    Hold = case string:to_integer(xml:get_attr_s("hold",Attrs)) of
	       {error, _} ->
		   (?MAX_REQUESTS - 1);
	       {CHold, _} ->
		   if
		       (CHold > (?MAX_REQUESTS - 1)) ->
			   (?MAX_REQUESTS - 1);
		       true ->
			   CHold
		   end
	   end,
    Pdelay = case string:to_integer(xml:get_attr_s("process-delay",Attrs)) of
		 {error, _} ->
		     ?PROCESS_DELAY_DEFAULT;
		 {CPdelay, _} when
		       (?PROCESS_DELAY_MIN =< CPdelay) and
		       (CPdelay =< ?PROCESS_DELAY_MAX) ->
		     CPdelay;
		 {CPdelay, _} ->
		     lists:max([lists:min([CPdelay, ?PROCESS_DELAY_MAX]), ?PROCESS_DELAY_MIN])
	     end,
    Version =
	case catch list_to_float(
		     xml:get_attr_s("ver", Attrs)) of
	    {'EXIT', _} -> 0.0;
	    V -> V
	end,
    XmppVersion = xml:get_attr_s("xmpp:version", Attrs),
    ?DEBUG("Create session: ~p", [Sid]),
    mnesia:async_dirty(
      fun() ->
	      mnesia:write(
		#http_bind{id = Sid,
			   pid = Pid,
			   to = {XmppDomain,
				 XmppVersion},
			   hold = Hold,
			   wait = Wait,
			   process_delay = Pdelay,
			   version = Version
			  })
      end),
    handle_http_put(Sid, Rid, Attrs, Payload, PayloadSize, true, IP).

%%%----------------------------------------------------------------------
%%% Callback functions from gen_fsm
%%%----------------------------------------------------------------------

%%----------------------------------------------------------------------
%% Func: init/1
%% Returns: {ok, StateName, StateData}          |
%%          {ok, StateName, StateData, Timeout} |
%%          ignore                              |
%%          {stop, StopReason}
%%----------------------------------------------------------------------
init([ServerHost, Sid, Key, IP]) ->
    ?DEBUG("started: ~p", [{Sid, Key, IP}]),

    %% Read c2s options from the first ejabberd_c2s configuration in
    %% the config file listen section
    %% TODO: We should have different access and shaper values for
    %% each connector. The default behaviour should be however to use
    %% the default c2s restrictions if not defined for the current
    %% connector.
    Opts1 = ejabberd_c2s_config:get_c2s_limits(),
    Opts = [{xml_socket, true} | Opts1],

    Shaper = none,
    ShaperState = shaper:new(Shaper),
    Socket = {http_bind, self(), IP},
    Timer = erlang:start_timer(?MAX_INACTIVITY, self(), []),
    State = #state{id = Sid,
                   key = Key,
                   socket = Socket,
                   shaper_state = ShaperState,
                   max_inactivity = ?MAX_INACTIVITY,
                   max_pause = ?MAX_PAUSE,
                   timer = Timer},
    case gen_mod:get_module_opt(ServerHost, mod_http_bind,
                                prebind, false) of
        true ->
            JID = make_random_jid(ServerHost),
            ejabberd_socket:start(ejabberd_c2s, ?MODULE, Socket,
                                  [{jid, JID} | Opts]),
            {ok, loop, State#state{jid = JID}};
        false ->
            ejabberd_socket:start(ejabberd_c2s, ?MODULE, Socket, Opts),
            {ok, loop, State}
    end.

%%----------------------------------------------------------------------
%% Func: handle_event/3
%% Returns: {next_state, NextStateName, NextStateData}          |
%%          {next_state, NextStateName, NextStateData, Timeout} |
%%          {stop, Reason, NewStateData}
%%----------------------------------------------------------------------
handle_event({become_controller, C2SPid}, StateName, StateData) ->
    erlang:monitor(process, C2SPid),
    case StateData#state.input of
	cancel ->
	    {next_state, StateName, StateData#state{
				      waiting_input = C2SPid}};
	Input ->
	    lists:foreach(
	      fun(Event) ->
		      C2SPid ! Event
	      end, queue:to_list(Input)),
	    {next_state, StateName, StateData#state{
				      input = queue:new(),
				      waiting_input = C2SPid}}
    end;

handle_event({change_shaper, Shaper}, StateName, StateData) ->
    NewShaperState = shaper:new(Shaper),
    {next_state, StateName, StateData#state{shaper_state = NewShaperState}};
handle_event(_Event, StateName, StateData) ->
    {next_state, StateName, StateData}.

%%----------------------------------------------------------------------
%% Func: handle_sync_event/4
%% Returns: {next_state, NextStateName, NextStateData}            |
%%          {next_state, NextStateName, NextStateData, Timeout}   |
%%          {reply, Reply, NextStateName, NextStateData}          |
%%          {reply, Reply, NextStateName, NextStateData, Timeout} |
%%          {stop, Reason, NewStateData}                          |
%%          {stop, Reason, Reply, NewStateData}
%%----------------------------------------------------------------------
handle_sync_event({send_xml, Packet}, _From, StateName,
		  #state{http_receiver = undefined} = StateData) ->
    Output = [Packet | StateData#state.output],
    Reply = ok,
    {reply, Reply, StateName, StateData#state{output = Output}};
handle_sync_event({send_xml, Packet}, _From, StateName,
		  #state{out_of_order_receiver = true} = StateData) ->
    Output = [Packet | StateData#state.output],
    Reply = ok,
    {reply, Reply, StateName, StateData#state{output = Output}};
handle_sync_event({send_xml, Packet}, _From, StateName, StateData) ->
    Output = [Packet | StateData#state.output],
    cancel_timer(StateData#state.timer),
    Timer = set_inactivity_timer(StateData#state.pause,
				 StateData#state.max_inactivity),
    HTTPReply = {ok, Output},
    gen_fsm:reply(StateData#state.http_receiver, HTTPReply),
    cancel_timer(StateData#state.wait_timer),
    Rid = StateData#state.rid,
    ReqList = [#hbr{rid = Rid,
		    key = StateData#state.key,
		    out = Output
		   } |
	       [El || El <- StateData#state.req_list,
		      El#hbr.rid /= Rid ]
	      ],
    Reply = ok,
    {reply, Reply, StateName,
     StateData#state{output = [],
		     http_receiver = undefined,
		     req_list = ReqList,
		     wait_timer = undefined,
		     timer = Timer}};

handle_sync_event({stop,close}, _From, _StateName, StateData) ->
    Reply = ok,
    {stop, normal, Reply, StateData};
handle_sync_event({stop,stream_closed}, _From, _StateName, StateData) ->
    Reply = ok,
    {stop, normal, Reply, StateData};
handle_sync_event(deactivate_socket, _From, StateName, StateData) ->
    %% Input = case StateData#state.input of
    %% 		cancel ->
    %% 		    queue:new();
    %% 		Q ->
    %% 		    Q
    %% 	    end,
    {reply, ok, StateName, StateData#state{waiting_input = false}};
handle_sync_event({stop,Reason}, _From, _StateName, StateData) ->
    ?DEBUG("Closing bind session ~p - Reason: ~p", [StateData#state.id, Reason]),
    Reply = ok,
    {stop, normal, Reply, StateData};

%% HTTP PUT: Receive packets from the client
handle_sync_event(#http_put{rid = Rid},
		  _From, StateName, StateData)
  when StateData#state.shaper_timer /= undefined ->
    Pause =
	case erlang:read_timer(StateData#state.shaper_timer) of
	    false ->
		0;
	    P -> P
	end,
    Reply = {wait, Pause},
    ?DEBUG("Shaper timer for RID ~p: ~p", [Rid, Reply]),
    {reply, Reply, StateName, StateData};

handle_sync_event(#http_put{payload_size = PayloadSize} = Request,
		  _From, StateName, StateData) ->
    ?DEBUG("New request: ~p",[Request]),
    %% Updating trafic shaper
    {NewShaperState, NewShaperTimer} =
	update_shaper(StateData#state.shaper_state, PayloadSize),

    handle_http_put_event(Request, StateName,
			  StateData#state{shaper_state = NewShaperState,
					  shaper_timer = NewShaperTimer});

%% HTTP GET: send packets to the client
handle_sync_event({http_get, _Rid, _Wait, _Hold}, _From,
		  StateName, #state{jid = JID} = StateData)
  when JID /= undefined ->
    %% This is a pre-bind state
    {reply, {ok, {prebind, JID}}, StateName, StateData#state{jid = undefined}};
handle_sync_event({http_get, Rid, Wait, Hold}, From, StateName, StateData) ->
    %% setup timer
    TNow = tnow(),
    if
	(Hold > 0) and
	((StateData#state.output == []) or (StateData#state.rid < Rid)) and
	((TNow - StateData#state.ctime) < (Wait*1000*1000)) and
	(StateData#state.rid =< Rid) and
<<<<<<< HEAD
	(StateData#state.input /= cancel) and
        (StateData#state.pause == 0) ->
=======
	(StateData#state.pause == 0) ->
	    send_receiver_reply(StateData#state.http_receiver, {ok, empty}),
	    cancel_timer(StateData#state.wait_timer),
>>>>>>> 6c94d040
	    WaitTimer = erlang:start_timer(Wait * 1000, self(), []),
	    %% MR: Not sure we should cancel the state timer here.
	    cancel_timer(StateData#state.timer),
	    {next_state, StateName, StateData#state{
				      http_receiver = From,
				      out_of_order_receiver = StateData#state.rid < Rid,
				      wait_timer = WaitTimer,
				      timer = undefined}};
	true ->
	    cancel_timer(StateData#state.timer),
	    Reply = {ok, StateData#state.output},
	    %% save request
	    ReqList = [#hbr{rid = Rid,
			    key = StateData#state.key,
			    out = StateData#state.output
			   } |
		       [El || El <- StateData#state.req_list,
			      El#hbr.rid /= Rid ]
		      ],
	    if
                (StateData#state.http_receiver /= undefined) and
                StateData#state.out_of_order_receiver ->
                    {reply, Reply, StateName, StateData#state{
                                                output = [],
                                                timer = undefined,
                                                req_list = ReqList,
                                                out_of_order_receiver = false}};
                true ->
                    send_receiver_reply(StateData#state.http_receiver, {ok, empty}),
                    cancel_timer(StateData#state.wait_timer),
                    Timer = set_inactivity_timer(StateData#state.pause,
                                                 StateData#state.max_inactivity),
                    {reply, Reply, StateName,
                     StateData#state{output = [],
                                     http_receiver = undefined,
                                     wait_timer = undefined,
                                     timer = Timer,
                                     req_list = ReqList}}
            end
    end;

handle_sync_event(peername, _From, StateName, StateData) ->
    Reply = {ok, StateData#state.ip},
    {reply, Reply, StateName, StateData};

handle_sync_event(_Event, _From, StateName, StateData) ->
    Reply = ok,
    {reply, Reply, StateName, StateData}.

code_change(_OldVsn, StateName, StateData, _Extra) ->
    {ok, StateName, StateData}.

%%----------------------------------------------------------------------
%% Func: handle_info/3
%% Returns: {next_state, NextStateName, NextStateData}          |
%%          {next_state, NextStateName, NextStateData, Timeout} |
%%          {stop, Reason, NewStateData}
%%----------------------------------------------------------------------
%% We reached the max_inactivity timeout:
handle_info({timeout, Timer, _}, _StateName,
	    #state{id=SID, timer = Timer} = StateData) ->
    ?INFO_MSG("Session timeout. Closing the HTTP bind session: ~p", [SID]),
    {stop, normal, StateData};

handle_info({timeout, WaitTimer, _}, StateName,
	    #state{wait_timer = WaitTimer} = StateData) ->
    if
	StateData#state.http_receiver /= undefined ->
	    cancel_timer(StateData#state.timer),
	    Timer = set_inactivity_timer(StateData#state.pause,
					 StateData#state.max_inactivity),
	    gen_fsm:reply(StateData#state.http_receiver, {ok, empty}),
	    Rid = StateData#state.rid,
	    ReqList = [#hbr{rid = Rid,
			    key = StateData#state.key,
			    out = []
			   } |
		       [El || El <- StateData#state.req_list,
			      El#hbr.rid /= Rid ]
		      ],
	    {next_state, StateName,
	     StateData#state{http_receiver = undefined,
			     req_list = ReqList,
			     wait_timer = undefined,
			     timer = Timer}};
	true ->
	    {next_state, StateName, StateData}
    end;

handle_info({timeout, ShaperTimer, _}, StateName,
	    #state{shaper_timer = ShaperTimer} = StateData) ->
    {next_state, StateName, StateData#state{shaper_timer = undefined}};

handle_info({'DOWN', _MRef, process, C2SPid, _}, _StateName,
	    #state{waiting_input = C2SPid} = StateData) ->
    {stop, normal, StateData};
handle_info(_, StateName, StateData) ->
    {next_state, StateName, StateData}.

%%----------------------------------------------------------------------
%% Func: terminate/3
%% Purpose: Shutdown the fsm
%% Returns: any
%%----------------------------------------------------------------------
terminate(_Reason, _StateName, StateData) ->
    ?DEBUG("terminate: Deleting session ~s", [StateData#state.id]),
    mnesia:dirty_delete({http_bind, StateData#state.id}),
    send_receiver_reply(StateData#state.http_receiver, {ok, terminate}),
    case StateData#state.waiting_input of
	false ->
	    ok;
	C2SPid ->
	    gen_fsm:send_event(C2SPid, closed)
    end,
    ok.

%%%----------------------------------------------------------------------
%%% Internal functions
%%%----------------------------------------------------------------------

%% PUT / Get processing:
handle_http_put_event(#http_put{rid = Rid, attrs = Attrs,
				hold = Hold} = Request,
		      StateName, StateData) ->
    ?DEBUG("New request: ~p",[Request]),
    %% Check if Rid valid
    RidAllow = rid_allow(StateData#state.rid, Rid, Attrs, Hold,
			 StateData#state.max_pause),

    %% Check if Rid is in sequence or out of sequence:
    case RidAllow of
	buffer ->
	    ?DEBUG("Buffered request: ~p", [Request]),
	    %% Request is out of sequence:
	    PendingRequests = StateData#state.unprocessed_req_list,
	    %% In case an existing RID was already buffered:
	    Requests = lists:keydelete(Rid, 2, PendingRequests),
	    ReqList = [#hbr{rid = Rid,
			    key = StateData#state.key,
			    out = []
			   } |
		       [El || El <- StateData#state.req_list,
			      El#hbr.rid > (Rid - 1 - Hold)]
		      ],
	    ?DEBUG("reqlist: ~p", [ReqList]),
	    UnprocessedReqList = [Request | Requests],
	    cancel_timer(StateData#state.timer),
	    Timer = set_inactivity_timer(0, StateData#state.max_inactivity),
	    {reply, ok, StateName,
             StateData#state{unprocessed_req_list = UnprocessedReqList,
                             req_list = ReqList,
                             timer = Timer}, hibernate};

	_ ->
	    %% Request is in sequence:
	    process_http_put(Request, StateName, StateData, RidAllow)
    end.

process_http_put(#http_put{rid = Rid, attrs = Attrs, payload = Payload,
			   hold = Hold,  stream = StreamTo,
			   ip = IP} = Request,
		 StateName, StateData, RidAllow) ->
    ?DEBUG("Actually processing request: ~p", [Request]),
    %% Check if key valid
    Key = xml:get_attr_s("key", Attrs),
    NewKey = xml:get_attr_s("newkey", Attrs),
    KeyAllow =
	case RidAllow of
	    repeat ->
		true;
	    false ->
		false;
	    {true, _} ->
		case StateData#state.key of
		    "" ->
			true;
		    OldKey ->
			NextKey = sha:sha(Key),
			?DEBUG("Key/OldKey/NextKey: ~s/~s/~s", [Key, OldKey, NextKey]),
			if
			    OldKey == NextKey ->
				true;
			    true ->
				?DEBUG("wrong key: ~s",[Key]),
				false
			end
		end
	end,
    TNow = tnow(),
    LastPoll = if
		   Payload == [] ->
		       TNow;
		   true ->
		       0
	       end,
    if
	(Payload == []) and
        (Hold == 0) and
	(TNow - StateData#state.last_poll < ?MIN_POLLING) ->
	    Reply = {error, polling_too_frequently},
	    {reply, Reply, StateName, StateData};
	KeyAllow ->
	    case RidAllow of
		false ->
		    Reply = {error, not_exists},
		    {reply, Reply, StateName, StateData};
		repeat ->
		    ?DEBUG("REPEATING ~p", [Rid]),
                    case [El#hbr.out ||
                             El <- StateData#state.req_list,
                             El#hbr.rid == Rid] of
                        [] ->
                            {error, not_exists};
                        [Out | _XS] ->
                            if (Rid == StateData#state.rid) and
                               (StateData#state.http_receiver /= undefined) ->
                                    {reply, ok, StateName, StateData};
                               true ->
                                    Reply = {repeat, lists:reverse(Out)},
                                    {reply, Reply, StateName, StateData#state{last_poll = LastPoll}}
                            end
                    end;
		{true, Pause} ->
		    SaveKey = if
				  NewKey == "" ->
				      Key;
				  true ->
				      NewKey
			      end,
		    ?DEBUG(" -- SaveKey: ~s~n", [SaveKey]),

		    %% save request
		    ReqList1 =
			[El || El <- StateData#state.req_list,
			       El#hbr.rid > (Rid - 1 - Hold)],
		    ReqList =
			case lists:keymember(Rid, #hbr.rid, ReqList1) of
			    true ->
				ReqList1;
			    false ->
				[#hbr{rid = Rid,
				      key = StateData#state.key,
				      out = []
				     } |
				 ReqList1
				]
			end,
		    ?DEBUG("reqlist: ~p", [ReqList]),

                    %% setup next timer
		    cancel_timer(StateData#state.timer),
		    Timer = set_inactivity_timer(Pause,
						 StateData#state.max_inactivity),
		    case StateData#state.waiting_input of
			false ->
			    Input =
				lists:foldl(
				  fun queue:in/2,
				  StateData#state.input, Payload),
			    Reply = ok,
			    process_buffered_request(Reply, StateName,
						     StateData#state{input = Input,
								     rid = Rid,
								     key = SaveKey,
								     ctime = TNow,
								     timer = Timer,
								     pause = Pause,
								     last_poll = LastPoll,
								     req_list = ReqList,
								     ip = IP
								    });
			C2SPid ->
                            JID = StateData#state.jid,
			    case StreamTo of
				{To, ""} when JID == undefined ->
				    gen_fsm:send_event(
				      C2SPid,
				      {xmlstreamstart, "stream:stream",
				       [{"to", To},
					{"xmlns", ?NS_CLIENT},
					{"xmlns:stream", ?NS_STREAM}]});
				{To, Version} when JID == undefined ->
				    gen_fsm:send_event(
				      C2SPid,
				      {xmlstreamstart, "stream:stream",
				       [{"to", To},
					{"xmlns", ?NS_CLIENT},
					{"version", Version},
					{"xmlns:stream", ?NS_STREAM}]});
				_ ->
				    ok
			    end,

                            MaxInactivity = get_max_inactivity(StreamTo, StateData#state.max_inactivity),
                            MaxPause = get_max_inactivity(StreamTo, StateData#state.max_pause),

			    ?DEBUG("really sending now: ~p", [Payload]),
			    lists:foreach(
			      fun({xmlstreamend, End}) ->
				      gen_fsm:send_event(
					C2SPid, {xmlstreamend, End});
				 (El) ->
				      gen_fsm:send_event(
					C2SPid, {xmlstreamelement, El})
			      end, Payload),
			    Reply = ok,
			    process_buffered_request(Reply, StateName,
						     StateData#state{input = queue:new(),
								     rid = Rid,
								     key = SaveKey,
								     ctime = TNow,
								     timer = Timer,
								     pause = Pause,
								     last_poll = LastPoll,
								     req_list = ReqList,
								     max_inactivity = MaxInactivity,
								     max_pause = MaxPause,
								     ip = IP
								    })
		    end
	    end;
	true ->
	    Reply = {error, bad_key},
	    {reply, Reply, StateName, StateData}
    end.

process_buffered_request(Reply, StateName, StateData) ->
    Rid = StateData#state.rid,
    Requests = StateData#state.unprocessed_req_list,
    case lists:keysearch(Rid+1, 2, Requests) of
	{value, Request} ->
	    ?DEBUG("Processing buffered request: ~p", [Request]),
	    NewRequests = lists:keydelete(Rid+1, 2, Requests),
	    handle_http_put_event(
	      Request, StateName,
	      StateData#state{unprocessed_req_list = NewRequests});
	_ ->
	    {reply, Reply, StateName, StateData, hibernate}
    end.

handle_http_put(Sid, Rid, Attrs, Payload, PayloadSize, StreamStart, IP) ->
    case http_put(Sid, Rid, Attrs, Payload, PayloadSize, StreamStart, IP) of
        {error, not_exists} ->
            ?DEBUG("no session associated with sid: ~p", [Sid]),
            {404, ?HEADER, ""};
        {{error, Reason}, Sess} ->
            ?DEBUG("Error on HTTP put. Reason: ~p", [Reason]),
            handle_http_put_error(Reason, Sess);
        {{repeat, OutPacket}, Sess} ->
            ?DEBUG("http_put said 'repeat!' ...~nOutPacket: ~p", [OutPacket]),
            send_outpacket(Sess, OutPacket);
        {{wait, Pause}, _Sess} ->
	    ?DEBUG("Trafic Shaper: Delaying request ~p", [Rid]),
	    timer:sleep(Pause),
            %{200, ?HEADER,
            % xml:element_to_binary(
            %   {xmlelement, "body",
            %    [{"xmlns", ?NS_HTTP_BIND},
            %     {"type", "error"}], []})};
            handle_http_put(Sid, Rid, Attrs, Payload, PayloadSize,
			    StreamStart, IP);
        {ok, Sess} ->
            prepare_response(Sess, Rid, [], StreamStart)
    end.

http_put(Sid, Rid, Attrs, Payload, PayloadSize, StreamStart, IP) ->
    ?DEBUG("Looking for session: ~p", [Sid]),
    case get_session(Sid) of
	{error, _} ->
            {error, not_exists};
	{ok, #http_bind{pid = FsmRef, hold=Hold, to={To, StreamVersion}}=Sess}->
            NewStream =
                case StreamStart of
                    true ->
                        {To, StreamVersion};
                    _ ->
                        ""
                end,
            case catch {gen_fsm:sync_send_all_state_event(
                          FsmRef,
                          #http_put{rid = Rid, attrs = Attrs, payload = Payload,
                                    payload_size = PayloadSize, hold = Hold,
                                    stream = NewStream, ip = IP}, 30000), Sess} of
                {'EXIT', _} ->
                    {error, not_exists};
                Res ->
                    Res
            end
    end.

handle_http_put_error(Reason, #http_bind{pid=FsmRef, version=Version})
  when Version >= 0 ->
    gen_fsm:sync_send_all_state_event(FsmRef, {stop, {put_error,Reason}}),
    case Reason of
        not_exists ->
            {200, ?HEADER,
             xml:element_to_binary(
               {xmlelement, "body",
                [{"xmlns", ?NS_HTTP_BIND},
                 {"type", "terminate"},
                 {"condition", "item-not-found"}], []})};
        bad_key ->
            {200, ?HEADER,
             xml:element_to_binary(
               {xmlelement, "body",
                [{"xmlns", ?NS_HTTP_BIND},
                 {"type", "terminate"},
                 {"condition", "item-not-found"}], []})};
        polling_too_frequently ->
            {200, ?HEADER,
             xml:element_to_binary(
               {xmlelement, "body",
                [{"xmlns", ?NS_HTTP_BIND},
                 {"type", "terminate"},
                 {"condition", "policy-violation"}], []})}
    end;
handle_http_put_error(Reason, #http_bind{pid=FsmRef}) ->
    gen_fsm:sync_send_all_state_event(FsmRef,{stop, {put_error_no_version, Reason}}),
    case Reason of
        not_exists -> %% bad rid
	    ?DEBUG("Closing HTTP bind session (Bad rid).", []),
            {404, ?HEADER, ""};
        bad_key ->
	    ?DEBUG("Closing HTTP bind session (Bad key).", []),
            {404, ?HEADER, ""};
        polling_too_frequently ->
	    ?DEBUG("Closing HTTP bind session (User polling too frequently).", []),
            {403, ?HEADER, ""}
    end.

%% Control RID ordering
rid_allow(none, _NewRid, _Attrs, _Hold, _MaxPause) ->
    %% First request - nothing saved so far
    {true, 0};
rid_allow(OldRid, NewRid, Attrs, Hold, MaxPause) ->
    ?DEBUG("Previous rid / New rid: ~p/~p", [OldRid, NewRid]),
    if
	%% We did not miss any packet, we can process it immediately:
	NewRid == OldRid + 1 ->
	    case catch list_to_integer(
			 xml:get_attr_s("pause", Attrs)) of
		{'EXIT', _} ->
		    {true, 0};
		Pause1 when Pause1 =< MaxPause ->
		    ?DEBUG("got pause: ~p", [Pause1]),
		    {true, Pause1};
		_ ->
		    {true, 0}
	    end;
	%% We have missed packets, we need to cached it to process it later on:
	(OldRid < NewRid) and
	(NewRid =< (OldRid + Hold + 1)) ->
	    buffer;
	(NewRid =< OldRid) and
	(NewRid > OldRid - Hold - 1) ->
	    repeat;
	true ->
	    false
    end.

update_shaper(ShaperState, PayloadSize) ->
    {NewShaperState, Pause} = shaper:update(ShaperState, PayloadSize),
    if
	Pause > 0 ->
	    ShaperTimer = erlang:start_timer(Pause, self(), activate), %% MR: Seems timer is not needed. Activate is not handled
	    {NewShaperState, ShaperTimer};
	true ->
	    {NewShaperState, undefined}
    end.

prepare_response(Sess, Rid, OutputEls, StreamStart) ->
    receive after Sess#http_bind.process_delay -> ok end,
    case catch http_get(Sess, Rid) of
	{ok, cancel} ->
	    %% actually it would be better if we could completely
	    %% cancel this request, but then we would have to hack
	    %% ejabberd_http and I'm too lazy now
            {200, ?HEADER, "<body type='error' xmlns='"++?NS_HTTP_BIND++"'/>"};
	{ok, empty} ->
            {200, ?HEADER, "<body xmlns='"++?NS_HTTP_BIND++"'/>"};
	{ok, terminate} ->
            {200, ?HEADER, "<body type='terminate' xmlns='"++?NS_HTTP_BIND++"'/>"};
        {ok, {prebind, JID}} ->
	    {200, ?HEADER,
	     xml:element_to_string(
	       {xmlelement, "body",
		[{"xmlns", ?NS_HTTP_BIND}, {"sid", Sess#http_bind.id},
		 {"rid", integer_to_list(Rid + 1)}],
		[{xmlelement, "iq", [{"id", "pre_bind"}, {"type", "result"}],
		  [{xmlelement, "bind", [{"xmlns", ?NS_BIND}],
		    [{xmlelement, "jid", [],
		      [{xmlcdata, jlib:jid_to_string(JID)}]}]}]}]})};
	{ok, ROutPacket} ->
	    OutPacket = lists:reverse(ROutPacket),
            ?DEBUG("OutPacket: ~p", [OutputEls++OutPacket]),
	    prepare_outpacket_response(Sess, Rid, OutputEls++OutPacket, StreamStart);
	{'EXIT', {shutdown, _}} ->
            {200, ?HEADER, "<body type='terminate' condition='system-shutdown' xmlns='"++?NS_HTTP_BIND++"'/>"};
	{'EXIT', _Reason} ->
            {200, ?HEADER, "<body type='terminate' xmlns='"++?NS_HTTP_BIND++"'/>"}
    end.

%% Send output payloads on establised sessions
prepare_outpacket_response(Sess, _Rid, OutPacket, false) ->
    case catch send_outpacket(Sess, OutPacket) of
	{'EXIT', _Reason} ->
	    ?DEBUG("Error in sending packet ~p ", [_Reason]),
	    {200, ?HEADER,
	     "<body type='terminate' xmlns='"++
	     ?NS_HTTP_BIND++"'/>"};
	SendRes ->
	    SendRes
    end;
%% Handle a new session along with its output payload
prepare_outpacket_response(#http_bind{id=Sid, wait=Wait, 
				      hold=Hold, to=To}=_Sess,
			   _Rid, OutPacket, true) ->    
    case OutPacket of
	[{xmlstreamstart, _, OutAttrs} | Els] ->
	    AuthID = xml:get_attr_s("id", OutAttrs),
	    From = xml:get_attr_s("from", OutAttrs),
	    Version = xml:get_attr_s("version", OutAttrs),
	    OutEls =
		case Els of
		    [] ->
			[];
		    [{xmlstreamelement,
		      {xmlelement, "stream:features",
		       StreamAttribs, StreamEls}}
		     | StreamTail] ->
			TypedTail =
			    [check_default_xmlns(OEl) ||
				{xmlstreamelement, OEl} <-
				    StreamTail],
			[{xmlelement, "stream:features",
			  [{"xmlns:stream",
			    ?NS_STREAM}] ++
			  StreamAttribs, StreamEls}] ++
			    TypedTail;
		    StreamTail ->
			[check_default_xmlns(OEl) ||
			    {xmlstreamelement, OEl} <-
				StreamTail]
		end,
	    case OutEls of 
		[{xmlelement,
		  "stream:error",_,_}] ->
		    {200, ?HEADER, "<body type='terminate' "
		     "condition='host-unknown' "
		     "xmlns='"++?NS_HTTP_BIND++"'/>"};                  
		_ ->
		    BOSH_attribs =
			[{"authid", AuthID},
			 {"xmlns:xmpp", ?NS_BOSH},
			 {"xmlns:stream", ?NS_STREAM}] ++
			case OutEls of
			    [] ->
				[];
			    _ ->
				[{"xmpp:version", Version}]
			end,
		    MaxInactivity = get_max_inactivity(To, ?MAX_INACTIVITY),
		    MaxPause = get_max_pause(To),
		    {200, ?HEADER,
		     xml:element_to_binary(
		       {xmlelement,"body",
			[{"xmlns",
			  ?NS_HTTP_BIND},
			 {"sid", Sid},
			 {"wait", integer_to_list(Wait)},
			 {"requests", integer_to_list(Hold+1)},
			 {"inactivity",
			  integer_to_list(
			    trunc(MaxInactivity/1000))},
			 {"maxpause",
			  integer_to_list(MaxPause)},
			 {"polling",
			  integer_to_list(
			    trunc(?MIN_POLLING/1000000))},
			 {"ver", ?BOSH_VERSION},
			 {"from", From},
			 {"secure", "true"} %% we're always being secure
			] ++ BOSH_attribs,OutEls})}
	    end;
	_ ->         
	    {200, ?HEADER, "<body type='terminate' "
	     "condition='internal-server-error' "
	     "xmlns='"++?NS_HTTP_BIND++"'/>"}    
    end.


http_get(#http_bind{pid = FsmRef, wait = Wait, hold = Hold}, Rid) ->
    gen_fsm:sync_send_all_state_event(
      FsmRef, {http_get, Rid, Wait, Hold}, 2 * ?MAX_WAIT * 1000).

send_outpacket(#http_bind{pid = FsmRef}, OutPacket) ->
    case OutPacket of
	[] ->
	    {200, ?HEADER, "<body xmlns='"++?NS_HTTP_BIND++"'/>"};
	[{xmlstreamend, _}] ->
            gen_fsm:sync_send_all_state_event(FsmRef,{stop,stream_closed}),
	    {200, ?HEADER, "<body xmlns='"++?NS_HTTP_BIND++"'/>"};
	_ ->
	    %% TODO: We parse to add a default namespace to packet,
	    %% The spec says adding the jabber:client namespace if
	    %% mandatory, even if some implementation do not do that
	    %% change on packets.
	    %% I think this should be an option to avoid modifying
	    %% packet in most case.
	    AllElements =
		lists:all(fun({xmlstreamelement,
			       {xmlelement, "stream:error", _, _}}) -> false;
			     ({xmlstreamelement, _}) -> true;
			     ({xmlstreamraw, _}) -> true;
			     (_) -> false
			  end, OutPacket),
	    case AllElements of
		true ->
		    TypedEls = lists:foldl(fun({xmlstreamelement, El}, Acc) ->
						   Acc ++ 
						       [xml:element_to_string(
							  check_default_xmlns(El)
							 )];
					      ({xmlstreamraw, R}, Acc)  ->
						   Acc ++ [R]
					   end,
					   [],
					   OutPacket),
		    
		    Body = "<body xmlns='"++?NS_HTTP_BIND++"'>" 
			++ TypedEls ++
			"</body>",
		    ?DEBUG(" --- outgoing data --- ~n~s~n --- END --- ~n",
			   [Body]),
		    {200, ?HEADER, Body};
		false ->
		    case OutPacket of
			[{xmlstreamstart, _, _} | SEls] ->
			    OutEls =
				case SEls of
				    [{xmlstreamelement,
				      {xmlelement,
				       "stream:features",
				       StreamAttribs, StreamEls}} |
				     StreamTail] ->
					TypedTail =
					    [check_default_xmlns(OEl) ||
						{xmlstreamelement, OEl} <-
						    StreamTail],
					[{xmlelement,
					  "stream:features",
					  [{"xmlns:stream",
					    ?NS_STREAM}] ++
					  StreamAttribs, StreamEls}] ++
					    TypedTail;
				    StreamTail ->
					[check_default_xmlns(OEl) ||
					    {xmlstreamelement, OEl} <-
						StreamTail]
				end,
                            {200, ?HEADER,
                             xml:element_to_binary(
                               {xmlelement,"body",
                                [{"xmlns",
                                  ?NS_HTTP_BIND}],
                                OutEls})};
			_ ->
			    SErrCond =
				lists:filter(
				  fun({xmlstreamelement,
				       {xmlelement, "stream:error",
					_, _}}) ->
					  true;
				     (_) -> false
				  end, OutPacket),
                            StreamErrCond =
				case SErrCond of
				    [] ->
					null;
				    [{xmlstreamelement,
				      {xmlelement, _, _, _Cond} =
				      StreamErrorTag} | _] ->
					[StreamErrorTag]
				end,
                            gen_fsm:sync_send_all_state_event(FsmRef,
                                                              {stop, {stream_error,OutPacket}}),
                            case StreamErrCond of
                                null ->
                                    {200, ?HEADER,
                                     "<body type='terminate' "
                                     "condition='internal-server-error' "
                                     "xmlns='"++?NS_HTTP_BIND++"'/>"};
                                _ ->
                                    {200, ?HEADER,
                                     "<body type='terminate' "
                                     "condition='remote-stream-error' "
                                     "xmlns='"++?NS_HTTP_BIND++"' " ++
                                     "xmlns:stream='"++?NS_STREAM++"'>" ++
                                     elements_to_string(StreamErrCond) ++
                                     "</body>"}
                            end
		    end
	    end
    end.

parse_request(Data, PayloadSize, MaxStanzaSize) ->
    ?DEBUG("--- incoming data --- ~n~s~n --- END --- ", [Data]),
    %% MR: I do not think it works if put put several elements in the
    %% same body:
    case xml_stream:parse_element(Data) of
	{xmlelement, "body", Attrs, Els} ->
	    Xmlns = xml:get_attr_s("xmlns",Attrs),
	    if
		Xmlns /= ?NS_HTTP_BIND ->
		    {error, bad_request};
		true ->
                    case catch list_to_integer(xml:get_attr_s("rid", Attrs)) of
                        {'EXIT', _} ->
                            {error, bad_request};
                        Rid ->
			    %% I guess this is to remove XMLCDATA: Is it really needed ?
                            FixedEls =
                                lists:filter(
                                  fun(I) ->
                                          case I of
                                              {xmlelement, _, _, _} ->
                                                  true;
                                              _ ->
                                                  false
                                          end
                                  end, Els),
                            Sid = xml:get_attr_s("sid",Attrs),
			    if
				PayloadSize =< MaxStanzaSize ->
				    {ok, {Sid, Rid, Attrs, FixedEls}};
				true ->
				    {size_limit, Sid}
			    end
                    end
	    end;
	{xmlelement, _Name, _Attrs, _Els} ->
	    {error, bad_request};
	{error, _Reason} ->
	    {error, bad_request}
    end.

send_receiver_reply(undefined, _Reply) ->
    ok;
send_receiver_reply(Receiver, Reply) ->
    gen_fsm:reply(Receiver, Reply).


%% Cancel timer and empty message queue.
cancel_timer(undefined) ->
    ok;
cancel_timer(Timer) ->
    erlang:cancel_timer(Timer),
    receive
	{timeout, Timer, _} ->
	    ok
    after 0 ->
	    ok
    end.

%% If client asked for a pause (pause > 0), we apply the pause value
%% as inactivity timer:
set_inactivity_timer(Pause, _MaxInactivity) when Pause > 0 ->
    erlang:start_timer(Pause*1000, self(), []);
%% Otherwise, we apply the max_inactivity value as inactivity timer:
set_inactivity_timer(_Pause, MaxInactivity) ->
    erlang:start_timer(MaxInactivity, self(), []).


%% TODO: Use tail recursion and list reverse ?
elements_to_string([]) ->
    [];
elements_to_string([El | Els]) ->
    [xml:element_to_binary(El)|elements_to_string(Els)].

%% @spec (To, Default::integer()) -> integer()
%% where To = [] | {Host::string(), Version::string()}
get_max_inactivity({Host, _}, Default) ->
    case gen_mod:get_module_opt(Host, mod_http_bind, max_inactivity, undefined) of
	Seconds when is_integer(Seconds) ->
	    Seconds * 1000;
	undefined ->
	    Default
    end;
get_max_inactivity(_, Default) ->
    Default.

get_max_pause({Host, _}) ->
    gen_mod:get_module_opt(Host, mod_http_bind, max_pause, ?MAX_PAUSE);
get_max_pause(_) ->
    ?MAX_PAUSE.

%% Current time as integer
tnow() ->
    {TMegSec, TSec, TMSec} = now(),
    (TMegSec * 1000000 + TSec) * 1000000 + TMSec.

check_default_xmlns({xmlelement, Name, Attrs, Els} = El) ->
    case xml:get_tag_attr_s("xmlns", El) of
	"" -> {xmlelement, Name, [{"xmlns", ?NS_CLIENT} | Attrs], Els};
	_  -> El
    end;
check_default_xmlns(El) ->
    El.

%% Check that mod_http_bind has been defined in config file.
%% Print a warning in log file if this is not the case.
check_bind_module(XmppDomain) ->
    case gen_mod:is_loaded(XmppDomain, mod_http_bind) of
	true -> ok;
	false -> ?ERROR_MSG("You are trying to use BOSH (HTTP Bind) in host ~p,"
			    " but the module mod_http_bind is not started in"
			    " that host. Configure your BOSH client to connect"
			    " to the correct host, or add your desired host to"
			    " the configuration, or check your 'modules'"
			    " section in your ejabberd configuration file.",
			    [XmppDomain])
    end.

make_sid() ->
    sha:sha(term_to_binary({now(), make_ref()}))
	++ "-" ++ ejabberd_cluster:node_id().

get_session(SID) ->
    case string:tokens(SID, "-") of
	[_, NodeID] ->
	    case ejabberd_cluster:get_node_by_id(NodeID) of
		Node when Node == node() ->
		    case mnesia:dirty_read({http_bind, SID}) of
			[] ->
			    {error, enoent};
			[Session] ->
			    {ok, Session}
		    end;
		Node ->
		    case catch rpc:call(Node, mnesia, dirty_read,
					[{http_bind, SID}], 5000) of
			[Session] ->
			    {ok, Session};
			_ ->
			    {error, enoent}
		    end
	    end;
	_ ->
	    {error, enoent}
    end.

make_random_jid(Host) ->
    %% Copied from cyrsasl_anonymous.erl
    User = lists:concat([randoms:get_string() | tuple_to_list(now())]),
    jlib:make_jid(User, Host, randoms:get_string()).<|MERGE_RESOLUTION|>--- conflicted
+++ resolved
@@ -499,14 +499,10 @@
 	((StateData#state.output == []) or (StateData#state.rid < Rid)) and
 	((TNow - StateData#state.ctime) < (Wait*1000*1000)) and
 	(StateData#state.rid =< Rid) and
-<<<<<<< HEAD
 	(StateData#state.input /= cancel) and
-        (StateData#state.pause == 0) ->
-=======
 	(StateData#state.pause == 0) ->
 	    send_receiver_reply(StateData#state.http_receiver, {ok, empty}),
 	    cancel_timer(StateData#state.wait_timer),
->>>>>>> 6c94d040
 	    WaitTimer = erlang:start_timer(Wait * 1000, self(), []),
 	    %% MR: Not sure we should cancel the state timer here.
 	    cancel_timer(StateData#state.timer),

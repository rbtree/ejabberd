--- conflicted
+++ resolved
@@ -66,18 +66,14 @@
     error_handler:undefined_function(Module, Func,Args).
 
 run_elixir_test(Func) ->
-<<<<<<< HEAD
-    'Elixir.ExUnit':start([]),
+    %% Elixir tests can be tagged as follow to be ignored (place before test start)
+    %% @tag pending: true
+    'Elixir.ExUnit':start([{exclude, [{pending, true}]}]),
     filelib:fold_files(test_dir(), ".*\\.exs\$", true,
 		       fun (File, N) ->
 			       'Elixir.Code':require_file(list_to_binary(File)),
 			       N+1
 		       end, 0),
-=======
-    %% Elixir tests can be tagged as follow to be ignored (place before test start)
-    %% @tag pending: true
-    'Elixir.ExUnit':start([{exclude, [{pending, true}]}]),
->>>>>>> d35c5ebd
     'Elixir.Code':load_file(list_to_binary(filename:join(test_dir(), atom_to_list(Func)))),
     %% I did not use map syntax, so that this file can still be build under R16
     ResultMap = 'Elixir.ExUnit':run(),

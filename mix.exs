--- conflicted
+++ resolved
@@ -34,13 +34,8 @@
 
   defp erlc_options do
     # Use our own includes + includes from all dependencies
-<<<<<<< HEAD
     includes = ["include"] ++ Path.wildcard("deps/*/include")
-    [:debug_info] ++ Enum.map(includes, fn(path) -> {:i, path} end)
-=======
-    includes = ["include"] ++ Path.wildcard(Path.join("..", "/*/include"))
     [:debug_info, {:d, :ELIXIR_ENABLED}] ++ Enum.map(includes, fn(path) -> {:i, path} end)
->>>>>>> 5c482635
   end
 
   defp deps do
